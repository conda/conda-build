#!/usr/bin/env python
import versioneer

from setuptools import setup

# Don't proceed with 'unknown' in version
version_dict = versioneer.get_versions()
if version_dict["error"]:
    raise RuntimeError(version_dict["error"])

deps = [
    "conda",
    "requests",
    "filelock",
    "pyyaml",
    "jinja2",
    "pkginfo",
    "beautifulsoup4",
    "chardet",
    "pytz",
    "tqdm",
    "psutil",
    "six",
    "libarchive-c",
    "setuptools",
    # "conda-package-handling",  # remove comment once released on PyPI
    "glob2",
]

# We cannot build lief for Python 2.7 on Windows (unless we use mingw-w64 for it, which
# would be a non-trivial amount of work).
# .. lief is missing the egg-info directory so we cannot do this .. besides it is not on
# pypi.
# if sys.platform != 'win-32' or sys.version_info >= (3, 0):
#     deps.extend(['lief'])

setup(
    name="conda-build",
    version=version_dict["version"],
    cmdclass=versioneer.get_cmdclass(),
    author="Continuum Analytics, Inc.",
    author_email="conda@continuum.io",
    url="https://github.com/conda/conda-build",
    license="BSD-3-Clause",
    classifiers=[
        "Development Status :: 4 - Beta",
        "Intended Audience :: Developers",
        "Operating System :: OS Independent",
        "Programming Language :: Python :: 3",
        "Programming Language :: Python :: 3.6",
        "Programming Language :: Python :: 3.7",
        "Programming Language :: Python :: 3.8",
        "Programming Language :: Python :: 3.9",
    ],
    python_requires=">=3.6",
    description="tools for building conda packages",
    long_description=open("README.rst").read(),
    packages=[
        "conda_build",
        "conda_build.cli",
        "conda_build.skeletons",
        "conda_build.os_utils",
    ],
    entry_points={
<<<<<<< HEAD
        "console_scripts": [
            "conda-build = conda_build.cli.main_build:main",
            "conda-convert = conda_build.cli.main_convert:main",
            "conda-develop = conda_build.cli.main_develop:main",
            "conda-index = conda_build.cli.main_index:main",
            "conda-inspect = conda_build.cli.main_inspect:main",
            "conda-metapackage = conda_build.cli.main_metapackage:main",
            "conda-render = conda_build.cli.main_render:main",
            "conda-skeleton = conda_build.cli.main_skeleton:main",
            "conda-debug = conda_build.cli.main_debug:main",
        ]
=======
        'console_scripts': ['conda-build = conda_build.cli.main_build:main',
                            'conda-convert = conda_build.cli.main_convert:main',
                            'conda-develop = conda_build.cli.main_develop:main',
                            'conda-index = conda_build.cli.main_index:main',
                            'conda-inspect = conda_build.cli.main_inspect:main',
                            'conda-metapackage = conda_build.cli.main_metapackage:main',
                            'conda-render = conda_build.cli.main_render:main',
                            'conda-skeleton = conda_build.cli.main_skeleton:main',
                            'conda-debug = conda_build.cli.main_debug:main',
                            ],
        "distutils.commands": [
            "bdist_conda = conda_build.bdist_conda:bdist_conda",
        ],
>>>>>>> 2082866d
    },
    install_requires=deps,
    package_data={"conda_build": ["templates/*", "cli-*.exe"]},
    zip_safe=False,
)<|MERGE_RESOLUTION|>--- conflicted
+++ resolved
@@ -62,7 +62,6 @@
         "conda_build.os_utils",
     ],
     entry_points={
-<<<<<<< HEAD
         "console_scripts": [
             "conda-build = conda_build.cli.main_build:main",
             "conda-convert = conda_build.cli.main_convert:main",
@@ -73,22 +72,10 @@
             "conda-render = conda_build.cli.main_render:main",
             "conda-skeleton = conda_build.cli.main_skeleton:main",
             "conda-debug = conda_build.cli.main_debug:main",
-        ]
-=======
-        'console_scripts': ['conda-build = conda_build.cli.main_build:main',
-                            'conda-convert = conda_build.cli.main_convert:main',
-                            'conda-develop = conda_build.cli.main_develop:main',
-                            'conda-index = conda_build.cli.main_index:main',
-                            'conda-inspect = conda_build.cli.main_inspect:main',
-                            'conda-metapackage = conda_build.cli.main_metapackage:main',
-                            'conda-render = conda_build.cli.main_render:main',
-                            'conda-skeleton = conda_build.cli.main_skeleton:main',
-                            'conda-debug = conda_build.cli.main_debug:main',
-                            ],
+        ],
         "distutils.commands": [
             "bdist_conda = conda_build.bdist_conda:bdist_conda",
         ],
->>>>>>> 2082866d
     },
     install_requires=deps,
     package_data={"conda_build": ["templates/*", "cli-*.exe"]},

# this is the sibling workflow to tests-skip.yml, it is required to work around
# the skipped but required checks issue:
#   https://docs.github.com/en/repositories/configuring-branches-and-merges-in-your-repository/defining-the-mergeability-of-pull-requests/troubleshooting-required-status-checks#handling-skipped-but-required-checks
name: Tests

on:
  # NOTE: github.event context is push payload:
  # https://docs.github.com/en/developers/webhooks-and-events/webhooks/webhook-events-and-payloads#push
  push:
    branches:
      - main
      - feature/**
    paths:  # run if src/tests/recipe are modified
      - conda_build/**
      - tests/**
      - '*.py'
      - recipe/**
      - .github/workflows/tests.yml

  # NOTE: github.event context is pull_request payload:
  # https://docs.github.com/en/developers/webhooks-and-events/webhooks/webhook-events-and-payloads#pull_request
  pull_request:
    paths:
      - conda_build/**
      - tests/**
      - '*.py'
      - recipe/**
      - .github/workflows/tests.yml

concurrency:
  # Concurrency group that uses the workflow name and PR number if available
  # or commit SHA as a fallback. If a new build is triggered under that
  # concurrency group while a previous build is running it will be canceled.
  # Repeated pushes to a PR will cancel all previous builds, while multiple
  # merges to main will not cancel.
  group: ${{ github.workflow }}-${{ github.event.pull_request.number || github.sha }}
  cancel-in-progress: true

jobs:
  linux:
    runs-on: ubuntu-latest
    defaults:
      run:
        shell: bash -l {0}
    strategy:
      fail-fast: false
      matrix:
        # test lower and upper bounds
        python-version: ['3.7', '3.10']
        conda-version: [release]
        test-type: [serial, parallel]
        include:
          - python-version: '3.10'
            conda-version: canary
            test-type: serial
          - python-version: '3.10'
            conda-version: canary
            test-type: parallel
    env:
      pytest-replay: --replay-record-dir=pytest-replay/ --replay-base-name=Linux-${{ matrix.conda-version }}-Py${{ matrix.python-version }}

    steps:
      - name: Checkout repository
        uses: actions/checkout@v2
        with:
          fetch-depth: 0

      - name: Setup Miniconda
        uses: conda-incubator/setup-miniconda@v2
        with:
          condarc-file: ci/github/.condarc
          python-version: ${{ matrix.python-version }}

      - name: Install Conda-Canary if canary version
        if: matrix.conda-version == 'canary'
        run: |
          conda install -y -c conda-canary/label/dev conda

      - name: Install default Conda if release version
        if: matrix.conda-version == 'release'
        run: |
          conda install -y conda

      - name: Source Scripts
        run: |
          source ci/github/install_conda_build_test_deps
          pip install allure-pytest
          pip install -e .
          pip install allure-pytest
          conda info -a

      - name: Run Serial tests
        if: matrix.test-type == 'serial'
        run: |
          pytest \
              --alluredir=allure-results \
              --color=yes \
              -vv \
              -n 0 \
              --basetemp /tmp/cb_serial \
              --cov conda_build \
              --cov-report xml \
              -m "serial" tests \
<<<<<<< HEAD
              ${{ env.pytest-replay }}
=======
              ${{ env.pytest-replay }} \
              --alluredir=allure-results
>>>>>>> daeda52d
          tar -zcf allure-results.tar.gz allure-results

      - name: Run Parallel tests
        if: matrix.test-type == 'parallel'
        run: |
          pytest \
              --alluredir=allure-results \
              --color=yes \
              -vv \
              -n auto \
              --basetemp /tmp/cb \
              --cov conda_build \
              --cov-append \
              --cov-report xml \
              -m "not serial" tests \
<<<<<<< HEAD
              ${{ env.pytest-replay }}
          tar -zcf allure-results.tar.gz allure-results

      - name: Upload Allure test logs
        uses: actions/upload-artifact@v2
        with:
          name: allure-Linux-${{ matrix.conda-version }}-Py${{ matrix.python-version }}-${{ matrix.test-type  }}
          path: allure-results.tar.gz
=======
              ${{ env.pytest-replay }} \
              --alluredir=allure-results
          tar -zcf allure-results.tar.gz allure-results
>>>>>>> daeda52d

      - name: Upload Pytest Replay
        uses: actions/upload-artifact@v2
        with:
          name: Linux_replay-py-${{ matrix.python-version }}_${{ matrix.conda-version }}_${{ matrix.test-type }}
          path: pytest-replay/

  windows:
    runs-on: windows-2019
    strategy:
      fail-fast: false
      matrix:
        python-version: ['3.7', '3.8', '3.9', '3.10']
        conda-version: [release]
        test-type: [serial, parallel]
        include:
          - python-version: '3.9'
            conda-version: canary
            test-type: serial
          - python-version: '3.9'
            conda-version: canary
            test-type: parallel
    timeout-minutes: 120
    env:
      serial_or_parallel: ''

    steps:
      - name: Checkout repository
        uses: actions/checkout@v2
        with:
          fetch-depth: 0

      - name: Set temp dirs correctly
        shell: cmd
        # https://github.com/actions/virtual-environments/issues/712
        run: |
          echo "TMPDIR=$env:USERPROFILE\AppData\Local\Temp" >> $env:GITHUB_ENV
          echo "TEMP=$env:USERPROFILE\AppData\Local\Temp" >> $env:GITHUB_ENV
          echo "TMP=$env:USERPROFILE\AppData\Local\Temp" >> $env:GITHUB_ENV

      - name: Setup Python ${{ matrix.python-version }}
        uses: actions/setup-python@v1
        with:
          python-version: ${{ matrix.python-version }}

      - name: Install vcpython27.msi
        run: |
          $wc = New-Object net.webclient
          $wc.Downloadfile("https://github.com/GeoNode/geonode-win-installer/raw/ffb76c7cbf1d6b4970c6c25f79c3c7682a3aa035/VCForPython27.msi", "VCForPython27.msi")
          Start-Process "VCForPython27.msi" /qn -Wait
        shell: pwsh

      - name: Install miniconda
        run: |
          rmdir C:\Strawberry /s /q
          choco install wget visualstudio2017-workload-vctools
          wget https://repo.anaconda.com/miniconda/Miniconda3-latest-Windows-x86_64.exe
          start /wait "" Miniconda3-latest-Windows-x86_64.exe /InstallationType=JustMe /S /D=%UserProfile%\Miniconda3
          "%UserProfile%\Miniconda3\condabin\conda.bat" init
          conda info -a
        shell: cmd

      - name: Patch vs2008
        run: |
          Set-PSDebug -Trace 1
          $batchcontent = @"
          ECHO ON
          SET vcpython=C:\Program Files (x86)\Common Files\Microsoft\Visual C++ for Python\9.0
          DIR "%vcpython%"
          CALL "%vcpython%\vcvarsall.bat" %*
          "@
          $batchDir = "C:\Program Files (x86)\Common Files\Microsoft\Visual C++ for Python\9.0\VC"
          $batchPath = "$batchDir" + "\vcvarsall.bat"
          New-Item -Path $batchPath -ItemType "file" -Force
          Set-Content -Value $batchcontent -Path $batchPath
          Get-ChildItem -Path $batchDir
          Get-ChildItem -Path ($batchDir + '\..')
          set LIB
        shell: pwsh

      - name: conda init
        run: |
          echo on
          set PATH
          doskey conda="call %UserProfile%\Miniconda3\condabin\conda.bat" $*
          doskey /macros
          call "%UserProfile%\Miniconda3\condabin\conda.bat" init
          set PATH
        shell: cmd

      - name: Configuration
        run: |
          echo on
          set PATH
          call %UserProfile%\Miniconda3\condabin\activate.bat base||exit 1
          set PATH
          call conda install python="%PYTHON_VERSION%" -y||exit 1
          if "%CONDA_VERSION%" == "canary" (call conda update -c conda-canary/label/dev conda||exit 1) else (call conda update -q conda||exit 1)
          call conda config --set always_yes yes
          call conda config --set auto_update_conda no
          call conda info
          python -c "import sys; print(sys.version)"
          python -c "import sys; print(sys.executable)"
          python -c "import sys; print(sys.prefix)"
          call conda update -q --all||exit 1
          call conda install -q pip python-libarchive-c pytest git pytest-cov jinja2 m2-patch flake8 mock requests contextlib2 chardet glob2 perl pyflakes pycrypto posix m2-git anaconda-client numpy beautifulsoup4 pytest-xdist pytest-mock filelock pkginfo psutil pytz tqdm conda-package-handling||exit 1
          call conda install pytest-replay pytest-rerunfailures -y||exit 1
          echo safety_checks: disabled >> %UserProfile%\.condarc
          echo local_repodata_ttl: 1800 >> %UserProfile%\.condarc
          call conda install -q py-lief||exit 1
          python --version
          python -c "import struct; print(struct.calcsize('P') * 8)"
          pip install allure-pytest
          pip install --no-deps .
          pip install allure-pytest
          conda-build --version
          pushd .. && git clone https://github.com/conda/conda_build_test_recipe && popd
          mkdir %UserProfile%\cbtmp_serial
          mkdir %UserProfile%\cbtmp
          for /d %%F in (%UserProfile%\cbtmp_serial\*) do rd /s /q "%%F"
          for /d %%F in (%UserProfile%\cbtmp\*) do rd /s /q "%%F"
          call conda create -n blarg -yq --download-only python=2.7||exit 1
          call conda create -n blarg -yq --download-only python=3.8||exit 1
          call conda create -n blarg -yq --download-only python cmake||exit 1
          set "PYTEST_REPLAY_OPTIONS=--replay-record-dir=${{ github.workspace }}\\pytest-replay --replay-base-name=Win-%CONDA_VERSION%-Py%PYTHON_VERSION%"
          echo "##vso[task.setvariable variable=PYTEST_REPLAY_OPTIONS]%PYTEST_REPLAY_OPTIONS%"

        shell: cmd

      - name: Run Serial Tests
        if: matrix.test-type == 'serial'
        run: |
          echo on
          set PATH
          call %UserProfile%\Miniconda3\condabin\activate.bat base||exit 1
          set PATH
          call conda install -y conda-verify||exit 1
          set PERL=
          set LUA=
          set R=
<<<<<<< HEAD
          pytest --alluredir=allure-results --color=yes -vv -n 0 --basetemp %UserProfile%\cbtmp_serial --cov conda_build --cov-report xml -m "serial" ${{ env.pytest-replay }}
          tar -zcf allure-results.tar.gz allure-results
=======
          pytest --color=yes -vv -n 0 --basetemp %UserProfile%\cbtmp_serial --cov conda_build --cov-report xml -m "serial" ${{ env.pytest-replay }} --alluredir=allure-results
          tar -zcf allure-results.tar.gz allure-results

>>>>>>> daeda52d
        shell: cmd

      - name: Run Parallel Tests
        if: matrix.test-type == 'parallel'
        run: |
          echo on
          set PATH
          call %UserProfile%\Miniconda3\condabin\activate.bat base||exit 1
          set PATH
          :: call conda remove -y conda-verify||exit 1
          set PERL=
          set LUA=
          set R=
<<<<<<< HEAD
          pytest --alluredir=allure-results --color=yes -vv -n auto --basetemp %UserProfile%\cbtmp --cov conda_build --cov-append --cov-report xml -m "not serial" ${{ env.pytest-replay }}
=======
          pytest --color=yes -vv -n auto --basetemp %UserProfile%\cbtmp --cov conda_build --cov-append --cov-report xml -m "not serial" ${{ env.pytest-replay }} --alluredir=allure-results
>>>>>>> daeda52d
          tar -zcf allure-results.tar.gz allure-results
        shell: cmd
        env:
          VS90COMNTOOLS: C:\Program Files (x86)\Common Files\Microsoft\Visual C++ for Python\9.0\VC\bin
          LIB:

      - name: Upload Allure test logs
        uses: actions/upload-artifact@v2
        with:
          name: allure-Win-${{ matrix.conda-version }}-Py${{ matrix.python-version }}-${{ matrix.test-type  }}
          path: allure-results.tar.gz

      - name: Upload Pytest Replay
        uses: actions/upload-artifact@v2
        with:
          path: ${{ github.workspace }}/pytest-replay
          name: Win-${{ env.CONDA_VERSION }}-Python${{ matrix.python-version }}-${{ matrix.test-type  }}
        if: always()

  macos:
    runs-on: macos-11
    defaults:
      run:
        shell: bash -l {0}
    strategy:
      fail-fast: false
      matrix:
        # test lower and upper bounds
        python-version: ['3.7', '3.10']
        conda-version: [canary]
        test-type: [serial, parallel]
      max-parallel: 10
    timeout-minutes: 120
    env:
      pytest-replay: --replay-record-dir=pytest-replay/ --replay-base-name=macOS-${{ matrix.conda-version }}-Py${{ matrix.python-version }}

    steps:
      - name: Checkout repository
        uses: actions/checkout@v2
        with:
          fetch-depth: 0

      - name: Install miniconda
        run: |
          set -x -e -u
          curl -o ${{ github.workspace }}/miniconda.sh https://repo.anaconda.com/miniconda/Miniconda3-latest-MacOSX-x86_64.sh
          chmod +x ${{ github.workspace }}/miniconda.sh
          ${{ github.workspace }}/miniconda.sh -b -p ${{ github.workspace }}/miniconda
          source ci/github/activate_conda "${{ github.workspace }}/miniconda/bin/python"

      - name: Setup CF MacOS Bits and Select Xcode
        run: |
          set -x -e -u
          source ci/github/activate_conda "${{ github.workspace }}/miniconda/bin/python"
          source ci/github/run_conda_forge_build_setup_osx

      - name: Prepare Test Environment
        run: |
          set -e -u
          source ci/github/activate_conda "${{ github.workspace }}/miniconda/bin/python"
          conda info
          conda list
          grep '^#' "${CONDA_PREFIX}/conda-meta/history"
          conda install python=${{ matrix.python-version }} -y
          mkdir -p ${{ github.workspace }}/miniconda/locks
          mkdir -p ${{ github.workspace }}/miniconda/bin
          chmod -w ${{ github.workspace }}/miniconda/locks
          conda install -y -c conda-canary/label/dev conda
          conda config --set always_yes yes
          conda config --set auto_update_conda False
          conda info
          source ci/github/install_conda_build_test_deps
          pip install allure-pytest
          pip install -e .
          echo "Installing Support Libraries"
          pip install allure-pytest
          conda info -a
          conda list --show-channel-urls

      - name: Run Serial Tests
        if: matrix.test-type == 'serial'
        run: |
          set -e -u
          source ci/github/activate_conda "${{ github.workspace }}/miniconda/bin/python"
          conda install conda-verify -y
<<<<<<< HEAD
          pytest --alluredir=allure-results --color=yes -v -n 0 --basetemp /tmp/cb_serial --cov conda_build --cov-report xml -m "serial" tests "${PYTEST_REPLAY_OPTIONS[@]+"${PYTEST_REPLAY_OPTIONS[@]}"}"
=======
          pytest --color=yes -v -n 0 --basetemp /tmp/cb_serial --cov conda_build --cov-report xml -m "serial" tests "${PYTEST_REPLAY_OPTIONS[@]+"${PYTEST_REPLAY_OPTIONS[@]}"}" --alluredir=allure-results
>>>>>>> daeda52d
          tar -zcf allure-results.tar.gz allure-results

      - name: Run Parallel Tests
        if: matrix.test-type == 'parallel'
        run: |
          set -e -u
          source ci/github/activate_conda "${{ github.workspace }}/miniconda/bin/python"
          conda remove conda-verify -y
          echo "safety_checks: disabled" >> ~/.condarc
          echo "local_repodata_ttl: 1800" >> ~/.condarc
          mkdir -p ~/.conda
          conda create -n blarg1 -yq python=2.7
          conda create -n blarg3 -yq python=3.7
          conda create -n blarg4 -yq python nomkl numpy pandas svn
<<<<<<< HEAD
          pytest --color=yes -v -n auto --basetemp /tmp/cb --cov conda_build --cov-append --cov-report xml -m "not serial" tests "${PYTEST_REPLAY_OPTIONS[@]+"${PYTEST_REPLAY_OPTIONS[@]}"}"
          tar -zcf allure-results.tar.gz allure-results

      - name: Upload Allure test logs
        uses: actions/upload-artifact@v2
        with:
          name: allure-macOS-${{ matrix.conda-version }}-Py${{ matrix.python-version }}-${{ matrix.test-type  }}
          path: allure-results.tar.gz
=======
          pytest --color=yes -v -n auto --basetemp /tmp/cb --cov conda_build --cov-append --cov-report xml -m "not serial" tests "${PYTEST_REPLAY_OPTIONS[@]+"${PYTEST_REPLAY_OPTIONS[@]}"}" --alluredir=allure-results
          tar -zcf allure-results.tar.gz allure-results
>>>>>>> daeda52d

      - name: Upload Pytest Replay
        uses: actions/upload-artifact@v2
        with:
          path: ${{ github.workspace }}/pytest-replay
          name: macOS-${{ matrix.conda-version }}-Py${{ matrix.python-version }}-${{ matrix.test-type  }}
        if: always()

  # required check
  analyze:
    name: Analyze results
    needs: [windows, linux, macos]
    if: always()
    runs-on: ubuntu-latest
    steps:
      - name: Download test results
        uses: actions/download-artifact@v3

      - name: Upload combined test results
        # provides one downloadable archive of all .coverage/test-report.xml files
        # of all matrix runs for further analysis.
        uses: actions/upload-artifact@v3
        with:
          name: test-results-${{ github.sha }}-all
          path: test-results-${{ github.sha }}-*
          retention-days: 90  # default: 90

      - name: Test Summary
        uses: test-summary/action@v2
        with:
          paths: ./test-results-${{ github.sha }}-**/test-report*.xml

      - name: Decide whether the needed jobs succeeded or failed
        uses: re-actors/alls-green@release/v1
        with:
          jobs: ${{ toJSON(needs) }}

  build:
    name: Canary Build
    needs: [analyze]
    # only build canary build iff
    # - prior steps succeeded,
    # - this is the main repo, and
    # - we are on the main (or feature) branch
    if: >-
      success()
      && !github.event.repository.fork
      && (
        github.ref_name == 'main'
        || startsWith(github.ref_name, 'feature/')
      )
    strategy:
      matrix:
        include:
          - runner: ubuntu-latest
            subdir: linux-64
          - runner: macos-latest
            subdir: osx-64
          - runner: windows-latest
            subdir: win-64
    runs-on: ${{ matrix.runner }}
    steps:
      # Clean checkout of specific git ref needed for package metadata version
      # which needs env vars GIT_DESCRIBE_TAG and GIT_BUILD_STR:
      - uses: actions/checkout@v3
        with:
          ref: ${{ github.ref }}
          clean: true
          fetch-depth: 0

      - name: Create and upload canary build
        uses: conda/actions/canary-release@v22.10.0
        with:
          package-name: ${{ github.event.repository.name }}
          subdir: ${{ matrix.subdir }}
          anaconda-org-channel: conda-canary
          anaconda-org-label: ${{ github.ref_name == 'main' && 'dev' || github.ref_name }}
          anaconda-org-token: ${{ secrets.ANACONDA_ORG_CONDA_CANARY_TOKEN }}<|MERGE_RESOLUTION|>--- conflicted
+++ resolved
@@ -101,12 +101,8 @@
               --cov conda_build \
               --cov-report xml \
               -m "serial" tests \
-<<<<<<< HEAD
-              ${{ env.pytest-replay }}
-=======
               ${{ env.pytest-replay }} \
               --alluredir=allure-results
->>>>>>> daeda52d
           tar -zcf allure-results.tar.gz allure-results
 
       - name: Run Parallel tests
@@ -122,20 +118,9 @@
               --cov-append \
               --cov-report xml \
               -m "not serial" tests \
-<<<<<<< HEAD
-              ${{ env.pytest-replay }}
-          tar -zcf allure-results.tar.gz allure-results
-
-      - name: Upload Allure test logs
-        uses: actions/upload-artifact@v2
-        with:
-          name: allure-Linux-${{ matrix.conda-version }}-Py${{ matrix.python-version }}-${{ matrix.test-type  }}
-          path: allure-results.tar.gz
-=======
               ${{ env.pytest-replay }} \
               --alluredir=allure-results
           tar -zcf allure-results.tar.gz allure-results
->>>>>>> daeda52d
 
       - name: Upload Pytest Replay
         uses: actions/upload-artifact@v2
@@ -276,14 +261,9 @@
           set PERL=
           set LUA=
           set R=
-<<<<<<< HEAD
-          pytest --alluredir=allure-results --color=yes -vv -n 0 --basetemp %UserProfile%\cbtmp_serial --cov conda_build --cov-report xml -m "serial" ${{ env.pytest-replay }}
-          tar -zcf allure-results.tar.gz allure-results
-=======
           pytest --color=yes -vv -n 0 --basetemp %UserProfile%\cbtmp_serial --cov conda_build --cov-report xml -m "serial" ${{ env.pytest-replay }} --alluredir=allure-results
           tar -zcf allure-results.tar.gz allure-results
 
->>>>>>> daeda52d
         shell: cmd
 
       - name: Run Parallel Tests
@@ -297,11 +277,7 @@
           set PERL=
           set LUA=
           set R=
-<<<<<<< HEAD
-          pytest --alluredir=allure-results --color=yes -vv -n auto --basetemp %UserProfile%\cbtmp --cov conda_build --cov-append --cov-report xml -m "not serial" ${{ env.pytest-replay }}
-=======
           pytest --color=yes -vv -n auto --basetemp %UserProfile%\cbtmp --cov conda_build --cov-append --cov-report xml -m "not serial" ${{ env.pytest-replay }} --alluredir=allure-results
->>>>>>> daeda52d
           tar -zcf allure-results.tar.gz allure-results
         shell: cmd
         env:
@@ -374,7 +350,6 @@
           conda config --set auto_update_conda False
           conda info
           source ci/github/install_conda_build_test_deps
-          pip install allure-pytest
           pip install -e .
           echo "Installing Support Libraries"
           pip install allure-pytest
@@ -387,11 +362,7 @@
           set -e -u
           source ci/github/activate_conda "${{ github.workspace }}/miniconda/bin/python"
           conda install conda-verify -y
-<<<<<<< HEAD
-          pytest --alluredir=allure-results --color=yes -v -n 0 --basetemp /tmp/cb_serial --cov conda_build --cov-report xml -m "serial" tests "${PYTEST_REPLAY_OPTIONS[@]+"${PYTEST_REPLAY_OPTIONS[@]}"}"
-=======
           pytest --color=yes -v -n 0 --basetemp /tmp/cb_serial --cov conda_build --cov-report xml -m "serial" tests "${PYTEST_REPLAY_OPTIONS[@]+"${PYTEST_REPLAY_OPTIONS[@]}"}" --alluredir=allure-results
->>>>>>> daeda52d
           tar -zcf allure-results.tar.gz allure-results
 
       - name: Run Parallel Tests
@@ -406,8 +377,7 @@
           conda create -n blarg1 -yq python=2.7
           conda create -n blarg3 -yq python=3.7
           conda create -n blarg4 -yq python nomkl numpy pandas svn
-<<<<<<< HEAD
-          pytest --color=yes -v -n auto --basetemp /tmp/cb --cov conda_build --cov-append --cov-report xml -m "not serial" tests "${PYTEST_REPLAY_OPTIONS[@]+"${PYTEST_REPLAY_OPTIONS[@]}"}"
+          pytest --color=yes -v -n auto --basetemp /tmp/cb --cov conda_build --cov-append --cov-report xml -m "not serial" tests "${PYTEST_REPLAY_OPTIONS[@]+"${PYTEST_REPLAY_OPTIONS[@]}"}" --alluredir=allure-results
           tar -zcf allure-results.tar.gz allure-results
 
       - name: Upload Allure test logs
@@ -415,10 +385,6 @@
         with:
           name: allure-macOS-${{ matrix.conda-version }}-Py${{ matrix.python-version }}-${{ matrix.test-type  }}
           path: allure-results.tar.gz
-=======
-          pytest --color=yes -v -n auto --basetemp /tmp/cb --cov conda_build --cov-append --cov-report xml -m "not serial" tests "${PYTEST_REPLAY_OPTIONS[@]+"${PYTEST_REPLAY_OPTIONS[@]}"}" --alluredir=allure-results
-          tar -zcf allure-results.tar.gz allure-results
->>>>>>> daeda52d
 
       - name: Upload Pytest Replay
         uses: actions/upload-artifact@v2

# this is the sibling workflow to tests-skip.yml, it is required to work around
# the skipped but required checks issue:
#   https://docs.github.com/en/repositories/configuring-branches-and-merges-in-your-repository/defining-the-mergeability-of-pull-requests/troubleshooting-required-status-checks#handling-skipped-but-required-checks
name: Tests

on:
  # NOTE: github.event context is push payload:
  # https://docs.github.com/en/developers/webhooks-and-events/webhooks/webhook-events-and-payloads#push
  push:
    branches:
      - main
      - feature/**

  # NOTE: github.event context is pull_request payload:
  # https://docs.github.com/en/developers/webhooks-and-events/webhooks/webhook-events-and-payloads#pull_request
  pull_request:

concurrency:
  # Concurrency group that uses the workflow name and PR number if available
  # or commit SHA as a fallback. If a new build is triggered under that
  # concurrency group while a previous build is running it will be canceled.
  # Repeated pushes to a PR will cancel all previous builds, while multiple
  # merges to main will not cancel.
  group: ${{ github.workflow }}-${{ github.event.pull_request.number || github.sha }}
  cancel-in-progress: true

jobs:
  # detect whether any code changes are included in this PR
  changes:
    runs-on: ubuntu-latest
    permissions:
      pull-requests: read
    outputs:
      code: ${{ steps.filter.outputs.code }}
    steps:
      - uses: actions/checkout@v3
        # dorny/paths-filter needs git clone for push events
        # https://github.com/marketplace/actions/paths-changes-filter#supported-workflows
        if: github.event_name == 'push'
      - uses: dorny/paths-filter@4512585405083f25c027a35db413c2b3b9006d50
        id: filter
        with:
          filters: |
            code:
              - 'conda_build/**'
              - 'tests/**'
              - '*.py'
              - 'recipe/**'
              - '.github/workflows/tests.yml'

  # linux test suite
  linux:
    # only run test suite if there are code changes
    needs: changes
    if: needs.changes.outputs.code == 'true'

    runs-on: ubuntu-latest
    defaults:
      run:
        shell: bash -l {0}
    strategy:
      fail-fast: false
      matrix:
        # test lower and upper bounds
        python-version: ['3.7', '3.10']
        conda-version: [release]
        test-type: [serial, parallel]
        include:
          - python-version: '3.10'
            conda-version: canary
            test-type: serial
          - python-version: '3.10'
            conda-version: canary
            test-type: parallel
    env:
      pytest-replay: --replay-record-dir=pytest-replay/ --replay-base-name=Linux-${{ matrix.conda-version }}-Py${{ matrix.python-version }}

    steps:
      - name: Checkout repository
        uses: actions/checkout@v2
        with:
          fetch-depth: 0

      - name: Setup Miniconda
        uses: conda-incubator/setup-miniconda@v2
        with:
          condarc-file: ci/github/.condarc
          python-version: ${{ matrix.python-version }}

      - name: Install Conda-Canary if canary version
        if: matrix.conda-version == 'canary'
        run: |
          conda install -y -c conda-canary/label/dev conda

      - name: Install default Conda if release version
        if: matrix.conda-version == 'release'
        run: |
          conda install -y conda

      - name: Source Scripts
        run: |
          source ci/github/install_conda_build_test_deps
          pip install -e .
          pip install allure-pytest
          conda info -a

      - name: Run Serial tests
        if: matrix.test-type == 'serial'
        run: |
          pytest \
              --color=yes \
              -vv \
              -n 0 \
              --basetemp /tmp/cb_serial \
              --cov conda_build \
              --cov-report xml \
              -m "serial" tests \
              ${{ env.pytest-replay }} \
              --alluredir=allure-results

      - name: Run Parallel tests
        if: matrix.test-type == 'parallel'
        run: |
          pytest \
              --color=yes \
              -vv \
              -n auto \
              --basetemp /tmp/cb \
              --cov conda_build \
              --cov-append \
              --cov-report xml \
              -m "not serial" tests \
              ${{ env.pytest-replay }} \
              --alluredir=allure-results

      - name: Tar Allure Results
        run: tar -zcf allure-results.tar.gz allure-results

      - name: Upload Allure test logs
        uses: actions/upload-artifact@v2
        with:
          name: allure-Linux-${{ matrix.conda-version }}-Py${{ matrix.python-version }}-${{ matrix.test-type  }}
          path: allure-results.tar.gz

      - name: Upload Pytest Replay
        uses: actions/upload-artifact@v2
        with:
          name: Linux-${{ matrix.conda-version }}-Py${{ matrix.python-version }}-${{ matrix.test-type  }}
          path: pytest-replay/

  # windows test suite
  windows:
    # only run test suite if there are code changes
    needs: changes
    if: needs.changes.outputs.code == 'true'

    runs-on: windows-2019
    strategy:
      fail-fast: false
      matrix:
        python-version: ['3.7', '3.8', '3.9', '3.10']
        conda-version: [release]
        test-type: [serial, parallel]
        include:
          - python-version: '3.9'
            conda-version: canary
            test-type: serial
          - python-version: '3.9'
            conda-version: canary
            test-type: parallel
    timeout-minutes: 120
    env:
      serial_or_parallel: ''

    steps:
      - name: Checkout repository
        uses: actions/checkout@v2
        with:
          fetch-depth: 0

      - name: Set temp dirs correctly
        shell: cmd
        # https://github.com/actions/virtual-environments/issues/712
        run: |
          echo "TMPDIR=$env:USERPROFILE\AppData\Local\Temp" >> $env:GITHUB_ENV
          echo "TEMP=$env:USERPROFILE\AppData\Local\Temp" >> $env:GITHUB_ENV
          echo "TMP=$env:USERPROFILE\AppData\Local\Temp" >> $env:GITHUB_ENV

      - name: Setup Python ${{ matrix.python-version }}
        uses: actions/setup-python@v1
        with:
          python-version: ${{ matrix.python-version }}

      - name: Install vcpython27.msi
        run: |
          $wc = New-Object net.webclient
          $wc.Downloadfile("https://github.com/GeoNode/geonode-win-installer/raw/ffb76c7cbf1d6b4970c6c25f79c3c7682a3aa035/VCForPython27.msi", "VCForPython27.msi")
          Start-Process "VCForPython27.msi" /qn -Wait
        shell: pwsh

      - name: Install miniconda
        run: |
          rmdir C:\Strawberry /s /q
          choco install wget visualstudio2017-workload-vctools
          wget https://repo.anaconda.com/miniconda/Miniconda3-latest-Windows-x86_64.exe
          start /wait "" Miniconda3-latest-Windows-x86_64.exe /InstallationType=JustMe /S /D=%UserProfile%\Miniconda3
          "%UserProfile%\Miniconda3\condabin\conda.bat" init
          conda info -a
        shell: cmd

      - name: Patch vs2008
        run: |
          Set-PSDebug -Trace 1
          $batchcontent = @"
          ECHO ON
          SET vcpython=C:\Program Files (x86)\Common Files\Microsoft\Visual C++ for Python\9.0
          DIR "%vcpython%"
          CALL "%vcpython%\vcvarsall.bat" %*
          "@
          $batchDir = "C:\Program Files (x86)\Common Files\Microsoft\Visual C++ for Python\9.0\VC"
          $batchPath = "$batchDir" + "\vcvarsall.bat"
          New-Item -Path $batchPath -ItemType "file" -Force
          Set-Content -Value $batchcontent -Path $batchPath
          Get-ChildItem -Path $batchDir
          Get-ChildItem -Path ($batchDir + '\..')
          set LIB
        shell: pwsh

      - name: conda init
        run: |
          echo on
          set PATH
          doskey conda="call %UserProfile%\Miniconda3\condabin\conda.bat" $*
          doskey /macros
          call "%UserProfile%\Miniconda3\condabin\conda.bat" init
          set PATH
        shell: cmd

      - name: Configuration
        run: |
          echo on
          set PATH
          call %UserProfile%\Miniconda3\condabin\activate.bat base||exit 1
          set PATH
          call conda install python="%PYTHON_VERSION%" -y||exit 1
          if "%CONDA_VERSION%" == "canary" (call conda update -c conda-canary/label/dev conda||exit 1) else (call conda update -q conda||exit 1)
          call conda config --set always_yes yes
          call conda config --set auto_update_conda no
          call conda info
          python -c "import sys; print(sys.version)"
          python -c "import sys; print(sys.executable)"
          python -c "import sys; print(sys.prefix)"
          call conda update -q --all||exit 1
          call conda install -q pip python-libarchive-c pytest git pytest-cov jinja2 m2-patch flake8 mock requests contextlib2 chardet glob2 perl pyflakes pycrypto posix m2-git anaconda-client numpy beautifulsoup4 pytest-xdist pytest-mock filelock pkginfo psutil pytz tqdm conda-package-handling||exit 1
          call conda install pytest-replay pytest-rerunfailures -y||exit 1
          echo safety_checks: disabled >> %UserProfile%\.condarc
          echo local_repodata_ttl: 1800 >> %UserProfile%\.condarc
          call conda install -q py-lief||exit 1
          python --version
          python -c "import struct; print(struct.calcsize('P') * 8)"
          pip install --no-deps .
          pip install allure-pytest
          conda-build --version
          pushd .. && git clone https://github.com/conda/conda_build_test_recipe && popd
          mkdir %UserProfile%\cbtmp_serial
          mkdir %UserProfile%\cbtmp
          for /d %%F in (%UserProfile%\cbtmp_serial\*) do rd /s /q "%%F"
          for /d %%F in (%UserProfile%\cbtmp\*) do rd /s /q "%%F"
          call conda create -n blarg -yq --download-only python=2.7||exit 1
          call conda create -n blarg -yq --download-only python=3.8||exit 1
          call conda create -n blarg -yq --download-only python cmake||exit 1
          set "PYTEST_REPLAY_OPTIONS=--replay-record-dir=${{ github.workspace }}\\pytest-replay --replay-base-name=Win-%CONDA_VERSION%-Py%PYTHON_VERSION%"
          echo "##vso[task.setvariable variable=PYTEST_REPLAY_OPTIONS]%PYTEST_REPLAY_OPTIONS%"

        shell: cmd

      - name: Run Serial Tests
        if: matrix.test-type == 'serial'
        run: |
          echo on
          set PATH
          call %UserProfile%\Miniconda3\condabin\activate.bat base||exit 1
          set PATH
          call conda install -y conda-verify||exit 1
          set PERL=
          set LUA=
          set R=
          pytest --color=yes -vv -n 0 --basetemp %UserProfile%\cbtmp_serial --cov conda_build --cov-report xml -m "serial" ${{ env.pytest-replay }} --alluredir=allure-results
        shell: cmd

      - name: Run Parallel Tests
        if: matrix.test-type == 'parallel'
        run: |
          echo on
          set PATH
          call %UserProfile%\Miniconda3\condabin\activate.bat base||exit 1
          set PATH
          :: call conda remove -y conda-verify||exit 1
          set PERL=
          set LUA=
          set R=
          pytest --color=yes -vv -n auto --basetemp %UserProfile%\cbtmp --cov conda_build --cov-append --cov-report xml -m "not serial" ${{ env.pytest-replay }} --alluredir=allure-results
        shell: cmd
        env:
          VS90COMNTOOLS: C:\Program Files (x86)\Common Files\Microsoft\Visual C++ for Python\9.0\VC\bin
          LIB:

<<<<<<< HEAD
      - name: Upload Allure test logs
        uses: actions/upload-artifact@v2
        with:
          name: allure-Win-${{ matrix.conda-version }}-Py${{ matrix.python-version }}-${{ matrix.test-type  }}
          path: allure-results.tar.gz
=======
      - name: Tar Allure Results
        run: tar -zcf allure-results.tar.gz allure-results
>>>>>>> b62c7fa8

      - name: Upload Pytest Replay
        uses: actions/upload-artifact@v2
        with:
          path: ${{ github.workspace }}/pytest-replay
          name: Win-${{ matrix.conda-version }}-Py${{ matrix.python-version }}-${{ matrix.test-type  }}
        if: always()

  # macos test suite
  macos:
    # only run test suite if there are code changes
    needs: changes
    if: needs.changes.outputs.code == 'true'

    runs-on: macos-11
    defaults:
      run:
        shell: bash -l {0}
    strategy:
      fail-fast: false
      matrix:
        # test lower and upper bounds
        python-version: ['3.7', '3.10']
        conda-version: [canary]
        test-type: [serial, parallel]
      max-parallel: 10
    timeout-minutes: 120
    env:
      pytest-replay: --replay-record-dir=pytest-replay/ --replay-base-name=macOS-${{ matrix.conda-version }}-Py${{ matrix.python-version }}

    steps:
      - name: Checkout repository
        uses: actions/checkout@v2
        with:
          fetch-depth: 0

      - name: Install miniconda
        run: |
          set -x -e -u
          curl -o ${{ github.workspace }}/miniconda.sh https://repo.anaconda.com/miniconda/Miniconda3-latest-MacOSX-x86_64.sh
          chmod +x ${{ github.workspace }}/miniconda.sh
          ${{ github.workspace }}/miniconda.sh -b -p ${{ github.workspace }}/miniconda
          source ci/github/activate_conda "${{ github.workspace }}/miniconda/bin/python"

      - name: Setup CF MacOS Bits and Select Xcode
        run: |
          set -x -e -u
          source ci/github/activate_conda "${{ github.workspace }}/miniconda/bin/python"
          source ci/github/run_conda_forge_build_setup_osx

      - name: Prepare Test Environment
        run: |
          set -e -u
          source ci/github/activate_conda "${{ github.workspace }}/miniconda/bin/python"
          conda info
          conda list
          grep '^#' "${CONDA_PREFIX}/conda-meta/history"
          conda install python=${{ matrix.python-version }} -y
          mkdir -p ${{ github.workspace }}/miniconda/locks
          mkdir -p ${{ github.workspace }}/miniconda/bin
          chmod -w ${{ github.workspace }}/miniconda/locks
          conda install -y -c conda-canary/label/dev conda
          conda config --set always_yes yes
          conda config --set auto_update_conda False
          conda info
          source ci/github/install_conda_build_test_deps
          pip install -e .
          echo "Installing Support Libraries"
          pip install allure-pytest
          conda info -a
          conda list --show-channel-urls

      - name: Run Serial Tests
        if: matrix.test-type == 'serial'
        run: |
          set -e -u
          source ci/github/activate_conda "${{ github.workspace }}/miniconda/bin/python"
          conda install conda-verify -y
          pytest --color=yes -v -n 0 --basetemp /tmp/cb_serial --cov conda_build --cov-report xml -m "serial" tests "${PYTEST_REPLAY_OPTIONS[@]+"${PYTEST_REPLAY_OPTIONS[@]}"}" --alluredir=allure-results

      - name: Run Parallel Tests
        if: matrix.test-type == 'parallel'
        run: |
          set -e -u
          source ci/github/activate_conda "${{ github.workspace }}/miniconda/bin/python"
          conda remove conda-verify -y
          echo "safety_checks: disabled" >> ~/.condarc
          echo "local_repodata_ttl: 1800" >> ~/.condarc
          mkdir -p ~/.conda
          conda create -n blarg1 -yq python=2.7
          conda create -n blarg3 -yq python=3.7
          conda create -n blarg4 -yq python nomkl numpy pandas svn
          pytest --color=yes -v -n auto --basetemp /tmp/cb --cov conda_build --cov-append --cov-report xml -m "not serial" tests "${PYTEST_REPLAY_OPTIONS[@]+"${PYTEST_REPLAY_OPTIONS[@]}"}" --alluredir=allure-results

      - name: Tar Allure Results
        run: tar -zcf allure-results.tar.gz allure-results

      - name: Upload Allure test logs
        uses: actions/upload-artifact@v2
        with:
          name: allure-macOS-${{ matrix.conda-version }}-Py${{ matrix.python-version }}-${{ matrix.test-type  }}
          path: allure-results.tar.gz

      - name: Upload Pytest Replay
        uses: actions/upload-artifact@v2
        with:
          path: ${{ github.workspace }}/pytest-replay
          name: macOS-${{ matrix.conda-version }}-Py${{ matrix.python-version }}-${{ matrix.test-type  }}
        if: always()

  # aggregate and upload
  aggregate:
    # only aggregate test suite if there are code changes
    needs: [changes, linux, windows, macos]
    if: needs.changes.outputs.code == 'true' && always()

    runs-on: ubuntu-latest
    steps:
      - name: Download test results
        uses: actions/download-artifact@v3

      - name: Upload combined test results
        # provides one downloadable archive of all .coverage/test-report.xml files
        # of all matrix runs for further analysis.
        uses: actions/upload-artifact@v3
        with:
          name: test-results-${{ github.sha }}-all
          path: test-results-${{ github.sha }}-*
          retention-days: 90  # default: 90

      - name: Test Summary
        uses: test-summary/action@v2
        with:
          paths: ./test-results-${{ github.sha }}-**/test-report*.xml

  # required check
  analyze:
    name: Analyze results
    needs: [linux, windows, macos, aggregate]
    if: always()

    runs-on: ubuntu-latest
    steps:
      - name: Decide whether the needed jobs succeeded or failed
        uses: re-actors/alls-green@05ac9388f0aebcb5727afa17fcccfecd6f8ec5fe
        with:
          allowed-skips: ${{ toJSON(needs) }}
          jobs: ${{ toJSON(needs) }}

  # canary builds
  build:
    name: Canary Build
    needs: [analyze]
    # only build canary build iff
    # - prior steps succeeded,
    # - this is the main repo, and
    # - we are on the main (or feature) branch
    if: >-
      success()
      && !github.event.repository.fork
      && (
        github.ref_name == 'main'
        || startsWith(github.ref_name, 'feature/')
      )
    strategy:
      matrix:
        include:
          - runner: ubuntu-latest
            subdir: linux-64
          - runner: macos-latest
            subdir: osx-64
          - runner: windows-latest
            subdir: win-64
    runs-on: ${{ matrix.runner }}
    steps:
      # Clean checkout of specific git ref needed for package metadata version
      # which needs env vars GIT_DESCRIBE_TAG and GIT_BUILD_STR:
      - uses: actions/checkout@v3
        with:
          ref: ${{ github.ref }}
          clean: true
          fetch-depth: 0

      - name: Create and upload canary build
        uses: conda/actions/canary-release@v22.10.0
        with:
          package-name: ${{ github.event.repository.name }}
          subdir: ${{ matrix.subdir }}
          anaconda-org-channel: conda-canary
          anaconda-org-label: ${{ github.ref_name == 'main' && 'dev' || github.ref_name }}
          anaconda-org-token: ${{ secrets.ANACONDA_ORG_CONDA_CANARY_TOKEN }}<|MERGE_RESOLUTION|>--- conflicted
+++ resolved
@@ -134,18 +134,21 @@
               --alluredir=allure-results
 
       - name: Tar Allure Results
+        if: always()
         run: tar -zcf allure-results.tar.gz allure-results
 
-      - name: Upload Allure test logs
+      - name: Upload Allure Results
+        if: always()
         uses: actions/upload-artifact@v2
         with:
-          name: allure-Linux-${{ matrix.conda-version }}-Py${{ matrix.python-version }}-${{ matrix.test-type  }}
+          name: allure-Linux-${{ matrix.conda-version }}-Py${{ matrix.python-version }}-${{ matrix.test-type }}
           path: allure-results.tar.gz
 
       - name: Upload Pytest Replay
+        if: always()
         uses: actions/upload-artifact@v2
         with:
-          name: Linux-${{ matrix.conda-version }}-Py${{ matrix.python-version }}-${{ matrix.test-type  }}
+          name: Linux-${{ matrix.conda-version }}-Py${{ matrix.python-version }}-${{ matrix.test-type }}
           path: pytest-replay/
 
   # windows test suite
@@ -305,23 +308,23 @@
           VS90COMNTOOLS: C:\Program Files (x86)\Common Files\Microsoft\Visual C++ for Python\9.0\VC\bin
           LIB:
 
-<<<<<<< HEAD
-      - name: Upload Allure test logs
+      - name: Tar Allure Results
+        if: always()
+        run: tar -zcf allure-results.tar.gz allure-results
+
+      - name: Upload Allure Results
+        if: always()
         uses: actions/upload-artifact@v2
         with:
-          name: allure-Win-${{ matrix.conda-version }}-Py${{ matrix.python-version }}-${{ matrix.test-type  }}
+          name: allure-Win-${{ matrix.conda-version }}-Py${{ matrix.python-version }}-${{ matrix.test-type }}
           path: allure-results.tar.gz
-=======
-      - name: Tar Allure Results
-        run: tar -zcf allure-results.tar.gz allure-results
->>>>>>> b62c7fa8
 
       - name: Upload Pytest Replay
+        if: always()
         uses: actions/upload-artifact@v2
         with:
           path: ${{ github.workspace }}/pytest-replay
-          name: Win-${{ matrix.conda-version }}-Py${{ matrix.python-version }}-${{ matrix.test-type  }}
-        if: always()
+          name: Win-${{ matrix.conda-version }}-Py${{ matrix.python-version }}-${{ matrix.test-type }}
 
   # macos test suite
   macos:
@@ -410,20 +413,22 @@
           pytest --color=yes -v -n auto --basetemp /tmp/cb --cov conda_build --cov-append --cov-report xml -m "not serial" tests "${PYTEST_REPLAY_OPTIONS[@]+"${PYTEST_REPLAY_OPTIONS[@]}"}" --alluredir=allure-results
 
       - name: Tar Allure Results
+        if: always()
         run: tar -zcf allure-results.tar.gz allure-results
 
-      - name: Upload Allure test logs
+      - name: Upload Allure Results
+        if: always()
         uses: actions/upload-artifact@v2
         with:
-          name: allure-macOS-${{ matrix.conda-version }}-Py${{ matrix.python-version }}-${{ matrix.test-type  }}
+          name: allure-macOS-${{ matrix.conda-version }}-Py${{ matrix.python-version }}-${{ matrix.test-type }}
           path: allure-results.tar.gz
 
       - name: Upload Pytest Replay
+        if: always()
         uses: actions/upload-artifact@v2
         with:
           path: ${{ github.workspace }}/pytest-replay
-          name: macOS-${{ matrix.conda-version }}-Py${{ matrix.python-version }}-${{ matrix.test-type  }}
-        if: always()
+          name: macOS-${{ matrix.conda-version }}-Py${{ matrix.python-version }}-${{ matrix.test-type }}
 
   # aggregate and upload
   aggregate:

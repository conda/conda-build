--- conflicted
+++ resolved
@@ -139,18 +139,14 @@
 
       - name: Upload Allure Results
         if: always()
-        uses: actions/upload-artifact@v2
+        uses: actions/upload-artifact@v3
         with:
           name: allure-Linux-${{ matrix.conda-version }}-Py${{ matrix.python-version }}-${{ matrix.test-type }}
           path: allure-results.tar.gz
 
       - name: Upload Pytest Replay
-<<<<<<< HEAD
-        if: always()
-        uses: actions/upload-artifact@v2
-=======
-        uses: actions/upload-artifact@v3
->>>>>>> 16ab6a5b
+        if: always()
+        uses: actions/upload-artifact@v3
         with:
           name: Linux-${{ matrix.conda-version }}-Py${{ matrix.python-version }}-${{ matrix.test-type }}
           path: pytest-replay/
@@ -318,18 +314,14 @@
 
       - name: Upload Allure Results
         if: always()
-        uses: actions/upload-artifact@v2
+        uses: actions/upload-artifact@v3
         with:
           name: allure-Win-${{ matrix.conda-version }}-Py${{ matrix.python-version }}-${{ matrix.test-type }}
           path: allure-results.tar.gz
 
       - name: Upload Pytest Replay
-<<<<<<< HEAD
-        if: always()
-        uses: actions/upload-artifact@v2
-=======
-        uses: actions/upload-artifact@v3
->>>>>>> 16ab6a5b
+        if: always()
+        uses: actions/upload-artifact@v3
         with:
           path: ${{ github.workspace }}/pytest-replay
           name: Win-${{ matrix.conda-version }}-Py${{ matrix.python-version }}-${{ matrix.test-type }}
@@ -426,18 +418,14 @@
 
       - name: Upload Allure Results
         if: always()
-        uses: actions/upload-artifact@v2
+        uses: actions/upload-artifact@v3
         with:
           name: allure-macOS-${{ matrix.conda-version }}-Py${{ matrix.python-version }}-${{ matrix.test-type }}
           path: allure-results.tar.gz
 
       - name: Upload Pytest Replay
-<<<<<<< HEAD
-        if: always()
-        uses: actions/upload-artifact@v2
-=======
-        uses: actions/upload-artifact@v3
->>>>>>> 16ab6a5b
+        if: always()
+        uses: actions/upload-artifact@v3
         with:
           path: ${{ github.workspace }}/pytest-replay
           name: macOS-${{ matrix.conda-version }}-Py${{ matrix.python-version }}-${{ matrix.test-type }}

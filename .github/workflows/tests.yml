# this is the sibling workflow to tests-skip.yml, it is required to work around
# the skipped but required checks issue:
#   https://docs.github.com/en/repositories/configuring-branches-and-merges-in-your-repository/defining-the-mergeability-of-pull-requests/troubleshooting-required-status-checks#handling-skipped-but-required-checks
name: Tests

on:
  # NOTE: github.event context is push payload:
  # https://docs.github.com/en/developers/webhooks-and-events/webhooks/webhook-events-and-payloads#push
  push:
    branches:
      - main
      - feature/**

  # NOTE: github.event context is pull_request payload:
  # https://docs.github.com/en/developers/webhooks-and-events/webhooks/webhook-events-and-payloads#pull_request
  pull_request:

concurrency:
  # Concurrency group that uses the workflow name and PR number if available
  # or commit SHA as a fallback. If a new build is triggered under that
  # concurrency group while a previous build is running it will be canceled.
  # Repeated pushes to a PR will cancel all previous builds, while multiple
  # merges to main will not cancel.
  group: ${{ github.workflow }}-${{ github.event.pull_request.number || github.sha }}
  cancel-in-progress: true

jobs:
  # detect whether any code changes are included in this PR
  changes:
    runs-on: ubuntu-latest
    permissions:
      pull-requests: read
    outputs:
      code: ${{ steps.filter.outputs.code }}
    steps:
      - uses: actions/checkout@v3
        # dorny/paths-filter needs git clone for push events
        # https://github.com/marketplace/actions/paths-changes-filter#supported-workflows
        if: github.event_name == 'push'
      - uses: dorny/paths-filter@4512585405083f25c027a35db413c2b3b9006d50
        id: filter
        with:
          filters: |
            code:
              - 'conda_build/**'
              - 'tests/**'
              - '*.py'
              - 'recipe/**'
              - '.github/workflows/tests.yml'

  # linux test suite
  linux:
    # only run test suite if there are code changes
    needs: changes
    if: needs.changes.outputs.code == 'true'

    runs-on: ubuntu-latest
    defaults:
      run:
        shell: bash -l {0}
        working-directory: ./src
    strategy:
      fail-fast: false
      matrix:
        # test lower and upper bounds
        python-version: ['3.7', '3.10']
        conda-version: [release]
        test-type: [serial, parallel]
        include:
          - python-version: '3.10'
            conda-version: canary
            test-type: serial
          - python-version: '3.10'
            conda-version: canary
            test-type: parallel
    env:
      CONDA_CHANNEL_LABEL: ${{ matrix.conda-version == 'canary' && 'conda-canary/label/dev' || 'defaults' }}
      REPLAY_NAME: Linux-${{ matrix.conda-version }}-Py${{ matrix.python-version }}
      REPLAY_DIR: ${{ github.workspace }}/pytest-replay
      ALLURE_DIR: ${{ github.workspace }}/allure-results
      PYTEST_MARKER: ${{ matrix.test-type == 'serial' && 'serial' || 'not serial' }}
      PYTEST_NUMPROCESSES: ${{ matrix.test-type == 'serial' && 0 || 'auto' }}

    steps:
      - name: Checkout repository
        uses: actions/checkout@v3
        with:
          path: ./src
          fetch-depth: 0

      - name: Checkout test recipe
        uses: actions/checkout@v3
        with:
          repository: conda/conda_build_test_recipe
          path: ./conda_build_test_recipe
          fetch-depth: 0

      - name: Timestamp
        run: echo "TIMESTAMP=$(date -u "+%Y%m")" >> $GITHUB_ENV
        shell: bash

      - name: Cache conda
        uses: actions/cache@v2
        with:
          path: ~/conda_pkgs_dir
          key: ${{ runner.os }}-conda-${{ env.TIMESTAMP }}

      - name: Setup miniconda
        uses: conda-incubator/setup-miniconda@v2
        with:
          condarc-file: ./src/ci/github/.condarc
          python-version: ${{ matrix.python-version }}
          run-post: false  # skip post cleanup

      - name: Setup environment
        run: |
          conda install -q -y -c defaults \
            --file ./tests/requirements.txt \
            --file ./tests/requirements-linux.txt \
            ${{ env.CONDA_CHANNEL_LABEL }}::conda
          pip install allure-pytest
          pip install -e .

      - name: Show info
        run: |
          conda info -a
          conda list --show-channel-urls

      - name: Run tests
        run: |
          pytest \
            --color=yes \
            -v \
            -n "${{ env.PYTEST_NUMPROCESSES }}" \
            --basetemp "${{ runner.temp }}/${{ matrix.test-type }}" \
            --cov conda_build \
            --cov-append \
            --cov-report xml \
            --replay-record-dir="${{ env.REPLAY_DIR }}" \
            --replay-base-name="${{ env.REPLAY_NAME }}" \
            --alluredir="${{ env.ALLURE_DIR }}" \
            -m "${{ env.PYTEST_MARKER }}" \
            ./tests

      - name: Tar Allure Results
        if: always()
<<<<<<< HEAD
        run: tar -zcf "${{ env.ALLURE_DIR }}.tar.gz" "${{ env.ALLURE_DIR }}"
=======
        run: tar -zcf allure-results.tar.gz allure-results
>>>>>>> ef2026a0

      - name: Upload Allure Results
        if: always()
        uses: actions/upload-artifact@v3
        with:
          name: allure-Linux-${{ matrix.conda-version }}-Py${{ matrix.python-version }}-${{ matrix.test-type }}
          path: allure-results.tar.gz

      - name: Upload Pytest Replay
        if: always()
        uses: actions/upload-artifact@v3
        with:
<<<<<<< HEAD
          name: ${{ env.REPLAY_NAME }}-${{ matrix.test-type }}
          path: ${{ env.REPLAY_DIR }}
=======
          name: Linux-${{ matrix.conda-version }}-Py${{ matrix.python-version }}-${{ matrix.test-type  }}
          path: pytest-replay/
        if: always()
>>>>>>> ef2026a0

  # windows test suite
  windows:
    # only run test suite if there are code changes
    needs: changes
    if: needs.changes.outputs.code == 'true'

    runs-on: windows-2019
    defaults:
      run:
        working-directory: .\src
    strategy:
      fail-fast: false
      matrix:
        python-version: ['3.7', '3.8', '3.9', '3.10']
        conda-version: [release]
        test-type: [serial, parallel]
        include:
          - python-version: '3.10'
            conda-version: canary
            test-type: serial
          - python-version: '3.10'
            conda-version: canary
            test-type: parallel
    env:
      CONDA_CHANNEL_LABEL: ${{ matrix.conda-version == 'canary' && 'conda-canary/label/dev' || 'defaults' }}
      REPLAY_NAME: Win-${{ matrix.conda-version }}-Py${{ matrix.python-version }}
      REPLAY_DIR: ${{ github.workspace }}\pytest-replay
      ALLURE_DIR: ${{ github.workspace }}\allure-results
      PYTEST_MARKER: ${{ matrix.test-type == 'serial' && 'serial' || 'not serial' }}
      PYTEST_NUMPROCESSES: ${{ matrix.test-type == 'serial' && 0 || 'auto' }}

    steps:
      - name: Checkout repository
        uses: actions/checkout@v3
        with:
          path: .\src
          fetch-depth: 0

      - name: Checkout test recipe
        uses: actions/checkout@v3
        with:
          repository: conda/conda_build_test_recipe
          path: .\conda_build_test_recipe
          fetch-depth: 0

      - name: Timestamp
        run: echo "TIMESTAMP=$(date -u "+%Y%m")" >> $GITHUB_ENV
        shell: bash

      - name: Cache conda
        uses: actions/cache@v2
        with:
          path: ~/conda_pkgs_dir
          key: ${{ runner.os }}-conda-${{ env.TIMESTAMP }}

      - name: Setup miniconda
        uses: conda-incubator/setup-miniconda@v2
        with:
          condarc-file: .\src\ci\github\.condarc
          python-version: ${{ matrix.python-version }}
          run-post: false  # skip post cleanup

      - name: Setup environment
        run: |
          choco install visualstudio2017-workload-vctools
          conda install -q -y -c defaults `
            --file .\tests\requirements.txt `
            --file .\tests\requirements-windows.txt `
            ${{ env.CONDA_CHANNEL_LABEL }}::conda
          pip install allure-pytest
          pip install -e .

      - name: Show info
        run: |
          conda info -a
          conda list --show-channel-urls

<<<<<<< HEAD
      - name: Run tests
        run: |
          pytest `
            --color=yes `
            -v `
            -n "${{ env.PYTEST_NUMPROCESSES }}" `
            --basetemp "${{ runner.temp }}\${{ matrix.test-type}}" `
            --cov conda_build `
            --cov-append `
            --cov-report xml `
            --replay-record-dir="${{ env.REPLAY_DIR }}" `
            --replay-base-name="${{ env.REPLAY_NAME }}" `
            --alluredir="${{ env.ALLURE_DIR }}" `
            -m "${{ env.PYTEST_MARKER }}" `
            .\tests

      - name: Tar Allure Results
        if: always()
        run: tar -zcf "${{ env.ALLURE_DIR }}.tar.gz" "${{ env.ALLURE_DIR }}"
        # windows-2019/powershell ships with GNU tar 1.28 which struggles with Windows paths
        # window-2019/cmd ships with bsdtar 3.5.2 which doesn't have this problem
        shell: cmd
=======
      - name: Run Parallel Tests
        if: matrix.test-type == 'parallel'
        # coverage disabled to decrease runtime
        run: |
          echo on
          set PATH
          call %UserProfile%\Miniconda3\condabin\activate.bat base||exit 1
          set PATH
          :: call conda remove -y conda-verify||exit 1
          set PERL=
          set LUA=
          set R=
          pytest --color=yes -vv -n auto --basetemp "${{ runner.temp }}\${{ matrix.test-type }}" -m "not serial and not slow" ${{ env.pytest-replay }} --alluredir=allure-results
        shell: cmd
        env:
          VS90COMNTOOLS: C:\Program Files (x86)\Common Files\Microsoft\Visual C++ for Python\9.0\VC\bin
          LIB:

      - name: Tar Allure Results
        if: always()
        run: tar -zcf allure-results.tar.gz allure-results
>>>>>>> ef2026a0

      - name: Upload Allure Results
        if: always()
        uses: actions/upload-artifact@v3
        with:
          name: allure-Win-${{ matrix.conda-version }}-Py${{ matrix.python-version }}-${{ matrix.test-type  }}
          path: allure-results.tar.gz

      - name: Upload Pytest Replay
        if: always()
        uses: actions/upload-artifact@v3
        with:
<<<<<<< HEAD
          path: ${{ env.REPLAY_DIR }}
          name: ${{ env.REPLAY_NAME }}-${{ matrix.test-type }}
=======
          path: ${{ github.workspace }}/pytest-replay
          name: Win-${{ matrix.conda-version }}-Py${{ matrix.python-version }}-${{ matrix.test-type  }}
        if: always()
>>>>>>> ef2026a0

  # macos test suite
  macos:
    # only run test suite if there are code changes
    needs: changes
    if: needs.changes.outputs.code == 'true'

    runs-on: macos-11
    defaults:
      run:
        shell: bash -l {0}
        working-directory: ./src
    strategy:
      fail-fast: false
      matrix:
        # test lower and upper bounds
        python-version: ['3.7', '3.10']
        conda-version: [canary]
        test-type: [serial, parallel]
    env:
      CONDA_CHANNEL_LABEL: ${{ matrix.conda-version == 'canary' && 'conda-canary/label/dev' || 'defaults' }}
      REPLAY_NAME: macOS-${{ matrix.conda-version }}-Py${{ matrix.python-version }}
      REPLAY_DIR: ${{ github.workspace }}/pytest-replay
      ALLURE_DIR: ${{ github.workspace }}/allure-results
      PYTEST_MARKER: ${{ matrix.test-type == 'serial' && 'serial' || 'not serial' }}
      PYTEST_NUMPROCESSES: ${{ matrix.test-type == 'serial' && 0 || 'auto' }}

    steps:
      - name: Checkout repository
        uses: actions/checkout@v3
        with:
          path: ./src
          fetch-depth: 0

      - name: Checkout test recipe
        uses: actions/checkout@v3
        with:
          repository: conda/conda_build_test_recipe
          path: ./conda_build_test_recipe
          fetch-depth: 0

      - name: Timestamp
        run: echo "TIMESTAMP=$(date -u "+%Y%m")" >> $GITHUB_ENV
        shell: bash

      - name: Cache conda
        uses: actions/cache@v2
        with:
          path: ~/conda_pkgs_dir
          key: ${{ runner.os }}-conda-${{ env.TIMESTAMP }}

      - name: Setup miniconda
        uses: conda-incubator/setup-miniconda@v2
        with:
          condarc-file: ./src/ci/github/.condarc
          python-version: ${{ matrix.python-version }}
          run-post: false  # skip post cleanup

      - name: Setup environment
        run: |
          sudo xcode-select --switch /Applications/Xcode_11.7.app
          conda install -q -y -c defaults \
            --file ./tests/requirements.txt \
            --file ./tests/requirements-macos.txt \
            ${{ env.CONDA_CHANNEL_LABEL }}::conda
          pip install allure-pytest
          pip install -e .

      - name: Show info
        run: |
          conda info -a
          conda list --show-channel-urls

      - name: Run tests
        run: |
          pytest \
            --color=yes \
            -v \
            -n "${{ env.PYTEST_NUMPROCESSES }}" \
            --basetemp "${{ runner.temp }}/${{ matrix.test-type }}" \
            --cov conda_build \
            --cov-append \
            --cov-report xml \
            --replay-record-dir="${{ env.REPLAY_DIR }}" \
            --replay-base-name="${{ env.REPLAY_NAME }}" \
            --alluredir="${{ env.ALLURE_DIR }}" \
            -m "${{ env.PYTEST_MARKER }}" \
            ./tests

      - name: Tar Allure Results
        if: always()
<<<<<<< HEAD
        run: tar -zcf "${{ env.ALLURE_DIR }}.tar.gz" "${{ env.ALLURE_DIR }}"
=======
        run: tar -zcf allure-results.tar.gz allure-results
>>>>>>> ef2026a0

      - name: Upload Allure Results
        if: always()
        uses: actions/upload-artifact@v3
        with:
          name: allure-macOS-${{ matrix.conda-version }}-Py${{ matrix.python-version }}-${{ matrix.test-type }}
          path: allure-results.tar.gz

      - name: Upload Pytest Replay
        if: always()
        uses: actions/upload-artifact@v3
        with:
<<<<<<< HEAD
          name: ${{ env.REPLAY_NAME }}-${{ matrix.test-type  }}
          path: ${{ env.REPLAY_DIR }}
=======
          path: ${{ github.workspace }}/pytest-replay
          name: macOS-${{ matrix.conda-version }}-Py${{ matrix.python-version }}-${{ matrix.test-type  }}
        if: always()
>>>>>>> ef2026a0

  # aggregate and upload
  aggregate:
    # only aggregate test suite if there are code changes
    needs: [changes, linux, windows, macos]
    if: needs.changes.outputs.code == 'true' && always()

    runs-on: ubuntu-latest
    steps:
      - name: Download test results
        uses: actions/download-artifact@v3

      - name: Upload combined test results
        # provides one downloadable archive of all .coverage/test-report.xml files
        # of all matrix runs for further analysis.
        uses: actions/upload-artifact@v3
        with:
          name: test-results-${{ github.sha }}-all
          path: test-results-${{ github.sha }}-*
          retention-days: 90  # default: 90

      - name: Test Summary
        uses: test-summary/action@v2
        with:
          paths: ./test-results-${{ github.sha }}-**/test-report*.xml

  # required check
  analyze:
    name: Analyze results
    needs: [linux, windows, macos, aggregate]
    if: always()

    runs-on: ubuntu-latest
    steps:
      - name: Decide whether the needed jobs succeeded or failed
        uses: re-actors/alls-green@05ac9388f0aebcb5727afa17fcccfecd6f8ec5fe
        with:
          allowed-skips: ${{ toJSON(needs) }}
          jobs: ${{ toJSON(needs) }}

  # canary builds
  build:
    name: Canary Build
    needs: [analyze]
    # only build canary build iff
    # - prior steps succeeded,
    # - this is the main repo, and
    # - we are on the main (or feature) branch
    if: >-
      success()
      && !github.event.repository.fork
      && (
        github.ref_name == 'main'
        || startsWith(github.ref_name, 'feature/')
      )
    strategy:
      matrix:
        include:
          - runner: ubuntu-latest
            subdir: linux-64
          - runner: macos-latest
            subdir: osx-64
          - runner: windows-latest
            subdir: win-64
    runs-on: ${{ matrix.runner }}
    steps:
      # Clean checkout of specific git ref needed for package metadata version
      # which needs env vars GIT_DESCRIBE_TAG and GIT_BUILD_STR:
      - uses: actions/checkout@v3
        with:
          ref: ${{ github.ref }}
          clean: true
          fetch-depth: 0

      - name: Create and upload canary build
        uses: conda/actions/canary-release@v22.10.0
        with:
          package-name: ${{ github.event.repository.name }}
          subdir: ${{ matrix.subdir }}
          anaconda-org-channel: conda-canary
          anaconda-org-label: ${{ github.ref_name == 'main' && 'dev' || github.ref_name }}
          anaconda-org-token: ${{ secrets.ANACONDA_ORG_CONDA_CANARY_TOKEN }}<|MERGE_RESOLUTION|>--- conflicted
+++ resolved
@@ -144,11 +144,7 @@
 
       - name: Tar Allure Results
         if: always()
-<<<<<<< HEAD
         run: tar -zcf "${{ env.ALLURE_DIR }}.tar.gz" "${{ env.ALLURE_DIR }}"
-=======
-        run: tar -zcf allure-results.tar.gz allure-results
->>>>>>> ef2026a0
 
       - name: Upload Allure Results
         if: always()
@@ -161,14 +157,8 @@
         if: always()
         uses: actions/upload-artifact@v3
         with:
-<<<<<<< HEAD
           name: ${{ env.REPLAY_NAME }}-${{ matrix.test-type }}
           path: ${{ env.REPLAY_DIR }}
-=======
-          name: Linux-${{ matrix.conda-version }}-Py${{ matrix.python-version }}-${{ matrix.test-type  }}
-          path: pytest-replay/
-        if: always()
->>>>>>> ef2026a0
 
   # windows test suite
   windows:
@@ -198,7 +188,7 @@
       REPLAY_NAME: Win-${{ matrix.conda-version }}-Py${{ matrix.python-version }}
       REPLAY_DIR: ${{ github.workspace }}\pytest-replay
       ALLURE_DIR: ${{ github.workspace }}\allure-results
-      PYTEST_MARKER: ${{ matrix.test-type == 'serial' && 'serial' || 'not serial' }}
+      PYTEST_MARKER: ${{ matrix.test-type == 'serial' && 'serial' || 'not serial and not slow' }}
       PYTEST_NUMPROCESSES: ${{ matrix.test-type == 'serial' && 0 || 'auto' }}
 
     steps:
@@ -247,7 +237,6 @@
           conda info -a
           conda list --show-channel-urls
 
-<<<<<<< HEAD
       - name: Run tests
         run: |
           pytest `
@@ -270,29 +259,6 @@
         # windows-2019/powershell ships with GNU tar 1.28 which struggles with Windows paths
         # window-2019/cmd ships with bsdtar 3.5.2 which doesn't have this problem
         shell: cmd
-=======
-      - name: Run Parallel Tests
-        if: matrix.test-type == 'parallel'
-        # coverage disabled to decrease runtime
-        run: |
-          echo on
-          set PATH
-          call %UserProfile%\Miniconda3\condabin\activate.bat base||exit 1
-          set PATH
-          :: call conda remove -y conda-verify||exit 1
-          set PERL=
-          set LUA=
-          set R=
-          pytest --color=yes -vv -n auto --basetemp "${{ runner.temp }}\${{ matrix.test-type }}" -m "not serial and not slow" ${{ env.pytest-replay }} --alluredir=allure-results
-        shell: cmd
-        env:
-          VS90COMNTOOLS: C:\Program Files (x86)\Common Files\Microsoft\Visual C++ for Python\9.0\VC\bin
-          LIB:
-
-      - name: Tar Allure Results
-        if: always()
-        run: tar -zcf allure-results.tar.gz allure-results
->>>>>>> ef2026a0
 
       - name: Upload Allure Results
         if: always()
@@ -305,14 +271,8 @@
         if: always()
         uses: actions/upload-artifact@v3
         with:
-<<<<<<< HEAD
           path: ${{ env.REPLAY_DIR }}
           name: ${{ env.REPLAY_NAME }}-${{ matrix.test-type }}
-=======
-          path: ${{ github.workspace }}/pytest-replay
-          name: Win-${{ matrix.conda-version }}-Py${{ matrix.python-version }}-${{ matrix.test-type  }}
-        if: always()
->>>>>>> ef2026a0
 
   # macos test suite
   macos:
@@ -404,11 +364,7 @@
 
       - name: Tar Allure Results
         if: always()
-<<<<<<< HEAD
         run: tar -zcf "${{ env.ALLURE_DIR }}.tar.gz" "${{ env.ALLURE_DIR }}"
-=======
-        run: tar -zcf allure-results.tar.gz allure-results
->>>>>>> ef2026a0
 
       - name: Upload Allure Results
         if: always()
@@ -421,14 +377,8 @@
         if: always()
         uses: actions/upload-artifact@v3
         with:
-<<<<<<< HEAD
           name: ${{ env.REPLAY_NAME }}-${{ matrix.test-type  }}
           path: ${{ env.REPLAY_DIR }}
-=======
-          path: ${{ github.workspace }}/pytest-replay
-          name: macOS-${{ matrix.conda-version }}-Py${{ matrix.python-version }}-${{ matrix.test-type  }}
-        if: always()
->>>>>>> ef2026a0
 
   # aggregate and upload
   aggregate:

# this is the sibling workflow to tests-skip.yml, it is required to work around
# the skipped but required checks issue:
#   https://docs.github.com/en/repositories/configuring-branches-and-merges-in-your-repository/defining-the-mergeability-of-pull-requests/troubleshooting-required-status-checks#handling-skipped-but-required-checks
name: Tests

on:
  # NOTE: github.event context is push payload:
  # https://docs.github.com/en/developers/webhooks-and-events/webhooks/webhook-events-and-payloads#push
  push:
    branches:
      - main
      - feature/**
<<<<<<< HEAD
      - msvc-env-cmd
=======
      - '[0-9].*.x'  # e.g., 3.24.x
>>>>>>> addfbbb3

  # NOTE: github.event context is pull_request payload:
  # https://docs.github.com/en/developers/webhooks-and-events/webhooks/webhook-events-and-payloads#pull_request
  pull_request:

concurrency:
  # Concurrency group that uses the workflow name and PR number if available
  # or commit SHA as a fallback. If a new build is triggered under that
  # concurrency group while a previous build is running it will be canceled.
  # Repeated pushes to a PR will cancel all previous builds, while multiple
  # merges to main will not cancel.
  group: ${{ github.workflow }}-${{ github.event.pull_request.number || github.sha }}
  cancel-in-progress: true

jobs:
  # detect whether any code changes are included in this PR
  changes:
    runs-on: ubuntu-latest
    permissions:
      pull-requests: read
    outputs:
      code: ${{ steps.filter.outputs.code }}
    steps:
      - uses: actions/checkout@v3
        # dorny/paths-filter needs git clone for push events
        # https://github.com/marketplace/actions/paths-changes-filter#supported-workflows
        if: github.event_name == 'push'
      - uses: dorny/paths-filter@4512585405083f25c027a35db413c2b3b9006d50
        id: filter
        with:
          filters: |
            code:
              - 'conda_build/**'
              - 'tests/**'
              - '*.py'
              - 'recipe/**'
              - '.github/workflows/tests.yml'

  # linux test suite
  linux:
    # only run test suite if there are code changes
    needs: changes
    if: needs.changes.outputs.code == 'true'

    runs-on: ubuntu-latest
    defaults:
      run:
        shell: bash -l {0}
    strategy:
      fail-fast: false
      matrix:
        # test all lower versions (w/ stable conda) and upper version (w/ canary conda)
        python-version: ['3.8', '3.9']
        conda-version: [release]
        test-type: [serial, parallel]
        include:
          - python-version: '3.10'
            conda-version: canary
            test-type: serial
          - python-version: '3.10'
            conda-version: canary
            test-type: parallel
    env:
      CONDA_CHANNEL_LABEL: ${{ matrix.conda-version == 'canary' && 'conda-canary/label/dev' || 'defaults' }}
      REPLAY_NAME: Linux-${{ matrix.conda-version }}-Py${{ matrix.python-version }}
      REPLAY_DIR: ${{ github.workspace }}/pytest-replay
      ALLURE_DIR: ${{ github.workspace }}/allure-results
      PYTEST_MARKER: ${{ matrix.test-type == 'serial' && 'serial' || 'not serial' }}
      PYTEST_NUMPROCESSES: ${{ matrix.test-type == 'serial' && 0 || 'auto' }}

    steps:
      - name: Checkout repository
        uses: actions/checkout@v3
        with:
          fetch-depth: 0

      - name: Timestamp
        run: echo "TIMESTAMP=$(date -u "+%Y%m")" >> $GITHUB_ENV
        shell: bash

      - name: Cache conda
        uses: actions/cache@v3
        with:
          path: ~/conda_pkgs_dir
          key: ${{ runner.os }}-conda-${{ env.TIMESTAMP }}

      - name: Setup miniconda
        uses: conda-incubator/setup-miniconda@v2
        with:
          condarc-file: ./ci/github/.condarc
          python-version: ${{ matrix.python-version }}
          run-post: false  # skip post cleanup

      - name: Setup environment
        run: |
          conda install -q -y -c defaults \
            --file ./tests/requirements.txt \
            --file ./tests/requirements-linux.txt \
            ${{ env.CONDA_CHANNEL_LABEL }}::conda
          pip install allure-pytest
          pip install -e .

      - name: Show info
        run: |
          conda info -a
          conda list --show-channel-urls

      - name: Run tests
        run: |
          pytest \
            --color=yes \
            -v \
            -n "${{ env.PYTEST_NUMPROCESSES }}" \
            --basetemp "${{ runner.temp }}/${{ matrix.test-type }}" \
            --cov conda_build \
            --cov-append \
            --cov-branch \
            --cov-report xml \
            --replay-record-dir="${{ env.REPLAY_DIR }}" \
            --replay-base-name="${{ env.REPLAY_NAME }}" \
            --alluredir="${{ env.ALLURE_DIR }}" \
            -m "${{ env.PYTEST_MARKER }}" \
            ./tests

      - uses: codecov/codecov-action@v3
        with:
          flags: ${{ matrix.test-type }},${{ matrix.python-version }},linux-64

      - name: Tar Allure Results
        if: always()
        run: tar -zcf "${{ env.ALLURE_DIR }}.tar.gz" "${{ env.ALLURE_DIR }}"

      - name: Upload Allure Results
        if: always()
        uses: actions/upload-artifact@v3
        with:
          name: allure-Linux-${{ matrix.conda-version }}-Py${{ matrix.python-version }}-${{ matrix.test-type }}
          path: allure-results.tar.gz

      - name: Upload Pytest Replay
        if: always()
        uses: actions/upload-artifact@v3
        with:
          name: ${{ env.REPLAY_NAME }}-${{ matrix.test-type }}
          path: ${{ env.REPLAY_DIR }}

  # windows test suite
  windows:
    # only run test suite if there are code changes
    needs: changes
    if: needs.changes.outputs.code == 'true'

    runs-on: windows-2019
    strategy:
      fail-fast: false
      matrix:
        # test lower version (w/ stable conda) and upper version (w/ canary conda)
        python-version: ['3.8']
        conda-version: [release]
        test-type: [serial, parallel]
        include:
          - python-version: '3.10'
            conda-version: canary
            test-type: serial
          - python-version: '3.10'
            conda-version: canary
            test-type: parallel
    env:
      CONDA_CHANNEL_LABEL: ${{ matrix.conda-version == 'canary' && 'conda-canary/label/dev' || 'defaults' }}
      REPLAY_NAME: Win-${{ matrix.conda-version }}-Py${{ matrix.python-version }}
      REPLAY_DIR: ${{ github.workspace }}\pytest-replay
      ALLURE_DIR: ${{ github.workspace }}\allure-results
      PYTEST_MARKER: ${{ matrix.test-type == 'serial' && 'serial' || 'not serial and not slow' }}
      PYTEST_NUMPROCESSES: ${{ matrix.test-type == 'serial' && 0 || 'auto' }}

    steps:
      - name: Checkout repository
        uses: actions/checkout@v3
        with:
          fetch-depth: 0

      - name: Timestamp
        run: echo "TIMESTAMP=$(date -u "+%Y%m")" >> $GITHUB_ENV
        shell: bash

      - name: Cache conda
        uses: actions/cache@v3
        with:
          path: ~/conda_pkgs_dir
          key: ${{ runner.os }}-conda-${{ env.TIMESTAMP }}

      - name: Setup miniconda
        uses: conda-incubator/setup-miniconda@v2
        with:
          condarc-file: .\ci\github\.condarc
          python-version: ${{ matrix.python-version }}
          run-post: false  # skip post cleanup

      - name: Setup environment
        run: |
          choco install visualstudio2017-workload-vctools
          conda install -q -y -c defaults `
            --file .\tests\requirements.txt `
            --file .\tests\requirements-windows.txt `
            ${{ env.CONDA_CHANNEL_LABEL }}::conda
          pip install allure-pytest
          pip install -e .

      - name: Show info
        run: |
          conda info -a
          conda list --show-channel-urls

      - name: Run tests
        run: |
          pytest `
            --color=yes `
            -v `
            -n "${{ env.PYTEST_NUMPROCESSES }}" `
            --basetemp "${{ runner.temp }}\${{ matrix.test-type}}" `
            --cov conda_build `
            --cov-append `
            --cov-branch `
            --cov-report xml `
            --replay-record-dir="${{ env.REPLAY_DIR }}" `
            --replay-base-name="${{ env.REPLAY_NAME }}" `
            --alluredir="${{ env.ALLURE_DIR }}" `
            -m "${{ env.PYTEST_MARKER }}" `
            .\tests

      - uses: codecov/codecov-action@v3
        with:
          flags: ${{ matrix.test-type }},${{ matrix.python-version }},win-64

      - name: Tar Allure Results
        if: always()
        run: tar -zcf "${{ env.ALLURE_DIR }}.tar.gz" "${{ env.ALLURE_DIR }}"
        # windows-2019/powershell ships with GNU tar 1.28 which struggles with Windows paths
        # window-2019/cmd ships with bsdtar 3.5.2 which doesn't have this problem
        shell: cmd

      - name: Upload Allure Results
        if: always()
        uses: actions/upload-artifact@v3
        with:
          name: allure-Win-${{ matrix.conda-version }}-Py${{ matrix.python-version }}-${{ matrix.test-type  }}
          path: allure-results.tar.gz

      - name: Upload Pytest Replay
        if: always()
        uses: actions/upload-artifact@v3
        with:
          path: ${{ env.REPLAY_DIR }}
          name: ${{ env.REPLAY_NAME }}-${{ matrix.test-type }}

  # macos test suite
  macos:
    # only run test suite if there are code changes
    needs: changes
    if: needs.changes.outputs.code == 'true'

    runs-on: macos-11
    defaults:
      run:
        shell: bash -l {0}
    strategy:
      fail-fast: false
      matrix:
        # test lower version (w/ stable conda) and upper version (w/ canary conda)
        python-version: ['3.8']
        conda-version: [release]
        test-type: [serial, parallel]
        include:
          - python-version: '3.10'
            conda-version: canary
            test-type: serial
          - python-version: '3.10'
            conda-version: canary
            test-type: parallel
    env:
      CONDA_CHANNEL_LABEL: ${{ matrix.conda-version == 'canary' && 'conda-canary/label/dev' || 'defaults' }}
      REPLAY_NAME: macOS-${{ matrix.conda-version }}-Py${{ matrix.python-version }}
      REPLAY_DIR: ${{ github.workspace }}/pytest-replay
      ALLURE_DIR: ${{ github.workspace }}/allure-results
      PYTEST_MARKER: ${{ matrix.test-type == 'serial' && 'serial' || 'not serial' }}
      PYTEST_NUMPROCESSES: ${{ matrix.test-type == 'serial' && 0 || 'auto' }}

    steps:
      - name: Checkout repository
        uses: actions/checkout@v3
        with:
          fetch-depth: 0

      - name: Timestamp
        run: echo "TIMESTAMP=$(date -u "+%Y%m")" >> $GITHUB_ENV
        shell: bash

      - name: Cache conda
        uses: actions/cache@v3
        with:
          path: ~/conda_pkgs_dir
          key: ${{ runner.os }}-conda-${{ env.TIMESTAMP }}

      - name: Setup miniconda
        uses: conda-incubator/setup-miniconda@v2
        with:
          condarc-file: ./ci/github/.condarc
          python-version: ${{ matrix.python-version }}
          run-post: false  # skip post cleanup

      - name: Setup environment
        run: |
          sudo xcode-select --switch /Applications/Xcode_11.7.app
          conda install -q -y -c defaults \
            --file ./tests/requirements.txt \
            --file ./tests/requirements-macos.txt \
            ${{ env.CONDA_CHANNEL_LABEL }}::conda
          pip install allure-pytest
          pip install -e .

      - name: Show info
        run: |
          conda info -a
          conda list --show-channel-urls

      - name: Run tests
        run: |
          pytest \
            --color=yes \
            -v \
            -n "${{ env.PYTEST_NUMPROCESSES }}" \
            --basetemp "${{ runner.temp }}/${{ matrix.test-type }}" \
            --cov conda_build \
            --cov-append \
            --cov-branch \
            --cov-report xml \
            --replay-record-dir="${{ env.REPLAY_DIR }}" \
            --replay-base-name="${{ env.REPLAY_NAME }}" \
            --alluredir="${{ env.ALLURE_DIR }}" \
            -m "${{ env.PYTEST_MARKER }}" \
            ./tests

      - uses: codecov/codecov-action@v3
        with:
          flags: ${{ matrix.test-type }},${{ matrix.python-version }},osx-64

      - name: Tar Allure Results
        if: always()
        run: tar -zcf "${{ env.ALLURE_DIR }}.tar.gz" "${{ env.ALLURE_DIR }}"

      - name: Upload Allure Results
        if: always()
        uses: actions/upload-artifact@v3
        with:
          name: allure-macOS-${{ matrix.conda-version }}-Py${{ matrix.python-version }}-${{ matrix.test-type }}
          path: allure-results.tar.gz

      - name: Upload Pytest Replay
        if: always()
        uses: actions/upload-artifact@v3
        with:
          name: ${{ env.REPLAY_NAME }}-${{ matrix.test-type  }}
          path: ${{ env.REPLAY_DIR }}

  # aggregate and upload
  aggregate:
    # only aggregate test suite if there are code changes
    needs: [changes, linux, windows, macos]
    if: needs.changes.outputs.code == 'true' && always()

    runs-on: ubuntu-latest
    steps:
      - name: Download test results
        uses: actions/download-artifact@v3

      - name: Upload combined test results
        # provides one downloadable archive of all .coverage/test-report.xml files
        # of all matrix runs for further analysis.
        uses: actions/upload-artifact@v3
        with:
          name: test-results-${{ github.sha }}-all
          path: test-results-${{ github.sha }}-*
          retention-days: 90  # default: 90

      - name: Test Summary
        uses: test-summary/action@v2
        with:
          paths: ./test-results-${{ github.sha }}-**/test-report*.xml

  # required check
  analyze:
    name: Analyze results
    needs: [linux, windows, macos, aggregate]
    if: always()

    runs-on: ubuntu-latest
    steps:
      - name: Decide whether the needed jobs succeeded or failed
        uses: re-actors/alls-green@05ac9388f0aebcb5727afa17fcccfecd6f8ec5fe
        with:
          allowed-skips: ${{ toJSON(needs) }}
          jobs: ${{ toJSON(needs) }}

  # canary builds
  build:
    name: Canary Build
    needs: [analyze]
    # only build canary build if
    # - prior steps succeeded,
    # - this is the main repo, and
    # - we are on the main, feature, or release branch
    if: >-
      success()
      && !github.event.repository.fork
      && (
        github.ref_name == 'main'
        || startsWith(github.ref_name, 'feature/')
        || endsWith(github.ref_name, '.x')
      )
    strategy:
      matrix:
        include:
          - runner: ubuntu-latest
            subdir: linux-64
          - runner: macos-latest
            subdir: osx-64
          - runner: windows-latest
            subdir: win-64
    runs-on: ${{ matrix.runner }}
    steps:
      # Clean checkout of specific git ref needed for package metadata version
      # which needs env vars GIT_DESCRIBE_TAG and GIT_BUILD_STR:
      - uses: actions/checkout@v3
        with:
          ref: ${{ github.ref }}
          clean: true
          fetch-depth: 0

      - name: Create and upload canary build
        uses: conda/actions/canary-release@v22.10.0
        with:
          package-name: ${{ github.event.repository.name }}
          subdir: ${{ matrix.subdir }}
          anaconda-org-channel: conda-canary
          anaconda-org-label: ${{ github.ref_name == 'main' && 'dev' || github.ref_name }}
          anaconda-org-token: ${{ secrets.ANACONDA_ORG_CONDA_CANARY_TOKEN }}<|MERGE_RESOLUTION|>--- conflicted
+++ resolved
@@ -10,11 +10,8 @@
     branches:
       - main
       - feature/**
-<<<<<<< HEAD
+      - '[0-9].*.x'  # e.g., 3.24.x
       - msvc-env-cmd
-=======
-      - '[0-9].*.x'  # e.g., 3.24.x
->>>>>>> addfbbb3
 
   # NOTE: github.event context is pull_request payload:
   # https://docs.github.com/en/developers/webhooks-and-events/webhooks/webhook-events-and-payloads#pull_request

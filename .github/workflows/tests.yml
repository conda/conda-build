name: Tests

on:
  # https://docs.github.com/en/webhooks-and-events/webhooks/webhook-events-and-payloads#push
  push:
    branches:
      - main
      - feature/**
      - '[0-9].*.x'  # e.g., 3.24.x
      - '[0-9][0-9].*.x'  # e.g., 23.3.x

  # https://docs.github.com/en/webhooks-and-events/webhooks/webhook-events-and-payloads#pull_request
  pull_request:

  # https://docs.github.com/en/webhooks-and-events/webhooks/webhook-events-and-payloads#workflow_dispatch
  workflow_dispatch:

  # no payload
  schedule:
      # https://crontab.guru/#37_18_*_*_*
    - cron: 37 18 * * *

concurrency:
  # Concurrency group that uses the workflow name and PR number if available
  # or commit SHA as a fallback. If a new build is triggered under that
  # concurrency group while a previous build is running it will be canceled.
  # Repeated pushes to a PR will cancel all previous builds, while multiple
  # merges to main will not cancel.
  group: ${{ github.workflow }}-${{ github.event.pull_request.number || github.sha }}
  cancel-in-progress: true

env:
  # https://conda.github.io/conda-libmamba-solver/user-guide/configuration/#advanced-options
  CONDA_LIBMAMBA_SOLVER_NO_CHANNELS_FROM_INSTALLED: true

jobs:
  # detect whether any code changes are included in this PR
  changes:
    runs-on: ubuntu-latest
    permissions:
      # necessary to detect changes
      # https://github.com/dorny/paths-filter#supported-workflows
      pull-requests: read
    outputs:
      code: ${{ steps.filter.outputs.code }}
    steps:
      - name: Checkout Source
        uses: actions/checkout@11bd71901bbe5b1630ceea73d27597364c9af683 # v4.2.2
        # dorny/paths-filter needs git clone for non-PR events
        # https://github.com/dorny/paths-filter#supported-workflows
        if: github.event_name != 'pull_request'

      - name: Filter Changes
        uses: dorny/paths-filter@de90cc6fb38fc0963ad72b210f1f284cd68cea36 # v3.0.2
        id: filter
        with:
          filters: |
            code:
              - 'conda_build/**'
              - 'tests/**'
              - '*.py'
              - 'recipe/**'
              - '.github/workflows/tests.yml'
              - '.github/condarc'

  # linux test suite
  linux:
    # only run test suite if there are code changes
    needs: changes
    if: github.event_name == 'schedule' || needs.changes.outputs.code == 'true'

    runs-on: ubuntu-latest
    defaults:
      run:
        # https://github.com/conda-incubator/setup-miniconda#use-a-default-shell
        shell: bash -el {0}
    strategy:
      fail-fast: false
      matrix:
        # test all lower versions (w/ stable conda) and upper version (w/ canary conda)
        python-version: ['3.10', '3.11', '3.12']
        conda-version: [release]
        test-type: [serial, parallel]
        include:
          # minimum Python/conda combo
<<<<<<< HEAD
          - python-version: '3.10'
            conda-version: 23.9.0
            test-type: serial
          - python-version: '3.10'
            conda-version: 23.9.0
=======
          - python-version: '3.9'
            conda-version: 24.11.0
            test-type: serial
          - python-version: '3.9'
            conda-version: 24.11.0
>>>>>>> 2b1f1a33
            test-type: parallel
          # maximum Python/conda combo
          - python-version: '3.13'
            conda-version: canary
            test-type: serial
          - python-version: '3.13'
            conda-version: canary
            test-type: parallel
    env:
      CONDA_CHANNEL_LABEL: ${{ matrix.conda-version == 'canary' && 'conda-canary/label/dev::' || '' }}
      CONDA_VERSION: ${{ contains('canary|release', matrix.conda-version) && 'conda' || format('conda={0}', matrix.conda-version) }}
      PYTEST_MARKER: ${{ matrix.test-type == 'serial' && 'serial' || 'not serial' }}

    steps:
      - name: Checkout Source
        uses: actions/checkout@11bd71901bbe5b1630ceea73d27597364c9af683 # v4.2.2
        with:
          fetch-depth: 0

      - name: Hash + Timestamp
        run: echo "HASH=${{ runner.os }}-${{ runner.arch }}-Py${{ matrix.python-version }}-${{ matrix.conda-version }}-${{ matrix.test-type }}-$(date -u "+%Y%m")" >> $GITHUB_ENV

      - name: Cache Conda
        uses: actions/cache@5a3ec84eff668545956fd18022155c47e93e2684 # v4.2.3
        with:
          path: ~/conda_pkgs_dir
          key: cache-${{ env.HASH }}

      - name: Setup Miniconda
        uses: conda-incubator/setup-miniconda@505e6394dae86d6a5c7fbb6e3fb8938e3e863830 # v3.1.1
        with:
          condarc-file: .github/condarc
          run-post: false  # skip post cleanup

      - name: Conda Install
        run: >
          conda install
          --yes
          --file tests/requirements.txt
          --file tests/requirements-${{ runner.os }}.txt
          --file tests/requirements-ci.txt
          python=${{ matrix.python-version }}
          ${{ env.CONDA_CHANNEL_LABEL }}${{ env.CONDA_VERSION }}

      # TODO: how can we remove this step?
      - name: Install Self
        run: pip install -e .

      - name: Conda Info
        # view test env info (not base)
        run: python -m conda info --verbose

      - name: Conda List
        run: conda list --show-channel-urls

      - name: Run Tests
        run: >
          pytest
          --cov=conda_build
          --reruns 3
          --reruns-delay 1
          -n auto
          -m "${{ env.PYTEST_MARKER }}"

      - name: Upload Coverage
        uses: codecov/codecov-action@0565863a31f2c772f9f0395002a31e3f06189574 # v5.4.0
        with:
          flags: ${{ runner.os }},${{ runner.arch }},${{ matrix.python-version }},${{ matrix.test-type }}

      - name: Upload Test Results
        if: '!cancelled()'
        uses: actions/upload-artifact@ea165f8d65b6e75b540449e92b4886f43607fa02 # v4.4.0
        with:
          name: test-results-${{ env.HASH }}
          path: |
            .coverage
            test-report.xml
          retention-days: 1  # temporary, combined in aggregate below

  # linux benchmarks
  linux-benchmarks:
    # only run test suite if there are code changes
    needs: changes
    if: needs.changes.outputs.code == 'true'

    runs-on: ubuntu-latest
    defaults:
      run:
        # https://github.com/conda-incubator/setup-miniconda#use-a-default-shell
        shell: bash -el {0}  # bash exit immediately on error + login shell
    strategy:
      fail-fast: false
      matrix:
        python-version: ['3.13']

    steps:
      - name: Checkout Source
        uses: actions/checkout@11bd71901bbe5b1630ceea73d27597364c9af683 # v4.2.2
        with:
          fetch-depth: 0

      - name: Hash + Timestamp
        run: echo "HASH=${{ runner.os }}-${{ runner.arch }}-Py${{ matrix.python-version }}-benchmark-$(date -u "+%Y%m")" >> $GITHUB_ENV

      - name: Cache Conda
        uses: actions/cache@5a3ec84eff668545956fd18022155c47e93e2684 # v4.2.3
        with:
          path: ~/conda_pkgs_dir
          key: cache-${{ env.HASH }}

      - name: Setup Miniconda
        uses: conda-incubator/setup-miniconda@505e6394dae86d6a5c7fbb6e3fb8938e3e863830 # v3.1.1
        with:
          condarc-file: .github/condarc
          run-post: false  # skip post cleanup

      - name: Conda Install
        run: >
          conda install
          --yes
          --file tests/requirements.txt
          --file tests/requirements-${{ runner.os }}.txt
          --file tests/requirements-ci.txt
          --file tests/requirements-benchmarks.txt
          python=${{ matrix.python-version }}

      # TODO: how can we remove this step?
      - name: Install Self
        run: pip install -e .

      - name: Conda Info
        # view test env info (not base)
        run: python -m conda info --verbose

      - name: Conda Config
        run: conda config --show-sources

      - name: Conda List
        run: conda list --show-channel-urls

      - name: Run Benchmarks
        uses: CodSpeedHQ/action@0010eb0ca6e89b80c88e8edaaa07cfe5f3e6664d # v3.5.0
        with:
          token: ${{ secrets.CODSPEED_TOKEN }}
          run: $CONDA/envs/test/bin/pytest --codspeed

  # windows test suite
  windows:
    # only run test suite if there are code changes
    needs: changes
    if: github.event_name == 'schedule' || needs.changes.outputs.code == 'true'

    runs-on: windows-2019
    strategy:
      fail-fast: false
      matrix:
        # test lower version (w/ stable conda) and upper version (w/ canary conda)
        python-version: ['3.10']
        conda-version: [release]
        test-type: [serial, parallel]
        include:
          - python-version: '3.13'
            conda-version: canary
            test-type: serial
          - python-version: '3.13'
            conda-version: canary
            test-type: parallel
    env:
      ErrorActionPreference: Stop  # powershell exit on first error
      CONDA_CHANNEL_LABEL: ${{ matrix.conda-version == 'canary' && 'conda-canary/label/dev' || 'defaults' }}
      PYTEST_MARKER: ${{ matrix.test-type == 'serial' && 'serial' || 'not serial and not slow' }}

    steps:
      - name: Checkout Source
        uses: actions/checkout@11bd71901bbe5b1630ceea73d27597364c9af683 # v4.2.2
        with:
          fetch-depth: 0

      - name: Hash + Timestamp
        shell: bash  # use bash to run date command
        run: echo "HASH=${{ runner.os }}-${{ runner.arch }}-Py${{ matrix.python-version }}-${{ matrix.conda-version }}-${{ matrix.test-type }}-$(date -u "+%Y%m")" >> $GITHUB_ENV

      - name: Cache Conda
        uses: actions/cache@5a3ec84eff668545956fd18022155c47e93e2684 # v4.2.3
        with:
          # Use faster GNU tar for all runners
          enableCrossOsArchive: true
          path: D:\conda_pkgs_dir
          key: cache-${{ env.HASH }}

      - name: Setup Miniconda
        uses: conda-incubator/setup-miniconda@505e6394dae86d6a5c7fbb6e3fb8938e3e863830 # v3.1.1
        with:
          condarc-file: .github\condarc
          run-post: false  # skip post cleanup
          pkgs-dirs: D:\conda_pkgs_dir
          installation-dir: D:\conda

      - name: Choco Install
        run: choco install visualstudio2017-workload-vctools

      - name: Conda Install
        run: >
          conda install
          --yes
          --file tests\requirements.txt
          --file tests\requirements-${{ runner.os }}.txt
          --file tests\requirements-ci.txt
          python=${{ matrix.python-version }}
          ${{ env.CONDA_CHANNEL_LABEL }}::conda

      # TODO: how can we remove this step?
      - name: Install Self
        run: pip install -e . --no-deps --no-build-isolation

      - name: Conda Info
        # view test env info (not base)
        run: python -m conda info --verbose

      - name: Conda List
        run: conda list --show-channel-urls

      - name: Run Tests
        # Windows is sensitive to long paths, using `--basetemp=${{ runner.temp }} to
        # keep the test directories shorter
        run: >
          pytest
          --cov=conda_build
          --basetemp=${{ runner.temp }}
          -n auto
          -m "${{ env.PYTEST_MARKER }}"

      - name: Upload Coverage
        uses: codecov/codecov-action@0565863a31f2c772f9f0395002a31e3f06189574 # v5.4.0
        with:
          flags: ${{ runner.os }},${{ runner.arch }},${{ matrix.python-version }},${{ matrix.test-type }}

      - name: Upload Test Results
        if: '!cancelled()'
        uses: actions/upload-artifact@ea165f8d65b6e75b540449e92b4886f43607fa02 # v4.4.0
        with:
          name: test-results-${{ env.HASH }}
          path: |
            .coverage
            test-report.xml
          retention-days: 1  # temporary, combined in aggregate below

  # macos test suite
  macos:
    # only run test suite if there are code changes
    needs: changes
    if: github.event_name == 'schedule' || needs.changes.outputs.code == 'true'

    # we still need intel macs so we are stuck on macos-13 (not -14 or -latest)
    # the issue is that there are recipes that depend on packages
    # that do not exist for osx-arm64 - see #5388
    runs-on: macos-13
    defaults:
      run:
        # https://github.com/conda-incubator/setup-miniconda#use-a-default-shell
        shell: bash -el {0}
    strategy:
      fail-fast: false
      matrix:
        # test lower version (w/ stable conda) and upper version (w/ canary conda)
        python-version: ['3.10']
        conda-version: [release]
        test-type: [serial, parallel]
        include:
          - python-version: '3.13'
            conda-version: canary
            test-type: serial
          - python-version: '3.13'
            conda-version: canary
            test-type: parallel
    env:
      CONDA_CHANNEL_LABEL: ${{ matrix.conda-version == 'canary' && 'conda-canary/label/dev' || 'defaults' }}
      PYTEST_MARKER: ${{ matrix.test-type == 'serial' && 'serial' || 'not serial' }}

    steps:
      - name: Checkout Source
        uses: actions/checkout@11bd71901bbe5b1630ceea73d27597364c9af683 # v4.2.2
        with:
          fetch-depth: 0

      - name: Hash + Timestamp
        run: echo "HASH=${{ runner.os }}-${{ runner.arch }}-Py${{ matrix.python-version }}-${{ matrix.conda-version }}-${{ matrix.test-type }}-$(date -u "+%Y%m")" >> $GITHUB_ENV

      - name: Cache Conda
        uses: actions/cache@5a3ec84eff668545956fd18022155c47e93e2684 # v4.2.3
        with:
          path: |
            ~/conda_pkgs_dir
            ~/macosx_sdks
          key: cache-${{ env.HASH }}

      - name: Setup Miniconda
        uses: conda-incubator/setup-miniconda@505e6394dae86d6a5c7fbb6e3fb8938e3e863830 # v3.1.1
        with:
          condarc-file: .github/condarc
          run-post: false  # skip post cleanup

      - name: SDK Download
        run: |
          echo "MACOSX_SDK_DIR=${HOME}/macosx_sdks" >> "$GITHUB_ENV"
          export MACOSX_SDK_DIR=${HOME}/macosx_sdks
          echo "MACOSX_SDK_VERSION=10.15" >> "$GITHUB_ENV"
          export MACOSX_SDK_VERSION=10.15
          echo "MACOSX_SDK_ROOT=${MACOSX_SDK_DIR}/MacOSX${MACOSX_SDK_VERSION}.sdk" >> "$GITHUB_ENV"
          export MACOSX_SDK_ROOT=${MACOSX_SDK_DIR}/MacOSX${MACOSX_SDK_VERSION}.sdk

          if [ ! -d ${MACOSX_SDK_DIR} ]; then mkdir ${MACOSX_SDK_DIR}; fi
          if [ ! -d ${MACOSX_SDK_ROOT} ]; then
            url="https://github.com/phracker/MacOSX-SDKs/releases/download/11.3/MacOSX${MACOSX_SDK_VERSION}.sdk.tar.xz"
            curl -L --output MacOSX${MACOSX_SDK_VERSION}.sdk.tar.xz "${url}"
            sdk_sha256=ac75d9e0eb619881f5aa6240689fce862dcb8e123f710032b7409ff5f4c3d18b
            echo "${sdk_sha256} *MacOSX${MACOSX_SDK_VERSION}.sdk.tar.xz" | shasum -a 256 -c
            tar -xf MacOSX${MACOSX_SDK_VERSION}.sdk.tar.xz -C "${MACOSX_SDK_DIR}"
          fi

      - name: Conda Install
        run: >
          conda install
          --yes
          --file tests/requirements.txt
          --file tests/requirements-${{ runner.os }}.txt
          --file tests/requirements-ci.txt
          python=${{ matrix.python-version }}
          ${{ env.CONDA_CHANNEL_LABEL }}::conda

      # TODO: how can we remove this step?
      - name: Install Self
        run: pip install -e .

      - name: Conda Info
        # view test env info (not base)
        run: python -m conda info --verbose

      - name: Conda List
        run: conda list --show-channel-urls

      - name: Run Tests
        run: >
          pytest
          --cov=conda_build
          -n auto
          -m "${{ env.PYTEST_MARKER }}"
        env:
          CONDA_BUILD_SYSROOT: ${{ env.MACOSX_SDK_ROOT }}

      - name: Upload Coverage
        uses: codecov/codecov-action@0565863a31f2c772f9f0395002a31e3f06189574 # v5.4.0
        with:
          flags: ${{ runner.os }},${{ runner.arch }},${{ matrix.python-version }},${{ matrix.test-type }}

      - name: Upload Test Results
        if: '!cancelled()'
        uses: actions/upload-artifact@ea165f8d65b6e75b540449e92b4886f43607fa02 # v4.4.0
        with:
          name: test-results-${{ env.HASH }}
          path: |
            .coverage
            test-report.xml
          retention-days: 1  # temporary, combined in aggregate below

  # aggregate and upload
  aggregate:
    # only aggregate test suite if there are code changes
    needs: [changes, linux, linux-benchmarks, windows, macos]
    if: >-
      !cancelled()
      && (
        github.event_name == 'schedule'
        || needs.changes.outputs.code == 'true'
      )

    runs-on: ubuntu-latest
    steps:
      - name: Download Artifacts
        uses: actions/download-artifact@95815c38cf2ff2164869cbab79da8d1f422bc89e # v4.2.1

      - name: Upload Combined Test Results
        # provides one downloadable archive of all matrix run test results for further analysis
        uses: actions/upload-artifact@ea165f8d65b6e75b540449e92b4886f43607fa02 # v4.4.0
        with:
          name: test-results-${{ github.sha }}-all
          path: test-results-*

      - name: Test Summary
        uses: test-summary/action@31493c76ec9e7aa675f1585d3ed6f1da69269a86 # v2.4
        with:
          paths: test-results-*/test-report.xml

  # required check
  analyze:
    needs: [linux, linux-benchmarks, windows, macos, aggregate]
    if: '!cancelled()'

    runs-on: ubuntu-latest
    steps:
      - name: Determine Success
        uses: re-actors/alls-green@05ac9388f0aebcb5727afa17fcccfecd6f8ec5fe # v1.2.2
        with:
          # permit jobs to be skipped if there are no code changes (see changes job)
          allowed-skips: ${{ toJSON(needs) }}
          jobs: ${{ toJSON(needs) }}

  # canary builds
  build:
    needs: [analyze]
    # only build canary build if
    # - prior steps succeeded,
    # - this is the main repo, and
    # - we are on the main, feature, or release branch
    if: >-
      !cancelled()
      && !github.event.repository.fork
      && (
        github.ref_name == 'main'
        || startsWith(github.ref_name, 'feature/')
        || endsWith(github.ref_name, '.x')
      )
    strategy:
      matrix:
        include:
          - runner: ubuntu-latest
            subdir: linux-64
          - runner: macos-13
            subdir: osx-64
          - runner: macos-14  # FUTURE: Use -latest
            subdir: osx-arm64
          - runner: windows-latest
            subdir: win-64
    runs-on: ${{ matrix.runner }}
    steps:
      # Clean checkout of specific git ref needed for package metadata version
      # which needs env vars GIT_DESCRIBE_TAG and GIT_BUILD_STR:
      - name: Checkout Source
        uses: actions/checkout@11bd71901bbe5b1630ceea73d27597364c9af683 # v4.2.2
        with:
          ref: ${{ github.ref }}
          clean: true
          fetch-depth: 0

      # Explicitly use Python 3.12 since each of the OSes has a different default Python
      - name: Setup Python
        uses: actions/setup-python@8d9ed9ac5c53483de85588cdf95a591a75ab9f55 # v5.5.0
        with:
          python-version: '3.13'

      - name: Detect Label
        shell: python
        run: |
          import re
          from pathlib import Path
          from os import environ
          from subprocess import check_output

          # unless otherwise specified, commits are uploaded to the dev label
          # e.g., `main` branch commits
          envs = {"ANACONDA_ORG_LABEL": "dev"}

          if "${{ github.ref_name }}".startswith("feature/"):
              # feature branch commits are uploaded to a custom label
              envs["ANACONDA_ORG_LABEL"] = "${{ github.ref_name }}"
          elif re.match(r"\d+(\.\d+)+\.x", "${{ github.ref_name }}"):
              # release branch commits are added to the rc label
              # see https://github.com/conda/infrastructure/issues/760
              _, name = "${{ github.repository }}".split("/")
              envs["ANACONDA_ORG_LABEL"] = f"rc-{name}-${{ github.ref_name }}"

              # if no releases have occurred on this branch yet then `git describe --tag`
              # will misleadingly produce a version number relative to the last release
              # and not relative to the current release branch, if this is the case we need
              # to override the version with a derivative of the branch name

              # override the version if `git describe --tag` does not start with the branch version
              last_release = check_output(["git", "describe", "--tag"], text=True).strip()
              prefix = "${{ github.ref_name }}"[:-1]  # without x suffix
              if not last_release.startswith(prefix):
                  envs["VERSION_OVERRIDE"] = "${{ github.ref_name }}"

          Path(environ["GITHUB_ENV"]).write_text("\n".join(f"{name}={value}" for name, value in envs.items()))

      - name: Create & Upload
        uses: conda/actions/canary-release@eb545bb8ab48d499b31c057a6df3cf46753fdbcb # v25.3.1
        with:
          package-name: ${{ github.event.repository.name }}
          subdir: ${{ matrix.subdir }}
          anaconda-org-channel: conda-canary
          anaconda-org-label: ${{ env.ANACONDA_ORG_LABEL }}
          anaconda-org-token: ${{ secrets.ANACONDA_ORG_CONDA_CANARY_TOKEN }}<|MERGE_RESOLUTION|>--- conflicted
+++ resolved
@@ -83,19 +83,11 @@
         test-type: [serial, parallel]
         include:
           # minimum Python/conda combo
-<<<<<<< HEAD
           - python-version: '3.10'
-            conda-version: 23.9.0
+            conda-version: 23.11.0
             test-type: serial
           - python-version: '3.10'
-            conda-version: 23.9.0
-=======
-          - python-version: '3.9'
-            conda-version: 24.11.0
-            test-type: serial
-          - python-version: '3.9'
-            conda-version: 24.11.0
->>>>>>> 2b1f1a33
+            conda-version: 23.11.0
             test-type: parallel
           # maximum Python/conda combo
           - python-version: '3.13'

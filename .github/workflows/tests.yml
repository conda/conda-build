--- conflicted
+++ resolved
@@ -86,11 +86,7 @@
       - name: Run Parallel tests
         if: matrix.test-type == 'parallel'
         run: |
-<<<<<<< HEAD
           pytest \
-=======
-          pytest
->>>>>>> f784bb2b
               --color=yes -vv \
               -n auto \
               --basetemp /tmp/cb \

--- conflicted
+++ resolved
@@ -113,7 +113,6 @@
 
       - name: Show info
         run: |
-<<<<<<< HEAD
           conda info -a
           conda list --show-channel-urls
 
@@ -132,42 +131,12 @@
             --alluredir="${{ env.ALLURE_DIR }}" \
             -m "${{ env.PYTEST_MARKER }}" \
             ./tests
-          tar -zcf "${{ env.ALLURE_DIR }}.tar.gz" "${{ env.ALLURE_DIR }}"
+
+      - name: Tar Allure Results
+        run: tar -zcf allure-results.tar.gz allure-results
 
       - name: Upload pytest replay
         if: always()
-=======
-          pytest \
-              --color=yes \
-              -vv \
-              -n 0 \
-              --basetemp /tmp/cb_serial \
-              --cov conda_build \
-              --cov-report xml \
-              -m "serial" tests \
-              ${{ env.pytest-replay }} \
-              --alluredir=allure-results
-
-      - name: Run Parallel tests
-        if: matrix.test-type == 'parallel'
-        run: |
-          pytest \
-              --color=yes \
-              -vv \
-              -n auto \
-              --basetemp /tmp/cb \
-              --cov conda_build \
-              --cov-append \
-              --cov-report xml \
-              -m "not serial" tests \
-              ${{ env.pytest-replay }} \
-              --alluredir=allure-results
-
-      - name: Tar Allure Results
-        run: tar -zcf allure-results.tar.gz allure-results
-
-      - name: Upload Pytest Replay
->>>>>>> b62c7fa8
         uses: actions/upload-artifact@v2
         with:
           name: ${{ env.REPLAY_NAME }}-${{ matrix.test-type }}
@@ -301,7 +270,6 @@
           set PERL=
           set LUA=
           set R=
-<<<<<<< HEAD
           pytest ^
             --color=yes ^
             -vv ^
@@ -314,10 +282,6 @@
             --alluredir="${{ env.ALLURE_DIR }}" ^
             -m "serial" ^
             .\tests
-          tar -zcf "${{ env.ALLURE_DIR }}.tar.gz" "${{ env.ALLURE_DIR }}"
-=======
-          pytest --color=yes -vv -n 0 --basetemp %UserProfile%\cbtmp_serial --cov conda_build --cov-report xml -m "serial" ${{ env.pytest-replay }} --alluredir=allure-results
->>>>>>> b62c7fa8
         shell: cmd
 
       - name: Run Parallel Tests
@@ -331,7 +295,6 @@
           set PERL=
           set LUA=
           set R=
-<<<<<<< HEAD
           pytest ^
             --color=yes ^
             -vv ^
@@ -345,24 +308,16 @@
             --alluredir="${{ env.ALLURE_DIR }}" ^
             -m "not serial" ^
             .\tests\
-          tar -zcf "${{ env.ALLURE_DIR }}.tar.gz" "${{ env.ALLURE_DIR }}"
-=======
-          pytest --color=yes -vv -n auto --basetemp %UserProfile%\cbtmp --cov conda_build --cov-append --cov-report xml -m "not serial" ${{ env.pytest-replay }} --alluredir=allure-results
->>>>>>> b62c7fa8
         shell: cmd
         env:
           VS90COMNTOOLS: C:\Program Files (x86)\Common Files\Microsoft\Visual C++ for Python\9.0\VC\bin
           LIB:
 
-<<<<<<< HEAD
+      - name: Tar Allure Results
+        run: tar -zcf allure-results.tar.gz allure-results
+
       - name: Upload pytest replay
         if: always()
-=======
-      - name: Tar Allure Results
-        run: tar -zcf allure-results.tar.gz allure-results
-
-      - name: Upload Pytest Replay
->>>>>>> b62c7fa8
         uses: actions/upload-artifact@v2
         with:
           path: ${{ env.REPLAY_DIR }}
@@ -434,7 +389,6 @@
 
       - name: Run tests
         run: |
-<<<<<<< HEAD
           pytest \
             --color=yes \
             -v \
@@ -448,35 +402,12 @@
             --alluredir="${{ env.ALLURE_DIR }}" \
             -m "${{ env.PYTEST_MARKER }}" \
             ./tests
-          tar -zcf "${{ env.ALLURE_DIR }}.tar.gz" "${{ env.ALLURE_DIR }}"
+
+      - name: Tar Allure Results
+        run: tar -zcf allure-results.tar.gz allure-results
 
       - name: Upload pytest replay
         if: always()
-=======
-          set -e -u
-          source ci/github/activate_conda "${{ github.workspace }}/miniconda/bin/python"
-          conda install conda-verify -y
-          pytest --color=yes -v -n 0 --basetemp /tmp/cb_serial --cov conda_build --cov-report xml -m "serial" tests "${PYTEST_REPLAY_OPTIONS[@]+"${PYTEST_REPLAY_OPTIONS[@]}"}" --alluredir=allure-results
-
-      - name: Run Parallel Tests
-        if: matrix.test-type == 'parallel'
-        run: |
-          set -e -u
-          source ci/github/activate_conda "${{ github.workspace }}/miniconda/bin/python"
-          conda remove conda-verify -y
-          echo "safety_checks: disabled" >> ~/.condarc
-          echo "local_repodata_ttl: 1800" >> ~/.condarc
-          mkdir -p ~/.conda
-          conda create -n blarg1 -yq python=2.7
-          conda create -n blarg3 -yq python=3.7
-          conda create -n blarg4 -yq python nomkl numpy pandas svn
-          pytest --color=yes -v -n auto --basetemp /tmp/cb --cov conda_build --cov-append --cov-report xml -m "not serial" tests "${PYTEST_REPLAY_OPTIONS[@]+"${PYTEST_REPLAY_OPTIONS[@]}"}" --alluredir=allure-results
-
-      - name: Tar Allure Results
-        run: tar -zcf allure-results.tar.gz allure-results
-
-      - name: Upload Pytest Replay
->>>>>>> b62c7fa8
         uses: actions/upload-artifact@v2
         with:
           name: ${{ env.REPLAY_NAME }}-${{ matrix.test-type  }}

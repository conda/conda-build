--- conflicted
+++ resolved
@@ -173,12 +173,8 @@
     strategy:
       fail-fast: false
       matrix:
-<<<<<<< HEAD
-        python-version: ['3.7', '3.10']
-=======
         # test lower version (w/ stable conda) and upper version (w/ canary conda)
         python-version: ['3.7']
->>>>>>> c752fc43
         conda-version: [release]
         test-type: [serial, parallel]
         include:
@@ -203,38 +199,13 @@
           path: .\src
           fetch-depth: 0
 
-<<<<<<< HEAD
-      - name: Setup Python ${{ matrix.python-version }}
-        uses: actions/setup-python@v4
-=======
       - name: Checkout test recipe
         uses: actions/checkout@v3
->>>>>>> c752fc43
         with:
           repository: conda/conda_build_test_recipe
           path: .\conda_build_test_recipe
           fetch-depth: 0
 
-<<<<<<< HEAD
-      # is vc for python 2.7 still relevant?
-      - name: Install vcpython27.msi
-        run: |
-          $wc = New-Object net.webclient
-          $wc.Downloadfile("https://github.com/GeoNode/geonode-win-installer/raw/ffb76c7cbf1d6b4970c6c25f79c3c7682a3aa035/VCForPython27.msi", "VCForPython27.msi")
-          Start-Process "VCForPython27.msi" /qn -Wait
-        shell: pwsh
-
-      # would be great to cache this
-      - name: Install miniconda
-        run: |
-          rmdir C:\Strawberry /s /q
-          choco install wget visualstudio2017-workload-vctools
-          wget -q https://repo.anaconda.com/miniconda/Miniconda3-latest-Windows-x86_64.exe
-          start /wait "" Miniconda3-latest-Windows-x86_64.exe /InstallationType=JustMe /S /D=%UserProfile%\Miniconda3
-          "%UserProfile%\Miniconda3\condabin\conda.bat" init
-          conda info -a
-        shell: cmd
-=======
       - name: Timestamp
         run: echo "TIMESTAMP=$(date -u "+%Y%m")" >> $GITHUB_ENV
         shell: bash
@@ -244,7 +215,6 @@
         with:
           path: ~/conda_pkgs_dir
           key: ${{ runner.os }}-conda-${{ env.TIMESTAMP }}
->>>>>>> c752fc43
 
       - name: Setup miniconda
         uses: conda-incubator/setup-miniconda@v2
@@ -255,37 +225,6 @@
 
       - name: Setup environment
         run: |
-<<<<<<< HEAD
-          echo on
-          set PATH
-          call %UserProfile%\Miniconda3\condabin\activate.bat base||exit 1
-          set PATH
-          call conda install python="%PYTHON_VERSION%" -y||exit 1
-          if "%CONDA_VERSION%" == "canary" (call conda update -c conda-canary/label/dev conda||exit 1) else (call conda update -q conda||exit 1)
-          call conda config --set always_yes yes
-          call conda config --set auto_update_conda no
-          call conda info
-          python -c "import sys; print(sys.version); print(sys.executable); print(sys.prefix)"
-          call conda update -q --all||exit 1
-          call conda install -q pip python-libarchive-c pytest git pytest-cov jinja2 m2-patch flake8 mock requests contextlib2 chardet glob2 perl pyflakes pycrypto posix m2-git anaconda-client numpy beautifulsoup4 pytest-xdist pytest-mock filelock pkginfo psutil pytz tqdm conda-package-handling conda-index||exit 1
-          call conda install pytest-replay pytest-rerunfailures -y||exit 1
-          echo safety_checks: disabled >> %UserProfile%\.condarc
-          echo local_repodata_ttl: 1800 >> %UserProfile%\.condarc
-          call conda install -q py-lief||exit 1
-          python --version
-          python -c "import struct; print(struct.calcsize('P') * 8)"
-          pip install --no-deps .
-          pip install allure-pytest
-          conda-build --version
-          pushd .. && git clone https://github.com/conda/conda_build_test_recipe && popd
-          call conda create -n blarg -yq --download-only python=2.7||exit 1
-          call conda create -n blarg -yq --download-only python=3.10||exit 1
-          call conda create -n blarg -yq --download-only python cmake||exit 1
-          set "PYTEST_REPLAY_OPTIONS=--replay-record-dir=${{ github.workspace }}\\pytest-replay --replay-base-name=Win-%CONDA_VERSION%-Py%PYTHON_VERSION%"
-          echo "##vso[task.setvariable variable=PYTEST_REPLAY_OPTIONS]%PYTEST_REPLAY_OPTIONS%"
-
-        shell: cmd
-=======
           choco install visualstudio2017-workload-vctools
           conda install -q -y -c defaults `
             --file .\tests\requirements.txt `
@@ -293,7 +232,6 @@
             ${{ env.CONDA_CHANNEL_LABEL }}::conda
           pip install allure-pytest
           pip install -e .
->>>>>>> c752fc43
 
       - name: Show info
         run: |

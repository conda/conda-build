--- conflicted
+++ resolved
@@ -124,13 +124,8 @@
           conda install -q -y -c defaults \
             --file ./tests/requirements.txt \
             --file ./tests/requirements-linux.txt \
-<<<<<<< HEAD
-            ${{ env.CONDA_CHANNEL_LABEL }}::conda
+            ${{ env.CONDA_CHANNEL_LABEL }}::${{ env.CONDA_VERSION }}
           pip install -e . --no-deps
-=======
-            ${{ env.CONDA_CHANNEL_LABEL }}::${{ env.CONDA_VERSION }}
-          pip install -e .
->>>>>>> 90aee035
 
       - name: Show info
         run: |

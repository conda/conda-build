# this is the sibling workflow to tests-skip.yml, it is required to work around
# the skipped but required checks issue:
#   https://docs.github.com/en/repositories/configuring-branches-and-merges-in-your-repository/defining-the-mergeability-of-pull-requests/troubleshooting-required-status-checks#handling-skipped-but-required-checks
name: Tests

on:
  # NOTE: github.event context is push payload:
  # https://docs.github.com/en/developers/webhooks-and-events/webhooks/webhook-events-and-payloads#push
  push:
    branches:
      - main
      - feature/**

  # NOTE: github.event context is pull_request payload:
  # https://docs.github.com/en/developers/webhooks-and-events/webhooks/webhook-events-and-payloads#pull_request
  pull_request:

concurrency:
  # Concurrency group that uses the workflow name and PR number if available
  # or commit SHA as a fallback. If a new build is triggered under that
  # concurrency group while a previous build is running it will be canceled.
  # Repeated pushes to a PR will cancel all previous builds, while multiple
  # merges to main will not cancel.
  group: ${{ github.workflow }}-${{ github.event.pull_request.number || github.sha }}
  cancel-in-progress: true

jobs:
  # detect whether any code changes are included in this PR
  changes:
    runs-on: ubuntu-latest
    permissions:
      pull-requests: read
    outputs:
      code: ${{ steps.filter.outputs.code }}
    steps:
      - uses: actions/checkout@v3
        # dorny/paths-filter needs git clone for push events
        # https://github.com/marketplace/actions/paths-changes-filter#supported-workflows
        if: github.event_name == 'push'
      - uses: dorny/paths-filter@4512585405083f25c027a35db413c2b3b9006d50
        id: filter
        with:
          filters: |
            code:
              - 'conda_build/**'
              - 'tests/**'
              - '*.py'
              - 'recipe/**'
              - '.github/workflows/tests.yml'

  # linux test suite
  linux:
    # only run test suite if there are code changes
    needs: changes
    if: needs.changes.outputs.code == 'true'

    runs-on: ubuntu-latest
    defaults:
      run:
        shell: bash -l {0}
        working-directory: ./src/
    strategy:
      fail-fast: false
      matrix:
        # test lower and upper bounds
        python-version: ['3.7', '3.10']
        conda-version: [release]
        test-type: [serial, parallel]
        include:
          - python-version: '3.10'
            conda-version: canary
            test-type: serial
          - python-version: '3.10'
            conda-version: canary
            test-type: parallel
    env:
      CONDA_CHANNEL_LABEL: ${{ matrix.conda-version == 'canary' && 'conda-canary/label/dev' || 'defaults' }}
      REPLAY_NAME: Linux-${{ matrix.conda-version }}-Py${{ matrix.python-version }}
      REPLAY_DIR: ${{ github.workspace }}/pytest-replay/
      ALLURE_DIR: ${{ github.workspace }}/allure-results/
      PYTEST_MARKER: ${{ matrix.test-type == 'serial' && 'serial' || 'not serial' }}
      PYTEST_NUMPROCESSES: ${{ matrix.test-type == 'serial' && 0 || 'auto' }}

    steps:
      - name: Checkout repository
        uses: actions/checkout@v2
        with:
          path: ./src/
          fetch-depth: 0

      - name: Checkout test recipe
        uses: actions/checkout@v2
        with:
          repository: conda/conda_build_test_recipe
          path: ./conda_build_test_recipe/
          fetch-depth: 0

      - name: Setup miniconda
        uses: conda-incubator/setup-miniconda@v2
        with:
          condarc-file: ./src/ci/github/.condarc
          python-version: ${{ matrix.python-version }}

      - name: Setup environment
        run: |
          conda install -q -y -c defaults \
            --file tests/requirements.txt \
            --file tests/requirements-linux.txt \
            ${{ env.CONDA_CHANNEL_LABEL }}::conda
          pip install -e .
          pip install allure-pytest

      - name: Show info
        run: |
          conda info -a
          conda list --show-channel-urls

      - name: Run tests
        run: |
          pytest \
            --color=yes \
            -v \
            -n "${{ env.PYTEST_NUMPROCESSES }}" \
            --basetemp "${{ runner.temp }}/${{ matrix.test-type }}" \
            --cov conda_build \
            --cov-append \
            --cov-report xml \
            --replay-record-dir="${{ env.REPLAY_DIR }}" \
            --replay-base-name="${{ env.REPLAY_NAME }}" \
            --alluredir="${{ env.ALLURE_DIR }}" \
            -m "${{ env.PYTEST_MARKER }}" \
            ./tests/
          tar -zcf "${{ env.ALLURE_DIR }}.tar.gz" "${{ env.ALLURE_DIR }}"

      - name: Upload pytest replay
        if: always()
        uses: actions/upload-artifact@v2
        with:
          name: ${{ env.REPLAY_NAME }}-${{ matrix.test-type }}
          path: ${{ env.REPLAY_DIR }}

  # windows test suite
  windows:
    # only run test suite if there are code changes
    needs: changes
    if: needs.changes.outputs.code == 'true'

    runs-on: windows-2019
    strategy:
      fail-fast: false
      matrix:
        python-version: ['3.7', '3.8', '3.9', '3.10']
        conda-version: [release]
        test-type: [serial, parallel]
        include:
          - python-version: '3.9'
            conda-version: canary
            test-type: serial
          - python-version: '3.9'
            conda-version: canary
            test-type: parallel
    timeout-minutes: 120
    env:
      REPLAY_NAME: Win-${{ matrix.conda-version }}-Py${{ matrix.python-version }}
      REPLAY_DIR: .\pytest-replay\
      ALLURE_DIR: .\allure-results\

    steps:
      - name: Checkout repository
        uses: actions/checkout@v2
        with:
          fetch-depth: 0

      - name: Setup Python ${{ matrix.python-version }}
        uses: actions/setup-python@v1
        with:
          python-version: ${{ matrix.python-version }}

      - name: Install vcpython27.msi
        run: |
          $wc = New-Object net.webclient
          $wc.Downloadfile("https://github.com/GeoNode/geonode-win-installer/raw/ffb76c7cbf1d6b4970c6c25f79c3c7682a3aa035/VCForPython27.msi", "VCForPython27.msi")
          Start-Process "VCForPython27.msi" /qn -Wait
        shell: pwsh

      - name: Install miniconda
        run: |
          rmdir C:\Strawberry /s /q
          choco install wget visualstudio2017-workload-vctools
          wget https://repo.anaconda.com/miniconda/Miniconda3-latest-Windows-x86_64.exe
          start /wait "" Miniconda3-latest-Windows-x86_64.exe /InstallationType=JustMe /S /D=%UserProfile%\Miniconda3
          "%UserProfile%\Miniconda3\condabin\conda.bat" init
          conda info -a
        shell: cmd

      - name: Patch vs2008
        run: |
          Set-PSDebug -Trace 1
          $batchcontent = @"
          ECHO ON
          SET vcpython=C:\Program Files (x86)\Common Files\Microsoft\Visual C++ for Python\9.0
          DIR "%vcpython%"
          CALL "%vcpython%\vcvarsall.bat" %*
          "@
          $batchDir = "C:\Program Files (x86)\Common Files\Microsoft\Visual C++ for Python\9.0\VC"
          $batchPath = "$batchDir" + "\vcvarsall.bat"
          New-Item -Path $batchPath -ItemType "file" -Force
          Set-Content -Value $batchcontent -Path $batchPath
          Get-ChildItem -Path $batchDir
          Get-ChildItem -Path ($batchDir + '\..')
          set LIB
        shell: pwsh

      - name: conda init
        run: |
          echo on
          set PATH
          doskey conda="call %UserProfile%\Miniconda3\condabin\conda.bat" $*
          doskey /macros
          call "%UserProfile%\Miniconda3\condabin\conda.bat" init
          set PATH
        shell: cmd

      - name: Configuration
        run: |
          echo on
          set PATH
          call %UserProfile%\Miniconda3\condabin\activate.bat base||exit 1
          set PATH
          call conda install python="%PYTHON_VERSION%" -y||exit 1
          if "%CONDA_VERSION%" == "canary" (call conda update -c conda-canary/label/dev conda||exit 1) else (call conda update -q conda||exit 1)
          call conda config --set always_yes yes
          call conda config --set auto_update_conda no
          call conda info
          python -c "import sys; print(sys.version)"
          python -c "import sys; print(sys.executable)"
          python -c "import sys; print(sys.prefix)"
          call conda update -q --all||exit 1
          call conda install -q pip python-libarchive-c pytest git pytest-cov jinja2 m2-patch flake8 mock requests contextlib2 chardet glob2 perl pyflakes pycrypto posix m2-git anaconda-client numpy beautifulsoup4 pytest-xdist pytest-mock filelock pkginfo psutil pytz tqdm conda-package-handling||exit 1
          call conda install pytest-replay pytest-rerunfailures -y||exit 1
          echo safety_checks: disabled >> %UserProfile%\.condarc
          echo local_repodata_ttl: 1800 >> %UserProfile%\.condarc
          call conda install -q py-lief||exit 1
          python --version
          python -c "import struct; print(struct.calcsize('P') * 8)"
          pip install --no-deps .
          pip install allure-pytest
          conda-build --version
          pushd .. && git clone https://github.com/conda/conda_build_test_recipe && popd
          mkdir %UserProfile%\cbtmp_serial
          mkdir %UserProfile%\cbtmp
          for /d %%F in (%UserProfile%\cbtmp_serial\*) do rd /s /q "%%F"
          for /d %%F in (%UserProfile%\cbtmp\*) do rd /s /q "%%F"
          call conda create -n blarg -yq --download-only python=2.7||exit 1
          call conda create -n blarg -yq --download-only python=3.8||exit 1
          call conda create -n blarg -yq --download-only python cmake||exit 1
        shell: cmd

      - name: Run Serial Tests
        if: matrix.test-type == 'serial'
        run: |
          echo on
          set PATH
          call %UserProfile%\Miniconda3\condabin\activate.bat base||exit 1
          set PATH
          call conda install -y conda-verify||exit 1
          set PERL=
          set LUA=
          set R=
          pytest ^
            --color=yes ^
            -vv ^
            -n 0 ^
            --basetemp "${{ runner.temp }}\${{ matrix.test-type}}" ^
            --cov conda_build ^
            --cov-report xml ^
            --replay-record-dir="${{ env.REPLAY_DIR }}" ^
            --replay-base-name="${{ env.REPLAY_NAME }}" ^
            --alluredir="${{ env.ALLURE_DIR }}" ^
            -m "serial" ^
            .\tests\
          tar -zcf "${{ env.ALLURE_DIR }}.tar.gz" "${{ env.ALLURE_DIR }}"
        shell: cmd

      - name: Run Parallel Tests
        if: matrix.test-type == 'parallel'
        run: |
          echo on
          set PATH
          call %UserProfile%\Miniconda3\condabin\activate.bat base||exit 1
          set PATH
          :: call conda remove -y conda-verify||exit 1
          set PERL=
          set LUA=
          set R=
          pytest ^
            --color=yes ^
            -vv ^
            -n auto ^
            --basetemp "${{ runner.temp }}\${{ matrix.test-type}}" ^
            --cov conda_build ^
            --cov-append ^
            --cov-report xml ^
            --replay-record-dir="${{ env.REPLAY_DIR }}" ^
            --replay-base-name="${{ env.REPLAY_NAME }}" ^
            --alluredir="${{ env.ALLURE_DIR }}" ^
            -m "not serial" ^
            .\tests\
          tar -zcf "${{ env.ALLURE_DIR }}.tar.gz" "${{ env.ALLURE_DIR }}"
        shell: cmd
        env:
          VS90COMNTOOLS: C:\Program Files (x86)\Common Files\Microsoft\Visual C++ for Python\9.0\VC\bin
          LIB:

      - name: Upload pytest replay
        if: always()
        uses: actions/upload-artifact@v2
        with:
          path: ${{ env.REPLAY_DIR }}
          name: ${{ env.REPLAY_NAME }}-${{ matrix.test-type }}

  # macos test suite
  macos:
    # only run test suite if there are code changes
    needs: changes
    if: needs.changes.outputs.code == 'true'

    runs-on: macos-11
    defaults:
      run:
        shell: bash -l {0}
        working-directory: ./src/
    strategy:
      fail-fast: false
      matrix:
        # test lower and upper bounds
        python-version: ['3.7', '3.10']
        conda-version: [canary]
        test-type: [serial, parallel]
      max-parallel: 10
    timeout-minutes: 120
    env:
      CONDA_CHANNEL_LABEL: ${{ matrix.conda-version == 'canary' && 'conda-canary/label/dev' || 'defaults' }}
      REPLAY_NAME: macOS-${{ matrix.conda-version }}-Py${{ matrix.python-version }}
      REPLAY_DIR: ${{ github.workspace }}/pytest-replay/
      ALLURE_DIR: ${{ github.workspace }}/allure-results/
      PYTEST_MARKER: ${{ matrix.test-type == 'serial' && 'serial' || 'not serial' }}
      PYTEST_NUMPROCESSES: ${{ matrix.test-type == 'serial' && 0 || 'auto' }}

    steps:
      - name: Checkout repository
        uses: actions/checkout@v2
        with:
          path: ./src/
          fetch-depth: 0

      - name: Checkout test recipe
        uses: actions/checkout@v2
        with:
          repository: conda/conda_build_test_recipe
          path: ./conda_build_test_recipe/
          fetch-depth: 0

      - name: Setup miniconda
        uses: conda-incubator/setup-miniconda@v2
        with:
          condarc-file: ./src/ci/github/.condarc
          python-version: ${{ matrix.python-version }}

      - name: Setup environment
        run: |
          conda install -q -y -c defaults \
            --file tests/requirements.txt \
            --file tests/requirements-macos.txt \
            ${{ env.CONDA_CHANNEL_LABEL }}::conda
          pip install -e .
          pip install allure-pytest
          sudo xcode-select --switch /Applications/Xcode_11.7.app

      - name: Show info
        run: |
          conda info -a
          conda list --show-channel-urls

      - name: Run tests
        run: |
          pytest \
            --color=yes \
            -v \
            -n "${{ env.PYTEST_NUMPROCESSES }}" \
            --basetemp "${{ runner.temp }}/${{ matrix.test-type }}" \
            --cov conda_build \
            --cov-append \
            --cov-report xml \
            --replay-record-dir="${{ env.REPLAY_DIR }}" \
            --replay-base-name="${{ env.REPLAY_NAME }}" \
            --alluredir="${{ env.ALLURE_DIR }}" \
            -m "${{ env.PYTEST_MARKER }}" \
            ./tests/
          tar -zcf "${{ env.ALLURE_DIR }}.tar.gz" "${{ env.ALLURE_DIR }}"

      - name: Upload pytest replay
        if: always()
        uses: actions/upload-artifact@v2
        with:
          name: ${{ env.REPLAY_NAME }}-${{ matrix.test-type  }}
          path: ${{ env.REPLAY_DIR }}

  # aggregate and upload
  aggregate:
    # only aggregate test suite if there are code changes
    needs: [changes, linux, windows, macos]
    if: needs.changes.outputs.code == 'true' && always()

    runs-on: ubuntu-latest
    steps:
      - name: Download test results
        uses: actions/download-artifact@v3

      - name: Upload combined test results
        # provides one downloadable archive of all .coverage/test-report.xml files
        # of all matrix runs for further analysis.
        uses: actions/upload-artifact@v3
        with:
          name: test-results-${{ github.sha }}-all
          path: test-results-${{ github.sha }}-*
          retention-days: 90  # default: 90

      - name: Test Summary
        uses: test-summary/action@v2
        with:
          paths: ./test-results-${{ github.sha }}-**/test-report*.xml

<<<<<<< HEAD
      - run: |
          cat <<HEREDOC
          ${{ toJSON(github.event) }}
          HEREDOC

=======
  # required check
  analyze:
    name: Analyze results
    needs: [linux, windows, macos, aggregate]
    if: always()

    runs-on: ubuntu-latest
    steps:
>>>>>>> 9951c3ee
      - name: Decide whether the needed jobs succeeded or failed
        uses: re-actors/alls-green@05ac9388f0aebcb5727afa17fcccfecd6f8ec5fe
        with:
          allowed-skips: ${{ toJSON(needs) }}
          jobs: ${{ toJSON(needs) }}

  # canary builds
  build:
    name: Canary Build
    needs: [analyze]
    # only build canary build iff
    # - prior steps succeeded,
    # - this is the main repo, and
    # - we are on the main (or feature) branch
    if: >-
      success()
      && !github.event.repository.fork
      && (
        github.ref_name == 'main'
        || startsWith(github.ref_name, 'feature/')
      )
    strategy:
      matrix:
        include:
          - runner: ubuntu-latest
            subdir: linux-64
          - runner: macos-latest
            subdir: osx-64
          - runner: windows-latest
            subdir: win-64
    runs-on: ${{ matrix.runner }}
    steps:
      # Clean checkout of specific git ref needed for package metadata version
      # which needs env vars GIT_DESCRIBE_TAG and GIT_BUILD_STR:
      - uses: actions/checkout@v3
        with:
          ref: ${{ github.ref }}
          clean: true
          fetch-depth: 0

      - name: Create and upload canary build
        uses: conda/actions/canary-release@v22.10.0
        with:
          package-name: ${{ github.event.repository.name }}
          subdir: ${{ matrix.subdir }}
          anaconda-org-channel: conda-canary
          anaconda-org-label: ${{ github.ref_name == 'main' && 'dev' || github.ref_name }}
          anaconda-org-token: ${{ secrets.ANACONDA_ORG_CONDA_CANARY_TOKEN }}<|MERGE_RESOLUTION|>--- conflicted
+++ resolved
@@ -431,13 +431,6 @@
         with:
           paths: ./test-results-${{ github.sha }}-**/test-report*.xml
 
-<<<<<<< HEAD
-      - run: |
-          cat <<HEREDOC
-          ${{ toJSON(github.event) }}
-          HEREDOC
-
-=======
   # required check
   analyze:
     name: Analyze results
@@ -446,7 +439,6 @@
 
     runs-on: ubuntu-latest
     steps:
->>>>>>> 9951c3ee
       - name: Decide whether the needed jobs succeeded or failed
         uses: re-actors/alls-green@05ac9388f0aebcb5727afa17fcccfecd6f8ec5fe
         with:

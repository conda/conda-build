<<<<<<< HEAD
2017-05-23 3.0.0

These release notes are an aggregation of all older pre-releases of conda-build
3.0.0. All changes from 2.1.15 and below have been incorporated.

Breaking changes:
-----------------

* Support for post-build metadata (__conda_version__.txt and the like) has been removed.
* pin_downstream has been renamed to run_exports  #1911
* exclude_from_build_hash has been renamed to ignore_version  #1911
* Package signing and verification have been removed, to follow their removal from conda 4.3.  #1950
=======
2017-06-23 2.1.16:
>>>>>>> e8919127

Enhancements:
-------------

<<<<<<< HEAD
* greatly extended Jinja2 templating capabilities  #1585
* record environment variables at top of build.sh, similar to what is done with bld.bat in win.  #1765
* use symlinks when copying to improve performance  #1867
* load setup.cfg data in load_setup_py_data  #1878
* calculate checksum and simplify cran skeleton  #1879
* Check that files are executable when finding them #1899
* use rm_rf to remove prefixes for more cleanliness and better speed  #1915
* add support for multiple sources in one meta.yaml  #1929
* allow ``exact`` keyword for pin_compatible jinja2 function  #1929
* allow selectors in variant conda_build_config.yaml files  #1937
* Avoid duplicate recreation of package index.  Speedup of 0-50%, depending on how extensively the recipe uses Jinja2 features.  #1954
* Allow per-subpackage specification of target subdir  #1961
* Add basic environment marker support to conda skeleton pypi  #1984
* allow about section for each subpackage  #1987
* add support for optional dependencies (conda 4.4)  #2001
* fix windows entry point exe's for unicode  #2045
* allow strings for pin_run_as_build values (e.g. x.x) rather than just dictionaries  #2042
* add meta.yaml entry to override run_exports pins  #2073
* add several condarc entries that can be used to control conda-build behavior  #2074
* add new pyldd tool and use it when ldd/otool fail   #2082
* Allow configuration of conda-build's loggers by logging configuration files.  Default to debug,info going to stdout, warn,error going to stderr.  #2078
* rename work dir before tests, rather than removing it, so that build intermediates can be inspected if tests fail.  #2078
=======
* add CLI flag and condarc setting to disable --force for anaconda upload  #2047
* add doc_source_url to allowed fields in about section  #2048
* add a second pass for getting information from setup.py that is performed in
  the build environment, so that version-specific logic in setup.py should work.
  #2071
* add semicolons to print statements in test files to avoid errors with Perl.  #2012 #2089
* pass through more CPU-specific environment variables on windows  #2072
* pass through DISPLAY environment variable on Linux  #2098
* Improve conda_interface for better conda 4.4 and later 4.3.x releases  #2113
* skeleton pypi & lua: replace legacy noarch syntax with conda 4.3 style  #2120
* Restore --keep-old-work flag: works like --dirty to leave your build intermediaries, but does not reuse build folders like --dirty.  #2119
* Speed up and fix-up conda-convert  #2116 #2123
>>>>>>> e8919127

Bug fixes:
----------

<<<<<<< HEAD
* fix symlinks to folders in packaging  #1775
* fix detection of patch level when maxlevel=0  #1796
* properly copy permissions when extracting zip files  #1855
* Add more important Windows environment variables to the test environment  #1859, #1863
* remove build and test envs after each packaging step, to avoid unsatisfiable errors  #1866
* remove version pins from requirements added by run_test files (again avoid unsatisfiable errors)  #1866
* fix prefix file detection picking up too many files due to env recreation  #1866
* fix missing r_bin, make run_test.r scripts work  #1869
* fix R's binary path on Windows  #1870
* remove tab completion on CLI for compatibility with conda 4.4  #1795
* reduce scope of git try/except block so that GIT_FULL_HASH is available, even if tags are not  #1873
* Fix "compiler" jinja2 looping, so that it is respected in subpackages #1874
* Fix license family comparison - case matching  #1875
* Fix inspect linkages when multiple packages contain a library  #1884
* avoid unnecessary computation of hashing  #1888
* fix python imports not being run in test phase  #1896
* fix path omission in paths.json for noarch packages  #1895
* standardize entry point script template to match pip  #1908
* fix cleanup happening even when build fails  #1909
* fix bin/conda getting included in conda-build release tarballs  #1913
* fix mmap/file problems on virtualbox shared folders  #1914
* Correct rendering with --dirty flag if recipe name appears as substring of another's name  #1931
* don't set language env vars (PERL, R, LUA, PYTHON) when those packages are not installed  #1932
* exclude language env vars from variant being set  #1944
* Fix cleanup of folders in outer variant loop - was causing incorrect packages on 2nd variant in windows builds  #1950
* Remove variant functionality from bdist_conda.  Its split packaging approach is incompatible.  #1950
* Fix import of _toposort from conda, reroute through conda_interface  #1952
* Match folder substrings more intelligently, for finding previous builds with --dirty  #1953
* Fix type error with --skip-existing and some conda recipes (Conda-build's internal conda.recipe was one).  #1956
* Fix non-python packages creating python tests where they should not have  #1967
* Don't add python.app to run reqs multiple times  #1972
* Fix incorrect removal of cc in conda_interface.py  #1971
* Fix ORIGIN replacement - trailing slash was messing things up  #1982
* Pipe stdin when calling subprocess, in hopes of getting better ctrl-c handling with conda.  #1986
* Ensure that lock files are removed after build exit (or crash) to avoid permission errors on central installs  #2002
* Process line endings in bytes mode rather than text mode  #2035
* add a warning to find_recipe when multiple meta.yaml files are found (bioconda style)  #2040
* When applying patches, try 3 line ending options on the patch: 1. unchanged; 2. convert patch to unix line endings; 3. convert patch to windows line endings.  #2052
* fix empty target_platform variant entry leading to empty builds  #2056
* fix host activation for cross-capable recipes  #2060
* fix handling of circularity in subpackages #2065
* fix subdir handling for subdirs with more than one - character  #2066
* Install build and host deps when using cross-capable recipe on strictly native (not cross) build  #2070
* reduce verbosity of git error messages that people never care about  #2075
* hash only direct inputs of subpackages, rather than all files.  This limits creation of identical packages with similar hashes.  #2079


=======
* fix test/imports with multiple language entries  #1967
* add missing six dependency in conda recipe for conda-build  #2063
* fix dependency addition when converting packages  #2091
* don't set build_id in test phase when --no-build-id is given #2100
* fix handling of string literals not being lists in test requirements from setup.py #2107
>>>>>>> e8919127

Contributors:
-------------

<<<<<<< HEAD
* @abretaud
* @evhub
* @groutr
* @jjhelmus
* @kalefranz
* @ma-ba
* @mandeep
* @mingwandroid
* @minrk
* @msarahan
* @pkgw
* @pwwang
* @rolando
* @stuarteberg
* @tatome
* @ukoethe
* @waltonseymour
* @wulmer


2017-05-23 3.0.0rc1

These release notes are an aggregation of all older pre-releases of conda-build
3.0.0, plus changes since 3.0.0rc0. All changes from 2.1.15 and below have been
incorporated.

Breaking changes:
-----------------

* Support for post-build metadata (__conda_version__.txt and the like) has been removed.
* pin_downstream has been renamed to run_exports  #1911
* exclude_from_build_hash has been renamed to ignore_version  #1911
* Package signing and verification have been removed, to follow their removal from conda 4.3.  #1950

Enhancements:
-------------

* greatly extended Jinja2 templating capabilities  #1585
* record environment variables at top of build.sh, similar to what is done with bld.bat in win.  #1765
* use symlinks when copying to improve performance  #1867
* load setup.cfg data in load_setup_py_data  #1878
* calculate checksum and simplify cran skeleton  #1879
* Check that files are executable when finding them #1899
* use rm_rf to remove prefixes for more cleanliness and better speed  #1915
* add support for multiple sources in one meta.yaml  #1929
* allow ``exact`` keyword for pin_compatible jinja2 function  #1929
* allow selectors in variant conda_build_config.yaml files  #1937
* Avoid duplicate recreation of package index.  Speedup of 0-50%, depending on how extensively the recipe uses Jinja2 features.  #1954
* Allow per-subpackage specification of target subdir  #1961
* Add basic environment marker support to conda skeleton pypi  #1984
* allow about section for each subpackage  #1987
* add support for optional dependencies (conda 4.4)  #2001
* fix windows entry point exe's for unicode  #2045
* allow strings for pin_run_as_build values (e.g. x.x) rather than just dictionaries  #2042
=======
* @aburgm
* @AndresGuzman-Ballen
* @gqmelo
* @isuruf
* @kalefranz
* @mandeep
* @mingwandroid
* @msarahan
* @nehaljwani
* @nsoranzo
* @timsnyder
* @vinjana


2017-05-18 2.1.15:
>>>>>>> e8919127

Bug fixes:
----------

<<<<<<< HEAD
* fix symlinks to folders in packaging  #1775
* fix detection of patch level when maxlevel=0  #1796
* properly copy permissions when extracting zip files  #1855
* Add more important Windows environment variables to the test environment  #1859, #1863
* remove build and test envs after each packaging step, to avoid unsatisfiable errors  #1866
* remove version pins from requirements added by run_test files (again avoid unsatisfiable errors)  #1866
* fix prefix file detection picking up too many files due to env recreation  #1866
* fix missing r_bin, make run_test.r scripts work  #1869
* fix R's binary path on Windows  #1870
* remove tab completion on CLI for compatibility with conda 4.4  #1795
* reduce scope of git try/except block so that GIT_FULL_HASH is available, even if tags are not  #1873
* Fix "compiler" jinja2 looping, so that it is respected in subpackages #1874
* Fix license family comparison - case matching  #1875
* Fix inspect linkages when multiple packages contain a library  #1884
* avoid unnecessary computation of hashing  #1888
* fix python imports not being run in test phase  #1896
* fix path omission in paths.json for noarch packages  #1895
* standardize entry point script template to match pip  #1908
* fix cleanup happening even when build fails  #1909
* fix bin/conda getting included in conda-build release tarballs  #1913
* fix mmap/file problems on virtualbox shared folders  #1914
* Correct rendering with --dirty flag if recipe name appears as substring of another's name  #1931
* don't set language env vars (PERL, R, LUA, PYTHON) when those packages are not installed  #1932
* exclude language env vars from variant being set  #1944
* Fix cleanup of folders in outer variant loop - was causing incorrect packages on 2nd variant in windows builds  #1950
* Remove variant functionality from bdist_conda.  Its split packaging approach is incompatible.  #1950
* Fix import of _toposort from conda, reroute through conda_interface  #1952
* Match folder substrings more intelligently, for finding previous builds with --dirty  #1953
* Fix type error with --skip-existing and some conda recipes (Conda-build's internal conda.recipe was one).  #1956
* Fix non-python packages creating python tests where they should not have  #1967
* Don't add python.app to run reqs multiple times  #1972
* Fix incorrect removal of cc in conda_interface.py  #1971
* Fix ORIGIN replacement - trailing slash was messing things up  #1982
* Pipe stdin when calling subprocess, in hopes of getting better ctrl-c handling with conda.  #1986
* Ensure that lock files are removed after build exit (or crash) to avoid permission errors on central installs  #2002
* Process line endings in bytes mode rather than text mode  #2035
* add a warning to find_recipe when multiple meta.yaml files are found (bioconda style)  #2040
* When applying patches, try 3 line ending options on the patch: 1. unchanged; 2. convert patch to unix line endings; 3. convert patch to windows line endings.  #2052
* fix empty target_platform variant entry leading to empty builds  #2056

=======
* Fix windows entry point exe's for spaces in the final exe path  #2039
>>>>>>> e8919127

Contributors:
-------------

<<<<<<< HEAD
* @abretaud
* @evhub
* @groutr
* @jjhelmus
* @kalefranz
* @ma-ba
* @mandeep
* @mingwandroid
* @minrk
* @msarahan
* @pkgw
* @pwwang
* @rolando
* @stuarteberg
* @tatome
* @ukoethe
* @wulmer


2017-05-16 3.0.0rc0

These release notes are an aggregation of all older pre-releases of conda-build 3.0.0, plus changes since 3.0.0beta1.  All changes from 2.1.13 and below have been incorporated.

Breaking changes:
-----------------

* Support for post-build metadata (__conda_version__.txt and the like) has been removed.
* pin_downstream has been renamed to run_exports  #1911
* exclude_from_build_hash has been renamed to ignore_version  #1911
* Package signing and verification have been removed, to follow their removal from conda 4.3.  #1950
=======
* @mingwandroid


2017-05-17 2.1.14:
>>>>>>> e8919127

Enhancements:
-------------

<<<<<<< HEAD
* greatly extended Jinja2 templating capabilities  #1585
* record environment variables at top of build.sh, similar to what is done with bld.bat in win.  #1765
* use symlinks when copying to improve performance  #1867
* load setup.cfg data in load_setup_py_data  #1878
* calculate checksum and simplify cran skeleton  #1879
* Check that files are executable when finding them #1899
* use rm_rf to remove prefixes for more cleanliness and better speed  #1915
* add support for multiple sources in one meta.yaml  #1929
* allow ``exact`` keyword for pin_compatible jinja2 function  #1929
* allow selectors in variant conda_build_config.yaml files  #1937
* Avoid duplicate recreation of package index.  Speedup of 0-50%, depending on how extensively the recipe uses Jinja2 features.  #1954
* Allow per-subpackage specification of target subdir  #1961
* Add basic environment marker support to conda skeleton pypi  #1984
* allow about section for each subpackage  #1987
* add support for optional dependencies (conda 4.4)  #2001

Bug fixes:
----------

* fix symlinks to folders in packaging  #1775
* fix detection of patch level when maxlevel=0  #1796
* properly copy permissions when extracting zip files  #1855
* Add more important Windows environment variables to the test environment  #1859, #1863
* remove build and test envs after each packaging step, to avoid unsatisfiable errors  #1866
* remove version pins from requirements added by run_test files (again avoid unsatisfiable errors)  #1866
* fix prefix file detection picking up too many files due to env recreation  #1866
* fix missing r_bin, make run_test.r scripts work  #1869
* fix R's binary path on Windows  #1870
* remove tab completion on CLI for compatibility with conda 4.4  #1795
* reduce scope of git try/except block so that GIT_FULL_HASH is available, even if tags are not  #1873
* Fix "compiler" jinja2 looping, so that it is respected in subpackages #1874
* Fix license family comparison - case matching  #1875
* Fix inspect linkages when multiple packages contain a library  #1884
* avoid unnecessary computation of hashing  #1888
* fix python imports not being run in test phase  #1896
* fix path omission in paths.json for noarch packages  #1895
* standardize entry point script template to match pip  #1908
* fix cleanup happening even when build fails  #1909
* fix bin/conda getting included in conda-build release tarballs  #1913
* fix mmap/file problems on virtualbox shared folders  #1914
* Correct rendering with --dirty flag if recipe name appears as substring of another's name  #1931
* don't set language env vars (PERL, R, LUA, PYTHON) when those packages are not installed  #1932
* exclude language env vars from variant being set  #1944
* Fix cleanup of folders in outer variant loop - was causing incorrect packages on 2nd variant in windows builds  #1950
* Remove variant functionality from bdist_conda.  Its split packaging approach is incompatible.  #1950
* Fix import of _toposort from conda, reroute through conda_interface  #1952
* Match folder substrings more intelligently, for finding previous builds with --dirty  #1953
* Fix type error with --skip-existing and some conda recipes (Conda-build's internal conda.recipe was one).  #1956
* Fix non-python packages creating python tests where they should not have  #1967
* Don't add python.app to run reqs multiple times  #1972
* Fix incorrect removal of cc in conda_interface.py  #1971
* Fix ORIGIN replacement - trailing slash was messing things up  #1982
* Pipe stdin when calling subprocess, in hopes of getting better ctrl-c handling with conda.  #1986
* Ensure that lock files are removed after build exit (or crash) to avoid permission errors on central installs  #2002

=======
* Add new entry point EXE's for windows that support unicode  #2031, #2033
>>>>>>> e8919127

Contributors:
-------------

<<<<<<< HEAD
* @abretaud
* @evhub
* @groutr
* @jjhelmus
* @kalefranz
* @ma-ba
* @mingwandroid
* @msarahan
* @pkgw
* @pwwang
* @stuarteberg
* @tatome
* @ukoethe
* @wulmer
=======
* @mingwandroid
>>>>>>> e8919127


2017-05-10 2.1.13:

Bug fixes:
----------

* fix missing argument to get_site_packages function; add test coverage  #2009
* pin codecov on appveyor to 2.0.5 for now  #2009
* fix lock removal (just don't create locks for temporary directories)  #2009

Contributors:
-------------

* @msarahan


2017-05-09 2.1.12:

Bug fixes:
----------

* Clean up lock files for temporary directories also

Contributors:
-------------

* @msarahan

2017-05-09 2.1.11:

Enhancements:
-------------

* add libgcc to build dependencies for R skeleton recipes that require compilation  $1969

Bug fixes:
----------

* fix entry points, test commands, test imports from top-level recipe from applying to subpackages  #1933
* fix preferred_env in index.json  #1941
* do not add python.app to run_reqs multiple times  #1981
* Fix $ORIGIN replacement from extra trailing slash  #1981
* Remove error when _license package exists in folder where ``conda index`` is called  #2005
* fix STDLIB_DIR so that it is always defined (based on python version in configuration)  #2006
* Clean up lock files after builds complete or fail to avoid permission errors  #2007


Contributors:
-------------

* @johanneskoester
* @kalefranz
* @mingwandroid
* @msarahan


2017-04-25 3.0.0beta1

Breaking changes:
-----------------

* Package signing and verification have been removed, to follow their removal from conda 4.3.  #1950

Enhancements:
-------------

* Avoid duplicate recreation of package index.  Speedup of 0-50%, depending on how extensively the recipe uses Jinja2 features.  #1954

Bug Fixes:
----------

* Fix cleanup of folders in outer variant loop - was causing incorrect packages on 2nd variant in windows builds  #1950
* Remove variant functionality from bdist_conda.  Its split packaging approach is incompatible.  #1950
* Fix import of _toposort from conda, reroute through conda_interface  #1952
* Match folder substrings more intelligently, for finding previous builds with --dirty  #1953
* Fix type error with --skip-existing and some conda recipes (Conda-build's internal conda.recipe was one).  #1956

Contributors:
-------------

* @kalefranz
* @msarahan
* @rendinam


2017-04-20 3.0.0beta0

Breaking changes:
-----------------

* pin_downstream has been renamed to run_exports  #1911
* exclude_from_build_hash has been renamed to ignore_version  #1911

Enhancements:
-------------

* use rm_rf to remove prefixes for more cleanliness and better speed  #1915
* add support for multiple sources in one meta.yaml  #1929
* allow ``exact`` keyword for pin_compatible jinja2 function  #1929
* allow selectors in variant conda_build_config.yaml files  #1937

Bug fixes:
----------

* fix mmap/file problems on virtualbox shared folders  #1914
* Correct rendering with --dirty flag if recipe name appears as substring of another's name  #1931
* don't set language env vars (PERL, R, LUA, PYTHON) when those packages are not installed  #1932
* exclude language env vars from variant being set  #1944

Contributors:
-------------

* @mingwandroid
* @msarahan
* @rendinam


2017-04-17 2.1.10:

Enhancements:
-------------

* Inspect linkages will now warn when multiple packages contain the same library  #1884, #1921

Bug fixes:
----------

* Fix bin/conda getting included in packages that also had entry point scripts or binaries starting with 'conda'  #1923
* Fix empty create_env, for compatibility with conda 4.4  #1924
* Adapt to Conda's new MatchSpec implementation  #1927
* Fix unbound local variables when --no-locking option used.  #1928
* Don't set language env vars (PERL, R, LUA, etc.) when packages for those languages are not installed  #1930

Contributors:
-------------

* @jjhelmus
* @kalefranz
* @msarahan


2017-04-05 3.0.0alpha2

Breaking changes:
-----------------

* Support for post-build metadata (__conda_version__.txt and the like) has been removed.

Enhancements:
-------------

* use symlinks when copying to improve performance  #1867
* load setup.cfg data in load_setup_py_data  #1878
* calculate checksum and simplify cran skeleton  #1879

Bug fixes:
----------

* fix R's binary path on Windows  #1870
* remove tab completion on CLI for compatibility with conda 4.4  #1795
* reduce scope of git try/except block so that GIT_FULL_HASH is available, even if tags are not  #1873
* Fix "compiler" jinja2 looping, so that it is respected in subpackages #1874
* Fix license family comparison - case matching  #1875
* Fix inspect linkages when multiple packages contain a library  #1884
* avoid unnecessary computation of hashing  #1888
* fix python imports not being run in test phase  #1896
* fix path omission in paths.json for noarch packages  #1895

Contributors:
-------------

* @abretaud
* @groutr
* @jjhelmus
* @kalefranz
* @ma-ba
* @mingwandroid
* @msarahan


2017-04-05 3.0.0alpha2

Breaking changes:
-----------------

* Support for post-build metadata (__conda_version__.txt and the like) has been removed.

Enhancements:
-------------

* use symlinks when copying to improve performance  #1867
* load setup.cfg data in load_setup_py_data  #1878
* calculate checksum and simplify cran skeleton  #1879

Bug fixes:
----------

* fix R's binary path on Windows  #1870
* remove tab completion on CLI for compatibility with conda 4.4  #1795
* reduce scope of git try/except block so that GIT_FULL_HASH is available, even if tags are not  #1873
* Fix "compiler" jinja2 looping, so that it is respected in subpackages #1874
* Fix license family comparison - case matching  #1875
* Fix inspect linkages when multiple packages contain a library  #1884
* avoid unnecessary computation of hashing  #1888
* fix python imports not being run in test phase  #1896
* fix path omission in paths.json for noarch packages  #1895

Contributors:
-------------

* @abretaud
* @groutr
* @jjhelmus
* @kalefranz
* @ma-ba
* @mingwandroid
* @msarahan


2017-04-04 2.1.9:

Enhancements:
-------------

* calculate checksum and simplify cran skeleton  #1879
* backport usage of symlinks for speed from master branch  #1881

Bug fixes:
----------

* fix import tests not being run, test this functionality  #1897

Contributors:
-------------

* @isuruf
* @jjhelmus
* @johanneskoester
* @msarahan

2017-03-24 2.1.8:

Enhancements:
-------------

* use symlinks when copying files from files sources to improve performance  #1867


Bug fixes:
----------


* reset build folder for each built package (fixes building multiple recipes in one command)  #1842
* wrap copy of test/source_files so that errors don't prevent a successful build  #1843
* Restore permissions when extracting from zipfiles  #1855
* pass through several Windows-specific environment variables  #1859, #1862
* python 2 os.environ string type compatibility fix  #1861
* fix indentation breaking perl package testing  #1872
* reduce scope of git try/except block so that GIT_FULL_HASH is available even if tags are not.  #1873
* fix license family comparison, especially for public-domain  #1875
* Remove python header being added to all run_test.* files  #1876

Contributors:
-------------

* @abretaud
* @jjhelmus
* @mingwandroid
* @msarahan
* @stuertz
* @wulmer


2017-03-23 3.0.0alpha1:

Bug fixes:
----------

* remove build and test envs after each packaging step, to avoid unsatisfiable errors  #1866
* remove version pins from requirements added by run_test files (again avoid unsatisfiable errors)  #1866
* fix prefix file detection picking up too many files due to env recreation  #1866
* fix missing r_bin, make run_test.r scripts work  #1869

Contributors:
-------------

* @msarahan

2017-03-22 3.0.0alpha0:

This is a complete revolution in the dynamic rendering capabilities of conda-build.  More information is in the docs PR at https://github.com/conda/conda-docs/pull/414.  There will be a blog post soon, perhaps coupled with a screencast.

Enhancements:
-------------

* greatly extended Jinja2 templating capabilities  #1585
* record environment variables at top of build.sh, similar to what is done with bld.bat in win.  #1765

Bug fixes:
----------

* fix symlinks to folders in packaging  #1775
* fix detection of patch level when maxlevel=0  #1796
* properly copy permissions when extracting zip files  #1855
* Add more important Windows environment variables to the test environment  #1859, #1863

Contributors:
-------------

* @jjhelmus
* @kalefranz
* @mingwandroid
* @msarahan
* @pkgw
* @stuarteberg
* @ukoethe
* @wulmer



2017-03-14 2.1.7:

Enhancements:
-------------

* pass WINDIR env var through on Windows  #1837
* make long test prefix an option (default disabled)  #1838


Bug fixes:
----------

* monkeypatch ensure_use_local to avoid conda-build import clobbering conda CLI arguments  #1834
* Fix context conda_build attr error with older conda  #1813
* Fix legacy noarch shebang replacement code to account for long prefix paths #1813
* properly initialize 'system' key in linkage inspecting #1839
* backport try mmap from master #1764
* fix wheel output not respecting --output-folder CLI argument #1838
* catch csv dialect sniffing error, try to fallback to to excel_tab.  Might work? #1840


Contributors:
-------------

* @kalefranz
* @mcs07
* @msarahan


2017-03-08 2.1.6:

Enhancements:
-------------

* tests on linux/mac now use 255-character prefix when creating test environment  #1799
* allow test/imports for R and lua packages #1806

Bug fixes:
----------

* Fix case comparison in license_family.py  #1761
* Fix symlinked folders not being included in packages  #1770
* Fix extraction of tarballs containing unicode filenames  #1779, #1804
* fix unicode in delimiter for noarch py_file_map  #1789
* Clean up conda interface #1791
* Confine conda-build 2.1.x to conda >4.1,<=4.3  #1792
* fix detection of patch strip level when maxlevel = 0  #1796
* fix attribute error in exception handling for missing dependencies  #1800
* fix osx python_app test for python 3.6  #1801
* don't die when unicode found in patch files  #1802
* clarify error messaging when git is not found  #1803
* fix shebangs in entry point scripts using legacy noarch_python #1806
* fix test environment variables being set to build prefix values #1806
* fix inspect linkages breaking due to conda index keys changing to different objects in conda 4.3  #1810


Contributors:
-------------

* @gbrener
* @kalefranz
* @msarahan
* @pkgw
* @stuertz


2017-02-20 2.1.5:

Enhancements:
-------------

* don't crash on unknown selector.  Warn, but evaluate as False.  #1753
* allow default conda packaging behavior for split package whose name matches top-level name, but lacks both ``files`` and ``script`` entry.  #1758


Bug fixes:
----------

* unify license family text with Anaconda-Verify  #1744
* apply post-processing to each split package, not just to post-build prefix files.  #1747
* provide fallback lock directory in user's home folder.  Allows central installs.  #1749
* fix quoting for test paths.  Allows croot with spaces.  #1750
* fix pypi skeleton recursion #1754
* fix assertion error about leading period when Jinja2 variables have default values  #1757
* set default twine target to pypitest to avoid accidental uploads  #1758


Contributors:
-------------

* @gabm
* @msarahan


2017-02-07 2.1.4:

Enhancements:
-------------

* Allow relative paths for --croot option #1736

Bug fixes:
----------

* Rename package_metadata.json file to link.json to more accurately reflect contents #1720
* Fix converted packages from unix to Windows having broken entry points #1721
* Fix an infinite loop when creating the test environment failed #1739
* Fix conda 4.3 incompatibility with --pin-depends option #1740

Contributors:

* @gabm
* @kalefranze
* @msarahan


2017-01-31 2.1.3:

Enhancements:
-------------

* Add --extra-specs to conda skeleton.  Use when a package needs to be available in the temporary env that parses setup.py to make the skeleton.  #1697
* Allow wheels as a source format  #1700
* Allow github urls as CRAN skeleton sources  #1710

Bug fixes:
----------

* exclude package/name field from uses_vcs_in_{meta,build} checks #1696
* Fix conda convert wrt info/paths.json (for conda 4.3 compatibility)  #1701
* update cpan skeleton to use newer API url, fix conda exception handling #1704
* update R default version to 3.3.2  #1707
* fix attribute error on exception handling (better fix on the way)  #1709
* fix bundle_conda removing project files when conda recipe was in the source tree, and utilized relative paths  #1715
* fix glob trying to interpret filenames that look like glob patterns  #1717


Contributors:
-------------

* @ElliotJH
* @jerowe
* @kalefranz
* @mingwandroid
* @minrk
* @msarahan
* @rainwoodman


2017-01-20 2.1.2:

Enhancements:
-------------

* iron out compatibility with conda 4.3 #1667
* pytest improvements for a cleaner CI experience #1686 #1687

Bug fixes:
----------

* Avoid trailing semicolon in MSYS2_ARG_CONV_EXCL variable setting #1651
* filter .git directories more strictly (keep x.git folders, not .git) #1657
* fix 404's killing CPAN skeleton with newer conda versions #1667
* use pythonw to run tests on OSX when osx_is_app is defined in meta.yaml #1669
* ignore obnoxious .DS_Store files when packaging  #1670
* fix --source argument to download source specified in meta.yaml #1671
* fix slashes in file prefix replacement on Windows #1680
* fix multiple source url fallbacks (handle CondaHTTPErrors) #1683
* fix bizarre encoding errors on Windows with projects that embed binary in setup files #1685
* fix CPAN JSON file encoding issue on windows #1688
* revise retry when conda is missing files from a package #1690

Contributors:
-------------

* @dfroger
* @kalefranz
* @mingwandroid
* @msarahan
* @nicoddemus
* @pkgw


2017-01-12 2.1.1:

Bug fixes:
----------

* Fix package conversion consistency, wrt entry points #1609
* Fix about.json contents regarding development versions of conda/conda-build #1625
* Fix Appveyor for testing against source branches of conda #1628
* Raise exception when SRC_DIR is used in tests, but meta.yaml has no test/source_files entry.  SRC_DIR points at test work folder at test time, for minimal needed changes to recipes - just add test/source_files entry with desired files.  #1630
* Fix features list not allowed to be None in bdist_conda #1636
* Fix undefined reference to locks in copy_into #1637
* Fix version comparison in cpan skeleton #1638
* Add dependency on beautifulsoup4 and chardet to better support strangely encoded text files.  #1641
* Fix not-yet-fully-rendered versions starting with . from raising exception #1644
* Consolidate _check_call and check_call_env in utils.  Fix coercion to string that was missing in latter.  #1645

Contributors:
-------------

* @gomyhr
* @jakirkham
* @kalefranz
* @msarahan

2017-01-02 2.1.0:

(includes changes since 2.0.12, including those already listed under 2.1.0beta1)

Enhancements:
-------------

* Consolidate package metadata from extra.json and noarch.json into package_metadata.json #1535 #1539
* finalize paths.json, (formerly files.json), which supersedes the older separate files for tracking file data #1535
* Support output of multiple packages from one recipe #1576
* Support output of wheels #1576
* Add ``--prefix-length`` to conda-build.  This allows one to set the prefix length manually.  It should be used sparingly, preferring creation of a temporary folder on non-encrypted locations, and setting ``--croot`` to that temporary folder.  #1579
* Add ``--no-prefix-length-fallback`` option to conda-build, to fail builds that encounter short prefixes, rather than falling back to the short prefix #1579
* Change CRAN-skeleton to follow conda-forge style #1596
* Allow relative paths to files in source/url field #1614

Bug fixes:
----------

* Rework locks to be more robust #1540
* Call make_hardlink_copy on Windows to prevent conda failures #1575
* Delete the work folder before running the test suite.  Exposes faulty links to source files more easily.  #1581
* Add support for Python 3.6 in selector expressions #1592
* Don't try to compile pyc files when python is not installed in the build env #1593
* Fix a function call leading to corrupted meta.yaml output #1589
* Fix logger to be package-local.  Fixes logger output not showing up.  #1583
* Disallow leading periods in package version  #1594
* Fix reference to undefined need_source_download #1595
* Disallow - in feature names, to avoid conflicts with conda's handling of package names #1600
* Remove help text about passing multiple --python options or "all" - this has been broken for some time.  Replacement coming in 3.0.0.  #1610
* Fix clobbering of no_link variable.  #1611
* Fix index when --output-folder is specified #1613
* Fix python_d.exe incompatibility with conda 4.3 #1615

Contributors:
-------------

* @asmeurer
* @hajs
* @johanneskoester
* @kalefranz
* @mingwandroid
* @msarahan
* @mwiebe
* @soapy1



2016-12-20 2.1.0beta1:

Enhancements:
-------------

* Consolidate package metadata from extra.json and noarch.json into package_metadata.json #1535 #1539
* finalize paths.json, (formerly files.json), which supersedes the older separate files for tracking file data #1535
* Support output of multiple packages from one recipe #1576
* Support output of wheels #1576
* Add ``--prefix-length`` to conda-build.  This allows one to set the prefix length manually.  It should be used sparingly, preferring creation of a temporary folder on non-encrypted locations, and setting ``--croot`` to that temporary folder.  #1579
* Add ``--no-prefix-length-fallback`` option to conda-build, to fail builds that encounter short prefixes, rather than falling back to the short prefix #1579
* Change CRAN-skeleton to follow conda-forge style #1596

Bug fixes:
----------

* Rework locks to be more robust #1540
* Call make_hardlink_copy on Windows to prevent conda failures #1575
* Delete the work folder before running the test suite.  Exposes faulty links to source files more easily.  #1581
* Add support for Python 3.6 in selector expressions #1592
* Don't try to compile pyc files when python is not installed in the build env #1593
* Fix a function call leading to corrupted meta.yaml output #1589
* Fix logger to be package-local.  Fixes logger output not showing up.  #1583
* Disallow leading periods in package version  #1594
* Fix reference to undefined need_source_download #1595
* Disallow - in feature names, to avoid conflicts with conda's handling of package names #1600

Contributors:
-------------

* @asmeurer
* @hajs
* @johanneskoester
* @kalefranz
* @mingwandroid
* @msarahan
* @mwiebe
* @soapy1

2016-12-12 2.0.12:

Enhancements:
-------------

* Whitelist, rather than hardcode, MACOSX_DEPLOYMENT_TARGET.  Default to 10.7  #1561
* Allow local relative paths to be passed as channel arguments #1565

Bug fixes:
----------

* Keep CONDA_PATH_BACKUP as allowed variable in build/test env activation.  Necessary to make deactivation work correctly.  #1560
* Define nomkl selector when FEATURE_NOMKL environment variable is not set #1562
* Move test removal of packaged recipe until after test completes #1563
* Allow source_files in recognized meta.yaml fields #1572

Contributors:
-------------

* @jakirkham
* @mingwandroid
* @msarahan


2016-11-28 2.0.11:
------------------

Enhancements:
-------------

* Further develop and update files.json #1501
* New command line option: ``--output-folder`` allows moving artifact after build (to facilitate CI) #1538
* support globs in `ignore_prefix_files`, `has_prefix_files`, `always_include_files`, `binary_has_prefix_files` #1554
* decouple `ignore_prefix_files` from `binary_relocation`; make `binary_relocation` also accept a list of files or globs #1555

Bug fixes:
----------

* rename `short_path` key in files.json to `path` #1501
* allow `!` in package version (used in epoch) #1542
* don't compute SHA256 for folders #1544
* fix merge check for dst starting with src #1546
* use normpath when comparing utils.relative (fixes git clone issue) #1547
* disallow softlinks for conda (>=v.4.2) in conda-build created environments #1548

Contributors:
-------------

* @mingwandroid
* @msarahan
* @soapy1

2016-11-14 2.0.10:
------------------

Bug fixes:
----------

* Fix backwards incompatibility with conda 4.1 #1528

Contributors:
-------------

* @msarahan


2016-11-11 2.0.9:
-----------------

Enhancements:
-------------

* break build string construction out into standalone function for external usage (Concourse CI project) #1513
* add conda-verify support.  Defaults to enabled.  Adds conda-verify as runtime requirement.
*

Bug fixes:
----------

* handle creation of intermediate folders when filenames provided as build/source_files arguments #1511
* Fix passing of version argument to pypi skeleton arguments #1516
* break symlinks and copy files if symlinks point to executable outside of same path (fix RPATH misbehavior on linux/mac, because ld.so follows symlinks) #1521
* specify conda executable name more specifically when getting about.json info.  It was not being found in some cases without the file extension.  #1525

Contributors:
-------------

* @jhprinz
* @msarahan
* @soapy1


2016-11-03 2.0.8:
-----------------

Enhancements:
-------------

* Support otool -h changes in MacOS 10.12 #1479
* Fix lists of empty strings created by ensure_list (patches failing due to empty patch list) #1493
* Improved logic to guess the appropriate license_family to add to package's index. This improves filtering. #1495 #1503
* Logic for the license_family is now shared between open-source conda-build, and proprietary cas-mirror packages. #1495 #1503

Bug fixes:
----------

* Centralize locks in memory to avoid lock timeouts within a single process #1496
* fix overly broad regex in detecting whether a recipe uses version control systems #1498
* clarify error message when extracting egg fails due to overlapping file names #1500
* fix regression where subdir was not respecting non-x86 arch (values other than 32 or 64) #1506

Contributors:
-------------

* @caseyclements
* @minrk
* @msarahan


2016-10-24 2.0.7:
-----------------

Enhancements:
-------------

* populate SHLIB_EXT environment variable.  For example, .so, .dll, .dylib file extensions use this for their native ending.  #1478

Bug fixes:
----------

* fix metapackage not going through api, thus not showing output file path.  #1470
* restore script exe creation on Windows.  These are for standalone scripts installed by distutils or setuptools in setup.py.  #1471
* fix noarch value propagation from meta.yaml to config.  Was causing noarch to not be respected in some cases.  #1472
* fix calls to subprocess not converting unicode to str  #1473
* restore detect_binary_files_with_prefix behavior - in particular, respect it when false.  # 1477

Contributors:
-------------

* @jschueller
* @mingwandroid
* @msarahan


2016-10-13 2.0.6:
-----------------

Bug fixes:
----------

* fix erroneous import that was only compatible with conda 4.2.x #1460

Contributors:
-------------

* @msarahan


2016-10-13 2.0.5:
-----------------

Enhancements:
-------------

* Add new jinja function for extracting information from files with regular expressions #1443

Bug fixes:
----------

* Quote paths in activation of build and test envs #1448
* Fix source re-copy (leading to IOError) with test as a separate step #1452
* Call conda with an absolute path when gathering metadata for package about.json #1455
* Don't strictly require conda-env to be present for about.json data #1455
* Fix version argument to skeletons not being respected #1456
* Fix infinite recursion when missing dependency is either r or python #1458

Contributors:
-------------

* @bryanwweber
* @msarahan


2016-10-07 2.0.4:
-----------------

Enhancements:
-------------

* Add build/skip_compile_pyc meta.yaml option.  Use to skip compilation on pyc files listed therein.  #1169
* Add build environment metadata to about.json (conda, conda-build versions, channels, root pkgs) #1407
* Make subdir member of config a derived property, so that setting platform or bits is more direct #1427
* Use subprocess call to windows del function to clear .trash folder, rather than conda.  Big speedup. #1438

Bug fixes:
----------

* fix regression regarding 'config' in pypi skeleton for recipes with entry points #1430
* don't load setup.py data when considering entry points (use only info from meta.yaml) #1431
* fall back to trying to copy files without attributes or metadata if those fail #1436
* Fix permissions on packaged files to be user and group writable, and other readable. #1437
* fix conda develop not respecting python version of target environment #1440

Contributors:
-------------

* @mingwandroid
* @msarahan


2016-09-27 2.0.3:
-----------------

Enhancements:
-------------

* add support for noarch: python #1366

Bug fixes:
----------

* convert popen args to bytestrings if unicode #1413
* Fix perl file access error on win skeleton cpan #1414
* Catch patchelf failures in post #1418
* fix path walking in get_ext_files #1422

Contributors:
-------------

* @mingwandroid
* @msarahan
* @soapy1

2016-09-27 2.0.2:
-----------------

Enhancements:
-------------

* Consider all recipes when printing output paths with --output #1332
* Lay groundwork for noarch packages with different types allowed (not just noarch_python) #1334
* Improve setting RPATH on Linux - handle relative paths better #1336
* Add GPL as a license family #1340
* Skip fixing rpath for files listed in ignore_prefix_files #1345
* Uniformly use conda's rm_rf function, not move_to_trash #1355
* Add support for alternate PKGINFO files.  Adds pkginfo dependency.  #1353
* Add --croot argument to conda build CLI, to specify build root folder #1358
* Do not index pkgs folder #1381 #1388
* Assert that merge destination is not a subdir of source, to avoid recursion problems #1396
* add UUID to token upload test to avoid race condition that caused intermittent CI failure #1392
* Roll source.get_dir into config.work_dir, to avoid confusion.  #1400
* Improve locking in several places #1405 #1408

Bug fixes:
----------

* Fix guess_license_family to have LGPL -> LGPL, not public domain #1336
* Restore standard behavior with ```__pycache__``` folder and pyc files #1333
* Fix pyver_re to not catch python-* packages #1342
* Fix erroneous file argument to logging call #1344
* Fix convert unix -> win  not creating entry point py scripts #1348
* Remove pytest timeout for tests.  It is responsible for intermittent CI test crashes.  #1351
* Fix retrieval of CONDA_NPY setting (only --numpy flag was being respected) #1356
* Fix --no-build-id argument to conda build that was note being respected #1359
* Fix handling of recipe folder specifications coming out blank or . #1360 #1391
* Handle conda 4.2 exceptions better for LinkErrors and PaddingErrors, better support OpenSSL custom prefix replacement #1362
* Fix indentation error leading to skip-existing not working #1364
* Fix skeletonize not passing arguments from CLI #1384 #1387 #1406
* Check if file exists before trying to use stat on it.  Might avoid mmap errors.  #1389
* Fix no include recipe option when input is metadata (as opposed to recipe file path) #1398
* Normalize slashes in examining files in tarfiles (always forward slashes) #1404

Contributors:
-------------

* @gabm
* @jakirkham
* @johanneskoester
* @mingwandroid
* @msarahan
* @mwcraig
* @soapy1
* @sooneecheah
* @yoavram


2016-09-06 2.0.1:
-----------------

Enhancements:
-------------

* Add disable_pip build option to disable conda's automatic add of pip/setuptools #1311
* Add numpy to pypi env creation if it is imported in setup.py #1289
* Improve compatibility with conda >=4.2 regarding prefixes that are too short #1323
* Delete .pyo files prior to compiling pyc files.  They are considered harmful.  #1328
* Add ```conda build purge-all``` command that cleans out built packages and build folders #1329

Bug fixes:
----------

* Use source.get_dir instead of config.workdir for source_files (was one level too low) #1288
* Import setuptools in windows.py to apply vc9-finding monkeypatch #1290
* Fix convert not updating subdir in index.json #1297
* Update post-build deprecation warning to state 3.0 as release for removal #1298
* Create pkgs folder if it does not exist #1299
* Fix warn_on_old_conda_build to ignore non-final release versions (alpha/beta/rc) #1303 #1315
* Remove coercion of pycache folder into flat pyc files #1304
* Fix metadata retrieval in bdist_conda #1308
* Add supplemental removal of cached packages when conda does not fully remove them #1309
* Simplify updating the package index #1309
* Straighten out when metadata member config is used, relative to config argument #1311
* Catch prefix length errors with OpenSSL's custom prefix replacement program #1312
* Replace all colons with _ in git mirror folders to avoid Windows path errors #1322
* Fix missing file contents in converted packages.  Test.  #1325

Contributors:
-------------

* jakirkham
* mingwandroid
* msarahan


2016-08-29 2.0.0:
-----------------

Notes here are a consolidation of all changes between 1.21.14 and 2.0.0.

Enhancements:
-------------

* Increase placeholder path to 255 bytes (affects only Linux/Mac. Packages need to be rebuilt to support longer embedded paths) #877
* Configuration is local, passed via config argument.  No more global config.  #953
* Created Python API in conda_build/api.py #953
* Separate build folders per-build to allow parallelism #953
* Add locking to allow safe parallelism #953
* Add build flag to turn off separate build folders (--no-build-id) #953
* Much greater test coverage across all modules #953
* Add CONDA_BUILD_STATE variable that reflects RENDER, BUILD, or TEST state of build #1232
* Add support for HG_ variables in meta.yaml templates (for hg repos) #207 #1234
* Add source_files test argument in meta.yaml to copy files from source into test #1237
* add a numpy.distutils patch to jinja templating, so that fortran projects using numpy can also use jinja2 (thanks @bladwig1) #1252
* Ensure that the build environment is on PATH during all tooling and testing #1256
* Make failure due to pip requirements in meta.yaml clearer #1279
* Allow API to accept either paths to meta.yaml files or MetaData objects, for better compatibility #1281
* Implement tests to verify api stability #1283
* Add build/noarch to recipe metadata.  Use for truly platform independent packages - same folder in every install. #1285

Bug fixes:
----------

* Fix error converting linux to win packages due to python version mismatch #481
* Fix infinite loop that occurred with circular dependencies being built #953
* Improve test data structures to allow profiling with pytest-profiling #953
* Fix version sorting in pypi skeleton generator #1238
* improve backwards compatibility* prefix build and test envs with _, so that conda can be installed in them #1242
* fix bdist_conda; add smoke test for it to Travis #1243
* fix windows entry points (duplicate bad logic) #1246
* fix inspect entry point in embedded conda.recipe #1251
* create build environment before looking for VCS in it.  #1253
* fix a deadlock with recursive environment creation on encountering packages with short prefixes #1257
 with conda commands #1259
* only compile pyc files if python is in the build prefix # 1261
* remove exception catch-all in build CLI, to show actual errors more #1262
* specify full paths to activate scripts to avoid PATH conflicts with virtualenv #1266
* clean up remnants of pipbuild #1267
* remove pyc files from any source_files arguments to test in meta.yaml (avoid __file__ errors) #1272
* copy files and folders when breaking hardlinks (rather than renaming) to avoid cross-filesystem errors #1273
* add Scripts folder to prepended binary paths searched on Windows #1276
* update MACOSX_DEPLOYMENT_TARGET hard-coded value to 10.7 (better fix soon) #1278
* disallow backslashes in meta.yaml fields describing paths (e.g. always_include_files) #1280
* prevent GIT_* env vars from containing newlines #1282
* restore prefix-lengths inspect command (lost in merging) #1283

Restructuring:
--------------

* CLI scripts have been gutted and moved to conda_build/cli.  Content from them is in
  conda_build, in scripts without main_ prefix.  #953
* Skeleton generators have been broken out of main_skeleton.py, and consolidated into
  conda_build/skeletons.  The contents of this folder are examined at runtime for pluggability.  #953

Contributors:
-------------

* @bladwig1
* @brentp
* @heather999
* @jakirkham
* @mingwandroid
* @msarahan
* @melund
* @pigmej

Testers:
--------

* @dsludwig
* @ericdill
* @jakirkham
* @mingwandroid
* @pitrou
* @srossross


2016-08-26 2.0.0beta4:

Bug fixes:
----------

* improve backwards compatibility with conda commands #1259
* only compile pyc files if python is in the build prefix # 1261
* remove exception catch-all in build CLI, to show actual errors more #1262
* specify full paths to activate scripts to avoid PATH conflicts with virtualenv #1266
* clean up remnants of pipbuild #1267
* remove pyc files from any source_files arguments to test in meta.yaml (avoid __file__ errors) #1272
* copy files and folders when breaking hardlinks (rather than renaming) to avoid cross-filesystem errors #1273
* add Scripts folder to prepended binary paths searched on Windows #1276
* update MACOSX_DEPLOYMENT_TARGET hard-coded value to 10.7 (better fix soon) #1278

Contributors:
-------------

* @dsludwig (testing)
* @ericdill (testing)
* @jakirkham (testing)
* @mingwandroid (testing)
* @msarahan
* @pitrou (testing)
* @srossross (testing)


2016-08-23 2.0.0beta3:

Enhancements:
-------------

* add a numpy.distutils patch to jinja templating, so that fortran projects using numpy can also use jinja2 (thanks @bladwig1) #1252

Bug fixes:
----------

* prefix build and test envs with _, so that conda can be installed in them #1242
* fix bdist_conda; add smoke test for it to Travis #1243
* fix windows entry points (duplicate bad logic) #1246
* fix inspect entry point in embedded conda.recipe #1251
* create build environment before looking for VCS in it.  #1253
* fix a deadlock with recursive environment creation on encountering packages with short prefixes #1257

Contributors:
-------------

* @bladwig1
* @ericdill (testing)
* @jakirkham
* @mingwandroid (testing)
* @msarahan


2016-08-22 2.0.0beta2:

This release includes all current (1.21.14) changes made to the 1.21.x series.

Enhancements:
-------------

* Configuration is local, passed via config argument.  No more global config.  #953
* Created Python API in conda_build/api.py #953
* Separate build folders per-build to allow parallelism #953
* Add locking to allow safe parallelism #953
* Add build flag to turn off separate build folders (--no-build-id) #953
* Much greater test coverage across all modules #953
* Add CONDA_BUILD_STATE variable that reflects RENDER, BUILD, or TEST state of build #1232
* Add support for HG_ variables in meta.yaml templates (for hg repos) #207 #1234
* Add source_files test argument in meta.yaml to copy files from source into test #1237

Bug fixes:
----------

* Fix error converting linux to win packages due to python version mismatch #481
* Fix infinite loop that occurred with circular dependencies being built #953
* Improve test data structures to allow profiling with pytest-profiling #953
* Fix version sorting in pypi skeleton generator #1238

Restructuring:
--------------

* CLI scripts have been gutted and moved to conda_build/cli.  Content from them is in
  conda_build, in scripts without main_ prefix.  #953
* Skeleton generators have been broken out of main_skeleton.py, and consolidated into
  conda_build/skeletons.  The contents of this folder are examined at runtime for pluggability.  #953

Contributors:
-------------

* @melund
* @msarahan
* @pigmej


2016-08-18 1.21.14:

Bug fixes:
----------

* fix pyc compilation when egg files/folders are present #1225

Contributors:
-------------

* @msarahan


2016-08-18 1.21.13:

Enhancements:
-------------

* use git -am when applying git patches, so that patches better retain git history #1222
* allow relatively pathed git submodules #1222
* add guess_license_family to pypi skeleton generator #1222

Bug fixes:
----------

* fix typo in convert.py

Contributors:
-------------

* @mingwandroid
* @msarahan


2016-08-17 1.21.12:
------------------

Enhancements:
-------------

* Whitelist the CPU_COUNT environment variable. #1149
* Add tool for examining prefix length in existing packages #1195
* Add a conda interface layer for better compatibility with conda 4.2 #1200 #1203 #1206
* Document how to run tests #1205
* Update default versions for R (3.3.1) and Perl (5.20.3) builds #1220

Bug fixes:
----------

* Don't compile .py files in executable locations.  Compile one at a time.  #1186
* Don't force download if vcs is used as a source #1212
* Break hardlinks as a post-install step.  Hard links can cause problems at package install time.  #1215
* Make environment variables used by conda in environment creation always be bytestrings #1216 #1219


Contributors:
-------------

* @jakirkham
* @kalefranz
* @msarahan


2016-08-06 1.21.11:
-------------------

Bug fixes:
----------

* Correct logic for printout of meta.dist determination #1174
* Attempt to use src_dir instead of WORK_DIR for directory creation #1175
* Fix escaping problem with PY_VCRUNTIME_REDIST setting #1172
* Set build prefix for win by path, not name #1172
* Quote INCLUDE and LIB env var settings for win better #1172
* Fix pypi skeleton package search #1181

Contributors:
-------------

* @msarahan
* @pelson

2016-08-02 1.21.10:
-------------------

Bug fixes:
----------

* Compile files ending with .py, not py.  #1163
* Move root logger to entry points, to not interfere with conda #1164 #1166
* Use setuptools entry points, rather than pre-defined scripts #1165
* Always use the long build prefix to avoid confusion #1168

Contributors:
-------------

* @mingwandroid
* @msarahan


2016-08-01 1.21.9:
------------------

Bug fixes:
----------

* Add debug option that shows conda output during build.  Hide output otherwise.  #1159
* Add regression test for conda metapackage command, fix missing token and user args. #1160
* Create croot (conda-bld) folder if missing before locking in render and skeleton. #1161

Contributors:
-------------

* @msarahan


2016-07-31 1.21.8:
------------------

Bug fixes:
----------

* Fix --source argument to build - was building when should only download source.  #1152
* Don't try to create work folder when it exists (but is empty) #1153
* Fix a logic error with need_source_download not existing #1148

New Things:
-----------

* Don't exit on compileall failure #1146
* Add CONDA_BUILD_RENDERING environment variable that is set during recipe rendering #1154
* Change pyc compilation to only affect files that would be packaged (not all of site-packages).  Compile pyc files on py3.  #1155
* Rename load_setuptools to load_setup_py_data (keep load_setuptools for compat; but show warning) #1156
* Test that condarc channels are respected in build #1157

Contributors:
-------------
* @daler
* @minrk
* @msarahan


2016-07-22 1.21.7:
------------------

Bug fixes:
----------

* Add test of requirements.txt parsing for runtime requirements #1127
* Set PY_VCRUNTIME_REDIST for VS 2015+, so that DLL linkage is used #1129
* Use os.path.normpath in find_lib #1132
* Fix path prepending in test (use only PATH, and use consolidated code) #1135
* Add dist split for channel names #1136
* Provide fallback path to render recipe when build environment is necessary for rendering #1140
* Sort package versions coming from PyPI for skeleton #1141

Contributors:
-------------

* @mingwandroid
* @msarahan


2016-07-14 1.21.6:
------------------

New Things:
-----------

* Allow pass-through of setup.py options in conda skeleton pypi #680
* Allow specification of pinning numpy in conda skeleton pypi #680
* Support PEP420 namespace packages (don't barf on existing folders.)  Do barf on existing files.  #1074


Bug fixes:
----------

* Fix handling of quotes in selectors #1104
* Fix load_setuptools in jinja context.  Problem was incorrect cwd in function. #1106
* Make Win activate script file extensions explicit #1107
* Warn users on failed git repo info failure, rather than crash #1108
* Remove killing MSBuild.exe at end of win build.  Remove psutil dependency.  #1109
* Prepend PATH before creating env, to ensure post-link script success.  #1115, #1118
* Make Python tests drop out on failure appropiately on win  #1122
* Make hyphenation consistent with include_recipe in meta.yaml  #1124
* Use full path of test env when activating #1125

Contributors:
-------------

 * @ikalev
 * @msarahan
 * @mwcraig

2016-07-07 1.21.5:
------------------

Bug fixes:
----------

 * Make --skip-existing respect remote channels (s3, file, anaconda.org) #1102
 * Reduce always_include_files glob fail exit to a warning #1101
 * Fail more gracefully when finding a vcs executable fails #1100
 * Add better error when PyPI fails with XMLRPC.  Add tests for published examples. #1098
 * Fix lack of 'call' in windows test activate script that was terminating tests early #1097
 * Take newest version from PyPI when creating skeleton #1092
 * Fix unicode encoding error in conda skeleton pypi #1092
 * Support PEP420 namespace packages (write into existing folders,
   but raise error rather than overwrite existing files. #1090
 * Fix an error where an intermediate None value broke jinja2 rendering #1088
 * Add missing support for include_recipe in meta.yaml #1085

Contributors:
-------------
 * @ikalev
 * @msarahan


2016-07-05 1.21.4:
------------------

Bug fixes:
----------

 * Choose newest Pypi skeleton version; fix unicode encoding in pypi metadata #1092
 * Add Numpy 1.11 to all_versions dict for autocompletion #1078
 * Fix MSVC 3.3/3.4 builds when Win7SDK not installed #1072
 * Fix an error with build number, when build number is None or otherwise invalid #1088

Known issues:
-------------

 * Environment activation requires conda >=4.1.6.  The activate.bat script does not look in the right place for the activate.d folder.
 * The test suite on Linux and Mac fails the python-build, python-run, and python-build-run tests, because an errant __conda-version__.txt file is somehow present.  It is not clear where it comes from, and each of these tests pass when run individually.  If you have mysterious issues, and you use __conda-version__.txt or files like it, please file an issue.

Contributors:
-------------
 * @adament
 * @aleksey
 * @ikalev
 * @msarahan


2016-06-27 1.21.3:
------------------

Bug fixes:
----------

 * Fix a regression in Windows, where a compiler was a hard requirement, and was not always showing up, anyway.  #1049

Contributors:
 * @msarahan

2016-06-24 1.21.2:
------------------

Bug fixes / Improvements:
-------------------------

 * revert some MSVC activation logic to still call vcvarsall directly in build script
 * fix Windows testing for binary prefix replacement (not done on win)
 * Add a warning message when conda-build can't create an environment due to unsatisfiable dependencies
 * Improve notion of whether a recipe uses a VCS in its metadata, or in its build

Known issues:
-------------

 * Environment activation on Windows will not work until Conda 4.1.4 is released.  The activate.bat script does not look in the right place for the activate.d folder.
 * The test suite on Linux and Mac fails the python-build, python-run, and python-build-run tests, because an errant __conda-version__.txt file is somehow present.  It is not clear where it comes from, and each of these tests pass when run individually.  If you have mysterious issues, and you use __conda-version__.txt or files like it, please file an issue.

Contributors:
-------------
 * @msarahan
 * @patricksnape

2016-06-22 1.21.1:
------------------

Bug fixes / Improvements:
-------------------------

 * Simplify MSVC activation, using distutil's existing logic #1036
 * Correctly interpret paths returned from git on windows, trying cygpath, falling back to conda regex #1037
 * Fix ability to disable anaconda upload in condarc #1043
 * Change environment activation to call activation in scripts, rather than having Python store variables #1044

Contributors:
-------------
 * @msarahan
 * @mwcraig
 * @patricksnape


2016-06-15 1.21.0:
------------------

New stuff:
----------
 * Add FEATURE_ environment variables for MKL, opt and debugging #978
 * add info/about.json file that contains the "about" section of meta.yaml #941
 * allow ```--dirty``` flag to be passed to ```conda build``` command. Skips
   download, and provides DIRTY environment variable in build scripts. #973
 * Add msys2 paths to build and test environments #979
 * add new x86 and x86_64 selectors for Intel platforms #986
 * keep original meta.yaml in recipe folder of package; create meta.yaml.rendered in recipe folder.  Neither exist when recipe not included.  #1004
 * add ignore_prefix_files key to build in meta.yaml. Can ignore list of files,
   or True to ignore all prefix files. #1008 #1009
 * Automatically determine patch strip level #1011

Bug fixes/Improvements:
-----------------------
 * Lightened requirement that x.x be defined in both build and runtime sections.  #650
 * Remove info/recipe.json from build conda packages.  Superseded by info/recipe/meta.yaml.rendered.  #781
 * Search for single and double backslashes when finding files that need prefix replacement #962
 * Track undefined jinja variables and use them to decide whether to download source #964
 * handle patches with p0 or p1 #969, #1011, #1020
 * only set os.environ for non-None variables #981
 * Don't use long prefixes on windows #985
 * Fix missing encoding argument #987
 * Respect proxy variables more appropriately #989
 * Search packages on PyPI, rather than listing them all.  Should avoid some timeout errors there. #991
 * Fix unix-style paths returned from git on Windows preventing relative paths from providing Jinja2 metadata #995
 * improve logic handling "dirty" downloading.  Always download when not dirty.  #995
 * Fix post-build variables when no build section existed in original meta.yaml #999
 * Activate _build and _test environments approriately, rather than manipulating PATH directly #1002
 * Don't clone git submodules until after first checkout #1025
 * Move check_install over from conda.install #1027

Deprecations:
-------------
 * __conda_version__.txt and other post-build methods of altering the build
   string are marked as deprecated. Prefer Jinja2 templates where possible.
   Create issues if this breaks your work.

Contributors:
-------------
 * @filmor
 * @ilanschnell
 * @jschueller
 * @mingwandroid
 * @msarahan
 * @pelson
 * @stuarteberg
 * @whitequark


2016-06-05 2.0.0beta:
---------------------

Compatibility breaks:
---------------------
* Increase placeholder path to 255 bytes (affects only Linux/Mac.  Packages need to be rebuilt to support longer embedded paths) #877

Bug fixes/Improvements:
-----------------------
* Respect proxy variables more appropriately #989
* Fix post-build variables when no build section existed in original meta.yaml #999
* Fix unix-style paths returned from git on Windows preventing relative paths from providing Jinja2 metadata #995
* improve logic handling "dirty" downloading.  Always download when not dirty.  #995
* Search packages on PyPI, rather than listing them all.  Should avoid some timeout errors there. #991
* Lightened requirement that x.x be defined in both build and runtime sections.  #650
* Search for single and double backslashes when finding files that need prefix replacement #962
* Fix missing encoding argument #987
* Don't use long prefixes on windows #985
* only set os.environ for non-None variables #981
* Track undefined jinja variables and use them to decide whether to download source #964
* handle patches with p0 or p1 #969

New stuff:
----------
* Add FEATURE_ environment variables for MKL, opt and debugging #978
* add new x86 and x86_64 selectors for Intel platforms #986
* add info/about.json file that contains the "about" section of meta.yaml #941
* Add msys2 paths to build and test environments #979
* allow ```--dirty``` flag to be passed to ```conda build``` command.  Skips download, and provides DIRTY environment variable in build scripts.  #973

Contributors:
-------------
* @filmor
* @heather999
* @ilanschnell
* @jschueller
* @mingwandroid
* @msarahan
* @pelson
* @stuarteberg
* @whitequark


2016-05-13 1.20.3:
------------------
Features:
 * use posix metapackage for cran skeleton packaging (#956)

Bug fixes:
 * fix output of package paths (extra output was breaking tools).  Add tests. (#950)
 * change default of no_download_source in build.py (for compatibility with conda-build-all) (#950)
 * fix regression in [] being confused for selectors (#957)

2016-05-13 1.20.2:
------------------
Features:
 * added --token and --user flags to pass corresponding information to anaconda upload (#921)
 * added conda render command that outputs a fully-rendered meta.yaml to either stdout, or to file (with --file) (#908)
 * support source checkout tools specified in meta.yaml. If source checkout fails at the rendering phase, source checkout and rendering are re-done after the build environment is created. (#843, #946)
 * fn is now optional when a URL specifies a filename. (#942)
 * CRAN skeleton generator now uses MSYS2 for Windows support (#942)
 * conda build & conda render both recursively look for meta.yaml (support conda-forge feedstock submodules) (#908)
 * Whitelist MAKEFLAGS environment variable. Setting this outside conda build should take effect in your build. Parallelize on *nix by adding -j here, instead of -j${CPU_COUNT} in your build.sh. This helps on CI's, where CPU_COUNT is not always well-behaved. (#917)
 * Run python_d executable on windows when debug feature is active (#724)
 * add conda build flag --keep-old-work that temporarily moves your last build, then moves it back after completion. For debugging, when more than one package is involved. (#833)
 * Allow selectors in imported jinja templates (#739)

Bug fixes:
 * fixed several instances wherein --skip-existing did not work (#897, #945)
 * Fully render recipe before outputting build string  * fixes empty spots where GIT_* info should have been (#923)
 * Add MSYS2 path conversion filters to avoid issues with Win 7.1 SDK (#900)
 * Address PyPI's change of URL format (#922,
 * Fix invalid gcc "-m 32" flag (#916)
 * Fix empty section (due to selectors) handling regression (#919)
 * Fix regression in handling of VS2008 Pro (not Express + VC for Python 2.7). It is important to at least try to run vcvarsall.bat. (#913)
 * Fix CPAN skeleton generator (handle missing sections better) (#912)
 * Make test/requires versions match build/requires without additional pinning (#907)
 * Remove hard-coded CYGWIN path from conda-build's custom PATH (#903)
 * Source is downloaded before testing, fixing an issue where if build machine and some other test machine had different source, strange things happened. (#946)
 * Fix regression with Python 3.x fixing shebangs (#892)
 * Fix conda inspect crashes by using conda-meta info rather than filenames or dist names for package info (#947)

Miscellany:
 * restore AppVeyor testing for Windows builds (#864)
 * Build py3.5 on Appveyor (#938)
 * PEP8 cleanup; use flake8 rather than pyflakes (#938)
 * limited scope of project locking to avoid lock conflicts between build and rendering (#923)
 * set up anaconda.org build infrastructure (#924)
 * on Windows, environment variables are written to the temporary bld.bat in the source work folder. (#933)


2016-04-21   1.20.1:
--------------------
  * fix source/path and GIT_* issues, #801
  * fix invalid assertion, #855
  * environ.py refactor/clenup, #856
  * Better messaging for yaml parsing errors, #862
  * fix typo, #863
  * make CONDA_PY and CONDA_NPY available in build.sh, #837
  * execute source fetchers (e.g., git, hg) in the _build environment, #843
  * use memory map rather than read() to reduce memory usage, #866
  * fix svn url on Windows in checkout tool test, #867
  * fix empty files bug, #869
  * improve Visual Studio logic, #861
  * add files in order of increasing size to improve access times to tar, #870
  * VS_YEAR, VS_VERSION, VS_MAJOR and CMAKE_GENERATOR environment variables, #872


2016-03-25   1.20.0:
--------------------
  * support for Lua as a built-in language (Alex Wiltschko), #719
  * allow additional keys in "about" section, #831
  * fix Examples directory in noarch_python, #838
  * revert OS X SIP fix, part of #808, #844
  * fixed race condition between removal and creation of tmp_dir on win, #847


2016-03-10   1.19.2:
--------------------
  * silence some errors when subprocessing git #790
  * fixes conda skeleton cran under python3 #817
  * fixes some bugs introduced with the #808 otools refactor, #821, #825
  * fixes #818 conda-build 1.19.1 breaks C compilation, #825
  * actually fix #807 recurisive builds after conda 4.0 release, #826
  * fixes #820 crash when building from a git repo on Windows, #824


2016-03-09   1.19.1:
--------------------
  * Environment variables defined in the 'script_env' build section of
    the meta.yaml file were previously assigned the value '<UNDEFINED>'
    if not found in the environment. Now they are left unset and a
    warning is raised instead, #763.
  * fix printing of NumPy 1.10 in help message, #776
  * add -m32 to CFLAGS and CXXFLAGS for multilib gcc, #775
  * fixes CYGWIN_PREFIX for drive letters other than C:, #788
  * fixes for noarch package building on Windows, #799
  * work-arounds for System Integrity Protection on OS X El Capitan, #808
  * fix recurisive builds after conda 4.0 release, #813


2016-01-29   1.19.0:
--------------------
  * normalize unicode in conda skeleton cran, #681
  * use /bin/sh on openbsd, #707
  * fail early during patching
  * use symlinks=True in copytree() for SVN sources, #665
  * support entry points with dots (to suppoer classes), #690
  * deprecate conda pipbuild in favor of conda skeleton. #710
  * fix Win references to PipBuild scripts, #723
  * allow git shallow clones, #604
  * remove broken license file detection code, about/license_file
    expects filename now
  * allow pinning dependencies when building a package, #741
  * fix to restore building for multiple python versions on Windows, #744
  * fix building (git unrelated things) when git is not installed, #745
  * enable tab completion for the packages argument of the conda inspect
    commands, #748


2015-11-19   1.18.2:
--------------------
  * move path prepending to function for uniformity, #601
  * improve yaml loading, #603
  * allow jinja2 templates to be located in current conda environment, #578
  * fix NPY_VER for versions >= 1.10 (Should be '1.10', not '1.1.0'), #660
  * create jinja2 environment with 'strict' mode for undefined values, #661
  * add a method to shell out and execute a command through subprocess, #621


2015-10-16   1.18.1:
--------------------
  * allow config system to handle versions with have more than a single digit
    in the minor version, #626
  * fix None encoding bug, #614
  * add missing Python version when adding Python to test specs
  * add features to build string
  * improve yaml loading (you don't have to quote version numbers anymore, eg.
    if the version is 3.1), #603


2015-10-01   1.18.0:
--------------------
  * develop options --build_ext, --clean_build_ext, #512
  * fix directory not existing when using --no-include-recipe option
  * add support for multiple rpaths on OS X to conda inspect
  * don't add 'np' to build string when package depends on numpy, but not
    a specific version
  * be more explicit when numpy version is included in dependency specs, #573
  * correctly remove egg directories on Windows, #536
  * add new option msvc_compiler to build section for forcing MSVC compiler
    version
  * add new command conda inspect channels --test-installable
  * fix a Unicode issue with conda skeleton cpan
  * when auto-adding python spec to execute run_test.py, don't require a
    specific version
  * add uninstall option to conda develop
  * give a better error message in skeleton pypi for packages with invalid
    urls
  * don't try to test skipped recipes
  * don't exit on a skipped recipe
  * recursively build packages from unsatisfiable install hints
  * make recursive building work better with --skip-existing
  * update CONDA_R to 3.2.2
  * fix encoding issues with git_info on Windows
  * test Python 3.5 in Travis CI
  * add support for absolute rpaths on Linux


2015-08-24   1.17.0:
--------------------
  * quote set calls in bld.bat
  * use the trash on Windows when deleting environments, see #521
  * improve documentation in noarch_python source
  * rename 'binstar' -> 'anaconda', see #519
  * allow blank sections in meta.yaml, see #533
  * add --no-include-recipe option to conda-build, see #535
  * add ability to add license file in info/license.txt, see #545
  * don't recursively build recipes more than once, #538
  * .git can be a file, #537


2015-07-30   1.16.0:
--------------------
  * handle trailing slashes in package names in conda skeleton cran
  * Cygwin git now works correctly.
  * the prefix itself is now included in the PATH in the test script on
    Windows (previously it was just the Scripts directory)
  * by default, recipes that runtime depend on numpy will no longer depend on
    an explicit version of numpy. The old behavior is still available by
    setting the CONDA_NPY environment variable or using conda build --numpy
  * add py35 variable to selector namespace
  * improve conda-meta untracked files error message
  * fix conda build --help in Python 2
  * add conda_build.sub_commands object which is a list of conda sub-commands


2015-07-22   1.15.0:
--------------------
  * fix conda skeleton cran --update-outdated --output-dir .
  * add argcomplete completers for recipes, --python, --numpy, --R, CRAN
    packages (with conda skeleton cran), and PyPI packages (with conda
    skeleton pypi)
  * conda develop now relinks object files on OS X (#490)
  * allow a glob for always-include-files
  * allow an extra section in meta.yaml, with free-form content (#483)
  * don't echo environment variables when building on Windows (#274)
  * add conda build --skip-existing
  * show default in help for conda skeleton --output-dir
  * add --update-outdated option to conda skeleton cran
  * skeleton: fix noarch_python option when build_comment is "#"
  * don't allow to build a package with the conda-meta directory
  * automatically remove a package of the recipe itself if it is installed as
    a build dependency
  * allow 'extra' key in meta.yaml, see #483
  * move echo command in Windows build, see #274
  * add regex to always included files, see #484
  * add strings in conda.config.non_x86_linux_machines, e.g. "ppc64le",
    as selector variables (renames armv6 to armv6l)


2015-06-29   1.14.1:
--------------------
  * add --size option to change RSA modulus length when generating RSA key
    pairs (defaults to 2048 bit)
  * make use of Crypto.Signature.PKCS1_PSS module, see #469
  * update default for CONDA_R to 3.2.0
  * manually install dependencies of recommended R packages in the
    build.sh, #457
  * fix issues when git commits have non-ASCII characters, #458
  * catch tarfile.ReadError in conda index, #460


2015-06-16   1.14.0:
--------------------
  * add support for signing packages, and indexing them, #430
  * removing LIBRARY_PATH and INCLUDE_PATH build environment variables on
    Unix, they where originally added in #228, but are causing problem for
    some people and are not really necessary
  * don't rename meta.yaml to meta.yaml.orig in the recipe that is copied into
    built packages
  * handle links to libraries that exist in multiple places better on OS X
  * add --no-remove option to conda index
  * various fixes for --python, --numpy, --perl, and --R
  * various cleanups for the command documentation
  * fix conda skeleton pypi --pypi-url
  * don't add the module name to the import tests in conda skeleton pypi
  * add --groupby option to conda inspect linkages
  * fix some incorrect "not found" instances from conda inspect linkages on OS
    X
  * don't include versions with restrictions in the build string
  * don't fail if conda-build cannot be found for the version check
  * remove special logic if the username on Windows is "builder"
  * conda skeleton pypi: add --noarch-python
  * fix issue with filenames with spaces in conda convert
  * place noarch packages in the noarch directory
  * handle tests_require in conda skeleton pypi
  * pipbuild: don't check if package already exists
  * skeleton pypi: remove --no-download option
  * add noarch option to pipbuild
  * add ability to sign packages


2015-05-19   1.13.0:
--------------------
  * skeleton pypi: fail better for packages with bad urls
  * fix summary in bdist_conda
  * fix compiling pyc files in Python 3
  * convert: correctly set the subdir key in the metadata
  * add --git-tag to skeleton cran
  * include LANG in the build environment
  * export proxy environment variables
  * fix conda skeleton cran --cran-url
  * set CONDA_DEFAULT_ENV in the build environment
  * fix conda index -c
  * correctly extract .tar.Z files
  * avoid infinite loops in conda skeleton pypi --recursive
  * add --all to conda inspect linkages and conda inspect objects
  * add --manual-url to skeleton pypi
  * fix issue where 'conda index' with old packages would create bad metadata
  * resolve circular dependencies in conda-skeleton (#409)
  * use versioneer 0.14 (#385)
  * always_include_files errors out (exits) on files that aren't there (#387)
  * automatically lowercase the package name in bdist_conda (see
    aplpy/aplpy#259)


2015-04-28   1.12.1:
--------------------
  * fix regression in always_include_files that causes build failure (#386)


2015-04-10   1.12.0:
--------------------
  * correctly fix egg directories that are part of the package
  * use the --force-rpath flag to patchelf
  * update MACOSX_DEPLOYMENT_TARGET to 10.6
  * fix running tests for Python packages whose version differs from the
    version in conda
  * fix some Python 3 issues with pipbuild
  * don't allow packages to depend on themselves
  * allow to use the r- prefix in conda skeleton cran
  * make recommended r packages depend on r-base in skeleton cran
  * new post-build logic on OS X. All libraries on OS X now include LC_RPATH,
    which points to the environment lib directory, and use and install name
    using @rpath
  * don't set DYLD_FALLBACK_LIBRARY_PATH in cran recipes (the new LC_RPATH
    logic on OS X makes this unnecessary)
  * fix conda build --build-only when the long build prefix is used
  * make conda inspect linkages work on OS X
  * don't hide the traceback for maximum recursion depth exceeded errors
  * add conda inspect objects, for inspecting object files in packages
    (OS X only)
  * add --untracked flag to conda inspect linkages
  * build R packages against a specific version of R
  * decompress .tar.z files
  * add support for GitHub urls in conda skeleton cran


2015-03-05   1.11.0:
--------------------
  * add 'script_env' key in build section of meta.yaml file, which is a list
    of environment variable names which are made available in the build
    script.  If a variable is listed here, but is not in the environment,
    the value '<UNDEFINED>' is assigned.
  * Handle OSError in conda index
  * Fix how the PATH environment variable is set on Windows
  * Remove the work directory earlier in the build
  * Give a helpful error message for dependencies like "python >= 2.7"
  * Add CYGWIN_PREFIX environment variable on Windows
  * Handle list requires in skeleton pypi
  * Correctly fail if the Windows bld.bat exits 1
  * Give a better error message if no urls can be found for a package
  * Add __main__ to allow python -m conda_build
  * %R% is now set to R.exe instead of R.bat on Windows
  * Write the build script to the source directory for build/script instead of
    the recipe directory.
  * Handle non-directories in copy_into (avoids an OSError, #332)
  * Halt the build on YAML error without jinja2
  * Clone git sources with the --recursive option
  * Add --channel and --override-channels to conda build. -c is changed to
    mean --channel instead of --check.
  * Add --check-md5 flag to conda index
  * Look for vcvarsall.bat from the Microsoft Visual C++ Compiler for Python 2.7
  * Use PyPi XMLRCP client search in order to ignore case for PyPi package
    names in pipbuild


2015-02-10   1.10.2:
--------------------
  * don't set the GIT_* environment variables when the source is not a git repo
  * skeleton cran: add extra metadata from CRAN to the recipe
  * skeleton pypi: fix there not being a fragment in a url
  * don't match comment only lines as selectors


2015-02-06   1.10.1:
--------------------
  * greatly improved ability to create noarch_python packages, #317
  * added 'subdir' key to info/index.json
  * allow url to be a list or urls, which are tried until one works
  * use quotes instead of !!str for versions from the conda skeleton commands
  * add conda skeleton cran to generate recipes for packages from CRAN
  * add support for adding a readme to a recipe
  * add a --quiet option to conda convert


2015-01-15   1.10.0:
--------------------
  * automatically convert absolute symlinks to paths in the build prefix to
    relative ones.
  * error if there are symlinks to the source directory.
  * use the placeholder prefix in text files rather than the build prefix
  * allow non-Python packages to be converted to other platforms with conda
    convert
  * new command conda inspect for inspecting packages. The only subcommand so
    far is conda inspect linkages, which shows the dynamic linkages of the
    shared object files on Linux.
  * correctly handle Unix style has_prefixes on Windows
  * run the tests in Binstar build
  * only modify egg directories that are part of the package being built
  * don't exclude .dylib files from prefix replacement
  * ability to build noarch packages
  * allow specifying files to always include
  * fix for building dependencies in some cases
  * print the correct thing for binary files detected with a prefix


2014-11-18   1.9.1:
-------------------
  * set PYTHONNOUSERSITE=1 while running build scripts
  * conda index: add error if they try to mix their packages into Anaconda
    channel
  * fix building recipes with local git urls in Windows
  * warn if conda-build is out of date


2014-10-22   1.9.0:
-------------------
  * adapt tests for Windows
  * don't use the long build prefix if the short build prefix is already long
  * support rewriting library load path for libraries that are in
    subdirectories of lib/ on OS X
  * allow 'git_rev' as a valid key in 'source', which is identical in behavior
    to git_branch and git_tag (all checkout the given revision)
  * also grab the full HEAD sha1 and shove it into the environmental
    variable GIT_FULL_HASH
  * automatically detect text prefix files
  * add detect_binary_files_with_prefix flag to meta.yaml to automatically
    detect binary files with the prefix and add them to
    binary_has_prefix_files
  * fix git_info when the author or commit message contains Unicode characters
  * allow to pass a url to skeleton pypi
  * add NPY_VER environment variable
  * fix conda convert --show-imports
  * give better error message when encountering a corrupt tarfile in conda
    index
  * print{ some more helpful information about what is going on at the
    beginning of a build
  * allow source/path in the meta.yaml to specify a path to the source (which
    can be relative to the recipe directory)
  * support xz files in Python 3 without requiring unxz
  * put spaces after skeleton pypi comments
  * correctly detect when to preserve the egg directory and depend on
    setuptools in skeleton pypi
  * set LIBRARY_PATH and INCLUDE_PATH when building on Unix
  * allow selectors to have text after them if they are in a comment
  * add CPU_COUNT environment variable to the build


2014-09-19   1.8.2:
-------------------
  * add substantially more tests
  * add ability to set additional rpath directories using build/rpaths
  * patch command on windows no-longer takes the --binary option
  * fix post processing so that name-space packages can be 'flattened' into
    a single directory
  * don't remove the .svn directory when doing a svn checkout


2014-09-03   1.8.1:
-------------------
  * has_prefix paths must always use /, even on Windows
  * fix bug in Windows Python 2
  * add .travis.yml
  * allow recipes to use requirements.txt
  * fix building a package that has Mach-O stub files
  * fix recursive package building
  * handle empty data size in pypi
  * allow an explicitly set empty version string


2014-08-22   1.8.0:
-------------------
  * add ability to convert Golke's Windows packages into conda
    packages, use "conda convert <Gohlke>.exe".  See also:
    http://www.lfd.uci.edu/~gohlke/pythonlibs/
  * handle spaces on Windows better
  * add croot to the module level of conda_build.config for backwards
    compatibility
  * changed extra long prefix for building to _placehold...


2014-08-20   1.7.1:
-------------------
  * add --all-extras flag to skeleton pypi
  * automatically use the long or short build prefix as needed
  * fix to allow specification of full major.micro.minor for numpy, python,
    and perl (only add the build string if it is an exact major.minor or
    major.minor.patch version. If it is an inequality, it is not added)


2014-08-05   1.7.0:
-------------------
  * better install_requires parsing for skeleton pypi
  * the build environment from conda-build is now called _build___...
    This is so that recipes with binary_has_prefix_files build against a
    sufficiently long prefix.
  * don't overwrite the input file in convert
  * fix a bug related to the prefix_files.txt file
  * show the download bytes in human form in skeleton pypi
  * make patchelf error message clearer
  * fix some issues with the git describe environment variables
  * improve shebang line modifications with python.app
  * show the download bytes in human form in skeleton pypi

2014-07-29   1.6.1:
-------------------
  * fix an issue building with a git repository in Python 3

2014-07-29   1.6.0:
-------------------
  * don't fail on MachO stub files on OS X
  * add some git describe related environment variables when the source is a
    git repository
  * add --python and --numpy flags to conda build, which do the same thing as
    setting CONDA_PY and CONDA_NPY
  * allow a . in CONDA_PY and CONDA_NPY
  * correctly catch RuntimeError
  * fix an issue building some packages on Windows
  * make skeleton pypi --recursive work with versioned dependencies
  * some additional type checking for meta.yaml
  * always include numpy in skeleton pypi

2014-07-03   1.5.0:
-------------------
  * add bdist_conda
  * fix features and track_features
  * detect files with the build prefix automatically on Windows

2014-07-01   1.4.0:
-------------------
  * fix skeleton pypi behind a proxy
  * add binary_has_prefix_files, which does a binary prefix replacement
  * fix skeleton pypi on Windows
  * allow the git_url to be a relative path to the recipe directory


2014-06-04   1.3.5:
-------------------
  * the yaml script tag was only written if build.sh already existed,
    see issue #105
  * use tests_require to fill in test requirements in the setuptools
    template, see issue #107


2014-06-02   1.3.4:
-------------------
  * add --build-only and --post flags to conda-build
  * add conda convert -p all
  * allow to set __conda_buildnum__.txt and __conda_buildstr__.txt, analogous
    to __conda_version__.txt


2014-04-28   1.3.3:
-------------------
  * add SHA256 support for downloaded source
  * conda convert now creates platform directories, like
    win-32/converted_package.tar.bz2
  * allow to specify the version of python, numpy, or perl in the meta.yaml
    (it will ignore the CONDA_PY, CONDA_NPY, or CONDA_PERL, respectively, in
    this case)


2014-04-15   1.3.2:
-------------------
  * allow changing conda-bld directory (which is by default <root>/conda-bld
    when the conda root is not writable, and ~/conda-bld otherwise), to be
    changed by CONDA_BLD_PATH environment variable or conda-build: root-dir:
    in condarc file
  * add build/has_prefix_files
  * remove broken conda-build/build_dest
  * fix build in Windows Python 2
  * add --quiet option to conda-build
  * add check for characters in package name dependencies
  * add .class to the object file extension blacklist
  * removed build/no_softlink in favor of build/no_link with list of glob
    syntax


2014-03-25   1.3.1:
-------------------
  * add conda metapackage command
  * fix recursive conda building when dependencies are nested more than one
    level deep.
  * fix build in Windows Python 2
  * fix skeleton pypi for packages whose setup.py has __future__ imports
  * add conda pipbuild command which uses a simple recipe based on pip
    install to build a conda package
  * fix skeleton pypi and pipbuild when package data does not have classifiers
  * add a basic conda develop command
  * add the --recursive option to conda skeleton pypi
  * conda skeleton pypi no longer asks about single line licenses
  * conda skeleton pypi now queries pypi case insensitively
  * conda skeleton pypi now works in a different conda environment. This
    avoids anything bad that might happen when trying to get the metadata from
    the package from messing up the root environment.
  * conda skeleton pypi now patches distribute directly. This is more robust
    than trying to insert a patch into setup.py, as was done previously.
  * allow to set the version post-build by writing a __conda_version__.txt
    file to the source directory.
  * add ability to skip binary relocation step by
    setting "build/binary_relocation: False" in meta.yaml


2014-03-14   1.3.0:
-------------------
  * add skeleton for CPAN Perl packages, issue #53. Unlike
    the PyPI skeleton, it supports a --recursive option to
    also generate the recipes for all of the dependencies of
    a given module/distribution
  * add support for run_test.pl and Perl import tests when
    building Perl packages
  * add CONDA_PERL environment variable support for
    determining which version of Perl to build packages for.
    Unlike CONDA_PY, this must include the full version with
    periods (e.g., 5.18.2)
  * automatically build packages for dependencies if the recipe is
    present in the current working directory
  * fix a number of Python 3 compatibility issues, issue #59
  * work with source files with uppercase suffixes
  * switch from chrpath to patchelf on Linux, issue #57
  * don't use hard-coded msvc path
  * sort import tests from skeleton pypi


2014-02-25   1.2.1:
-------------------
  * added conda-build/build_dest option to condarc


2014-02-13   1.2.0:
-------------------
  * make sure WORK_DIR exists
  * use MSVC 2010 for Python 3
  * include the summary with conda skeleton pypi
  * fix object detection on Python 3
  * update default CONDA_NPY to 18


2014-02-06   1.1.0:
-------------------
  * add ability to use templates in conda recipes
  * remove fallback to <root>/conda-recipes, i.e. conda-build always
    expects the full path to the recipe
  * export PKG Build Number
  * add pre-link to package, when it is found in recipe
  * allow to add run_test.sh or run_test.bat, which will be run automatically
    during the test phase.
  * Test commands from the test/commands section of meta.yaml are run from
    bash on Linux and OS X and batch on Windows (previously they were run
    using Python's subprocess).
  * all environment variables from the build process are available during the
    tests, except with the build prefix replaced with the test prefix.


2014-01-24   1.0.0:
-------------------
  * initial release
  * includes conda-build, conda-convert, conda-index, conda-skeleton
  * depends on new conda version 3
  * add license to info/index.json object<|MERGE_RESOLUTION|>--- conflicted
+++ resolved
@@ -1,4 +1,63 @@
-<<<<<<< HEAD
+2017-06-29 3.0.1:
+
+This release includes all changes to the 2.1.x branch up to and including the 2.1.16 release.
+
+Enhancements:
+-------------
+
+Bug fixes:
+----------
+
+Contributors:
+-------------
+
+* @mandeep
+* @msarahan
+
+2017-06-23 2.1.16:
+
+Enhancements:
+-------------
+
+* add CLI flag and condarc setting to disable --force for anaconda upload  #2047
+* add doc_source_url to allowed fields in about section  #2048
+* add a second pass for getting information from setup.py that is performed in
+  the build environment, so that version-specific logic in setup.py should work.
+  #2071
+* add semicolons to print statements in test files to avoid errors with Perl.  #2012 #2089
+* pass through more CPU-specific environment variables on windows  #2072
+* pass through DISPLAY environment variable on Linux  #2098
+* Improve conda_interface for better conda 4.4 and later 4.3.x releases  #2113
+* skeleton pypi & lua: replace legacy noarch syntax with conda 4.3 style  #2120
+* Restore --keep-old-work flag: works like --dirty to leave your build intermediaries, but does not reuse build folders like --dirty.  #2119
+* Speed up and fix-up conda-convert  #2116 #2123
+
+Bug fixes:
+----------
+
+* fix test/imports with multiple language entries  #1967
+* add missing six dependency in conda recipe for conda-build  #2063
+* fix dependency addition when converting packages  #2091
+* don't set build_id in test phase when --no-build-id is given #2100
+* fix handling of string literals not being lists in test requirements from setup.py #2107
+
+Contributors:
+-------------
+
+* @aburgm
+* @AndresGuzman-Ballen
+* @gqmelo
+* @isuruf
+* @kalefranz
+* @mandeep
+* @mingwandroid
+* @msarahan
+* @nehaljwani
+* @nsoranzo
+* @timsnyder
+* @vinjana
+
+
 2017-05-23 3.0.0
 
 These release notes are an aggregation of all older pre-releases of conda-build
@@ -11,14 +70,10 @@
 * pin_downstream has been renamed to run_exports  #1911
 * exclude_from_build_hash has been renamed to ignore_version  #1911
 * Package signing and verification have been removed, to follow their removal from conda 4.3.  #1950
-=======
-2017-06-23 2.1.16:
->>>>>>> e8919127
-
-Enhancements:
--------------
-
-<<<<<<< HEAD
+
+Enhancements:
+-------------
+
 * greatly extended Jinja2 templating capabilities  #1585
 * record environment variables at top of build.sh, similar to what is done with bld.bat in win.  #1765
 * use symlinks when copying to improve performance  #1867
@@ -41,25 +96,10 @@
 * add new pyldd tool and use it when ldd/otool fail   #2082
 * Allow configuration of conda-build's loggers by logging configuration files.  Default to debug,info going to stdout, warn,error going to stderr.  #2078
 * rename work dir before tests, rather than removing it, so that build intermediates can be inspected if tests fail.  #2078
-=======
-* add CLI flag and condarc setting to disable --force for anaconda upload  #2047
-* add doc_source_url to allowed fields in about section  #2048
-* add a second pass for getting information from setup.py that is performed in
-  the build environment, so that version-specific logic in setup.py should work.
-  #2071
-* add semicolons to print statements in test files to avoid errors with Perl.  #2012 #2089
-* pass through more CPU-specific environment variables on windows  #2072
-* pass through DISPLAY environment variable on Linux  #2098
-* Improve conda_interface for better conda 4.4 and later 4.3.x releases  #2113
-* skeleton pypi & lua: replace legacy noarch syntax with conda 4.3 style  #2120
-* Restore --keep-old-work flag: works like --dirty to leave your build intermediaries, but does not reuse build folders like --dirty.  #2119
-* Speed up and fix-up conda-convert  #2116 #2123
->>>>>>> e8919127
-
-Bug fixes:
-----------
-
-<<<<<<< HEAD
+
+Bug fixes:
+----------
+
 * fix symlinks to folders in packaging  #1775
 * fix detection of patch level when maxlevel=0  #1796
 * properly copy permissions when extracting zip files  #1855
@@ -107,18 +147,10 @@
 * hash only direct inputs of subpackages, rather than all files.  This limits creation of identical packages with similar hashes.  #2079
 
 
-=======
-* fix test/imports with multiple language entries  #1967
-* add missing six dependency in conda recipe for conda-build  #2063
-* fix dependency addition when converting packages  #2091
-* don't set build_id in test phase when --no-build-id is given #2100
-* fix handling of string literals not being lists in test requirements from setup.py #2107
->>>>>>> e8919127
-
-Contributors:
--------------
-
-<<<<<<< HEAD
+
+Contributors:
+-------------
+
 * @abretaud
 * @evhub
 * @groutr
@@ -173,28 +205,10 @@
 * add support for optional dependencies (conda 4.4)  #2001
 * fix windows entry point exe's for unicode  #2045
 * allow strings for pin_run_as_build values (e.g. x.x) rather than just dictionaries  #2042
-=======
-* @aburgm
-* @AndresGuzman-Ballen
-* @gqmelo
-* @isuruf
-* @kalefranz
-* @mandeep
-* @mingwandroid
-* @msarahan
-* @nehaljwani
-* @nsoranzo
-* @timsnyder
-* @vinjana
-
-
-2017-05-18 2.1.15:
->>>>>>> e8919127
-
-Bug fixes:
-----------
-
-<<<<<<< HEAD
+
+Bug fixes:
+----------
+
 * fix symlinks to folders in packaging  #1775
 * fix detection of patch level when maxlevel=0  #1796
 * properly copy permissions when extracting zip files  #1855
@@ -235,14 +249,10 @@
 * When applying patches, try 3 line ending options on the patch: 1. unchanged; 2. convert patch to unix line endings; 3. convert patch to windows line endings.  #2052
 * fix empty target_platform variant entry leading to empty builds  #2056
 
-=======
-* Fix windows entry point exe's for spaces in the final exe path  #2039
->>>>>>> e8919127
-
-Contributors:
--------------
-
-<<<<<<< HEAD
+
+Contributors:
+-------------
+
 * @abretaud
 * @evhub
 * @groutr
@@ -273,17 +283,10 @@
 * pin_downstream has been renamed to run_exports  #1911
 * exclude_from_build_hash has been renamed to ignore_version  #1911
 * Package signing and verification have been removed, to follow their removal from conda 4.3.  #1950
-=======
-* @mingwandroid
-
-
-2017-05-17 2.1.14:
->>>>>>> e8919127
-
-Enhancements:
--------------
-
-<<<<<<< HEAD
+
+Enhancements:
+-------------
+
 * greatly extended Jinja2 templating capabilities  #1585
 * record environment variables at top of build.sh, similar to what is done with bld.bat in win.  #1765
 * use symlinks when copying to improve performance  #1867
@@ -339,14 +342,10 @@
 * Pipe stdin when calling subprocess, in hopes of getting better ctrl-c handling with conda.  #1986
 * Ensure that lock files are removed after build exit (or crash) to avoid permission errors on central installs  #2002
 
-=======
-* Add new entry point EXE's for windows that support unicode  #2031, #2033
->>>>>>> e8919127
-
-Contributors:
--------------
-
-<<<<<<< HEAD
+
+Contributors:
+-------------
+
 * @abretaud
 * @evhub
 * @groutr
@@ -361,9 +360,6 @@
 * @tatome
 * @ukoethe
 * @wulmer
-=======
-* @mingwandroid
->>>>>>> e8919127
 
 
 2017-05-10 2.1.13:

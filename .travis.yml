language: python
python:
  # We don't actually use the system Python but this keeps it organized.
  - "2.7"
  - "3.4"
  - "3.5"
env:
  -
install:
  # TODO: Use a "latest" url
  - if [[ "$TRAVIS_PYTHON_VERSION" == "2.7" ]]; then
      wget http://repo.continuum.io/miniconda/Miniconda2-latest-Linux-x86_64.sh -O miniconda.sh;
    else
      wget http://repo.continuum.io/miniconda/Miniconda3-latest-Linux-x86_64.sh -O miniconda.sh;
    fi
  - bash miniconda.sh -b -p $HOME/miniconda
  - export PATH="$HOME/miniconda/bin:$PATH"
  - hash -r
  - conda config --set always_yes yes
<<<<<<< HEAD
  - conda install --force --no-deps conda requests anaconda-client clyent python-dateutil six pytz
  - conda install pip pytest requests jinja2 patchelf pyflakes python=$TRAVIS_PYTHON_VERSION
=======
  - conda update -q --all
  - conda install --force --no-deps conda requests
  - conda install pip pytest requests jinja2 patchelf flake8 python=$TRAVIS_PYTHON_VERSION pyflakes=1.1
>>>>>>> 656146d3
  - pip install pytest-cov
  - python setup.py install
  - conda info -a

script:
  - flake8 .
  - py.test --cov conda_build --cov-report xml tests
  - conda build --help

notifications:
    flowdock: ef3821a08a791106512ccfc04c92eccb

git:
  depth: 10000

sudo: false

after_success:
  - pip install codecov
  - codecov --env TRAVIS_PYTHON_VERSION<|MERGE_RESOLUTION|>--- conflicted
+++ resolved
@@ -17,14 +17,10 @@
   - export PATH="$HOME/miniconda/bin:$PATH"
   - hash -r
   - conda config --set always_yes yes
-<<<<<<< HEAD
-  - conda install --force --no-deps conda requests anaconda-client clyent python-dateutil six pytz
-  - conda install pip pytest requests jinja2 patchelf pyflakes python=$TRAVIS_PYTHON_VERSION
-=======
   - conda update -q --all
-  - conda install --force --no-deps conda requests
-  - conda install pip pytest requests jinja2 patchelf flake8 python=$TRAVIS_PYTHON_VERSION pyflakes=1.1
->>>>>>> 656146d3
+  - conda install --force --no-deps conda 
+  - conda install -q pip pytest requests jinja2 patchelf flake8 anaconda-client
+  - conda install -q python=$TRAVIS_PYTHON_VERSION pyflakes=1.1
   - pip install pytest-cov
   - python setup.py install
   - conda info -a

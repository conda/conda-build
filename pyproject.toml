[build-system]
requires = [
  "hatchling >=1.12.2",
  "hatch-vcs >=0.2.0",
]
build-backend = "hatchling.build"

[project]
name = "conda-build"
description="tools for building conda packages"
readme = "README.md"
authors = [{name = "Anaconda, Inc.", email = "conda@continuum.io"}]
license = {file = "LICENSE"}
classifiers = [
  "Development Status :: 5 - Production/Stable",
  "Intended Audience :: Developers",
  "Operating System :: OS Independent",
  "License :: OSI Approved :: BSD License",
  "Programming Language :: Python :: 3",
  "Programming Language :: Python :: 3 :: Only",
  "Programming Language :: Python :: 3.8",
  "Programming Language :: Python :: 3.9",
  "Programming Language :: Python :: 3.10",
  "Programming Language :: Python :: 3.11",
  "Programming Language :: Python :: 3.12",
  "Programming Language :: Python :: Implementation :: CPython",
  "Programming Language :: Python :: Implementation :: PyPy"
]
requires-python = ">=3.8"
dependencies = [
  "beautifulsoup4",
  "chardet",
  "conda >=23.5.0",
  "conda-index >=0.4.0",
  "conda-package-handling >=1.3",
  "filelock",
  "jinja2",
  "jsonschema >=4.19",
  "libarchive-c",
  "menuinst >=2",
  "packaging",
  "pkginfo",
  "psutil",
  "pytz",
  "pyyaml",
  "requests",
  "tomli ; python_version<'3.11'",
  "tqdm",
]
dynamic = ["version"]

[project.urls]
documentation = "https://docs.conda.io/projects/conda-build/en/stable/"
repository = "https://github.com/conda/conda-build"
changelog = "https://github.com/conda/conda-build/blob/main/CHANGELOG.md"

[project.scripts]
conda-build = "conda_build.cli.main_build:execute"
conda-convert = "conda_build.cli.main_convert:execute"
conda-develop = "conda_build.cli.main_develop:execute"
conda-inspect = "conda_build.cli.main_inspect:execute"
conda-metapackage = "conda_build.cli.main_metapackage:execute"
conda-render = "conda_build.cli.main_render:execute"
conda-skeleton = "conda_build.cli.main_skeleton:execute"
conda-debug = "conda_build.cli.main_debug:execute"

[project.entry-points."distutils.commands"]
bdist_conda = "conda_build.bdist_conda:bdist_conda"

[project.entry-points.conda]
conda-build = "conda_build.plugin"

[tool.hatch.version]
source = "vcs"

[tool.hatch.version.raw-options]
local_scheme = "dirty-tag"

[tool.hatch.build]
include = ["conda_build", "conda_build/templates/*", "conda_build/cli-*.exe"]

[tool.hatch.build.hooks.vcs]
version-file = "conda_build/__version__.py"

[tool.coverage.run]
# store relative paths in coverage information
relative_files = true

[tool.coverage.report]
show_missing = true
sort = "Miss"
skip_covered = true
omit = ["conda_build/skeletons/_example_skeleton.py"]
exclude_lines = [
  "if TYPE_CHECKING:",  # ignoring type checking imports
]

[tool.ruff]
target-version = "py38"

[tool.ruff.lint]
# E, W = pycodestyle errors and warnings
# F = pyflakes
# I = isort
# UP = pyupgrade
# ISC = flake8-implicit-str-concat
# TCH = flake8-type-checking
# T10 = flake8-debugger
# FA = flake8-future-annotations
# see also https://docs.astral.sh/ruff/rules/
select = ["E", "W", "F", "I", "UP", "ISC", "TCH", "T10", "FA"]
# E402 module level import not at top of file
# E722 do not use bare 'except'
# E731 do not assign a lambda expression, use a def
ignore = ["E402", "E722", "E731"]
pycodestyle = {max-line-length = 120}
flake8-type-checking = {exempt-modules = [], strict = true}

[tool.pytest.ini_options]
minversion = 3.0
testpaths = ["tests"]
norecursedirs = ["tests/test-recipes/*"]
addopts = [
  "--color=yes",
  # "--cov=conda_build",   # passed in test runner scripts instead (avoid debugger)
  "--cov-append",
  "--cov-branch",
<<<<<<< HEAD
  "--cov-report=term-missing",
  "--cov-report=xml",
  "--durations=16",
  "--junitxml=test-report.xml",
=======
  "--cov-report=term",  # print summary table to screen
  "--cov-report=xml",  # for codecov/codecov-action upload
  "--durations=16",  # show 16 slowest tests
  "--junitxml=junit.xml",
>>>>>>> 5353b38f
  # "--splitting-algorithm=least_duration",  # not available yet
  # "--store-durations",  # not available yet
  "--strict-markers",
  "--tb=native",
  "--xdoctest-modules",
  "--xdoctest-style=google",
  "-vv",
]
doctest_optionflags = [
  "NORMALIZE_WHITESPACE",
  "IGNORE_EXCEPTION_DETAIL",
  "ALLOW_UNICODE",
  "ELLIPSIS",
]
markers = [
  "serial: execute test serially (to avoid race conditions)",
  "slow: execute the slow tests if active",
  "sanity: execute the sanity tests",
  "no_default_testing_config: used internally to disable monkeypatching for testing_config",
  "benchmark: execute the benchmark tests",
]<|MERGE_RESOLUTION|>--- conflicted
+++ resolved
@@ -125,17 +125,10 @@
   # "--cov=conda_build",   # passed in test runner scripts instead (avoid debugger)
   "--cov-append",
   "--cov-branch",
-<<<<<<< HEAD
-  "--cov-report=term-missing",
-  "--cov-report=xml",
-  "--durations=16",
-  "--junitxml=test-report.xml",
-=======
   "--cov-report=term",  # print summary table to screen
   "--cov-report=xml",  # for codecov/codecov-action upload
   "--durations=16",  # show 16 slowest tests
   "--junitxml=junit.xml",
->>>>>>> 5353b38f
   # "--splitting-algorithm=least_duration",  # not available yet
   # "--store-durations",  # not available yet
   "--strict-markers",

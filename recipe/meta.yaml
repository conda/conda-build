package:
  name: conda-build
  version: {{ GIT_DESCRIBE_TAG }}.{{ GIT_BUILD_STR }}

source:
  git_url: ../

build:
  entry_points:
    - conda-build = conda_build.cli.main_build:main
    - conda-convert = conda_build.cli.main_convert:main
    - conda-debug = conda_build.cli.main_debug:main
    - conda-develop = conda_build.cli.main_develop:main
    - conda-index = conda_build.cli.main_index:main
    - conda-inspect = conda_build.cli.main_inspect:main
    - conda-metapackage = conda_build.cli.main_metapackage:main
    - conda-render = conda_build.cli.main_render:main
    - conda-skeleton = conda_build.cli.main_skeleton:main

requirements:
  build:
    - git
  host:
    - python
    - setuptools
    - hatchling >=1.12.2
    - hatch-vcs >=0.2.0
  run:
    - beautifulsoup4
    - chardet
<<<<<<< HEAD
    - conda  >=4.13
    - conda-index
    # - conda-verify  >=3.0.2  # optional as of CB 3.12.0
    - contextlib2   # [py<34]
    - enum34        # [py<34]
    - pathlib2      # [py<3]
=======
    - conda >=4.13
>>>>>>> addfbbb3
    - filelock
    - jinja2
    - packaging
    - patchelf                     # [linux]
    - patch >=2.6                  # [not win]
    - m2-patch >=2.6               # [win]
    - pkginfo
    - psutil
    - py-lief                      # [not win]
    - python
    - pyyaml
    - requests
    - six
    - glob2 >=0.6
    - pytz
    - tomli                        # [py<311]
    - tqdm
    - conda-package-handling >=1.3
    - python-libarchive-c
  run_constrained:
    - conda-verify  >=3.0.2

test:
  files:
    - test_bdist_conda_setup.py
  requires:
    - pytest
    - pytest-cov
    - pytest-mock
    # Optional: you can use pytest-xdist to run the tests in parallel
    # - pytest-env  # [win]
    # - pytest-xdist
    # - conda-verify  >=3.0.3   # todo once it is released
  commands:
    - type -P conda-build  # [unix]
    - where conda-build  # [win]
    - conda build -h
    - type -P conda-convert  # [unix]
    - where conda-convert  # [win]
    - conda convert -h
    - type -P conda-develop  # [unix]
    - where conda-develop  # [win]
    - conda develop -h
    - type -P conda-index  # [unix]
    - where conda-index  # [win]
    - conda index -h
    - type -P conda-inspect  # [unix]
    - where conda-inspect  # [win]
    - conda inspect -h
    - conda inspect linkages -h \| grep "--name ENVIRONMENT"  # [unix]
    - conda inspect objects -h \| grep "--name ENVIRONMENT"   # [osx]
    - type -P conda-metapackage  # [unix]
    - where conda-metapackage  # [win]
    - conda metapackage -h
    - type -P conda-render  # [unix]
    - where conda-render  # [win]
    - conda render -h
    - type -P conda-skeleton  # [unix]
    - where conda-skeleton  # [win]
    - conda skeleton -h
    - where conda-debug  # [win]
    - conda debug -h
    # test that conda sees entry points appropriately in help
    - conda --help

    # Check for bdist_conda
    - python test_bdist_conda_setup.py bdist_conda --help
  imports:
    - conda_build
  source_files:
    - tests

about:
  home: https://github.com/conda/conda-build
  license: BSD-3-Clause
  license_file: LICENSE
  summary: Canary release of conda-build<|MERGE_RESOLUTION|>--- conflicted
+++ resolved
@@ -28,16 +28,12 @@
   run:
     - beautifulsoup4
     - chardet
-<<<<<<< HEAD
     - conda  >=4.13
     - conda-index
     # - conda-verify  >=3.0.2  # optional as of CB 3.12.0
     - contextlib2   # [py<34]
     - enum34        # [py<34]
     - pathlib2      # [py<3]
-=======
-    - conda >=4.13
->>>>>>> addfbbb3
     - filelock
     - jinja2
     - packaging

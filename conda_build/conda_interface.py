# Copyright (C) 2014 Anaconda, Inc
# SPDX-License-Identifier: BSD-3-Clause
from __future__ import annotations

import configparser as _configparser
import os as _os
from builtins import input as _input
from functools import partial as _partial
from importlib import import_module as _import_module
from io import StringIO as _StringIO

from conda import __version__
from conda.auxlib.entity import EntityEncoder as _EntityEncoder
from conda.base.constants import PREFIX_PLACEHOLDER as _PREFIX_PLACEHOLDER
from conda.base.context import context as _context
from conda.base.context import determine_target_prefix as _determine_target_prefix
from conda.base.context import non_x86_machines as _non_x86_linux_machines
from conda.base.context import reset_context as _reset_context
from conda.cli.common import spec_from_line as _spec_from_line
from conda.cli.common import specs_from_args as _specs_from_args
from conda.cli.common import specs_from_url as _specs_from_url
from conda.cli.conda_argparse import ArgumentParser as _ArgumentParser
from conda.common.path import win_path_to_unix as _win_path_to_unix
from conda.common.toposort import _toposort as __toposort
from conda.core.package_cache_data import (
    ProgressiveFetchExtract as _ProgressiveFetchExtract,
)
from conda.exceptions import CondaError as _CondaError
from conda.exceptions import CondaHTTPError as _CondaHTTPError
from conda.exceptions import LinkError as _LinkError
from conda.exceptions import LockError as _LockError
from conda.exceptions import NoPackagesFoundError as _NoPackagesFoundError
from conda.exceptions import PaddingError as _PaddingError
from conda.exceptions import ResolvePackageNotFound as _ResolvePackageNotFound
from conda.exceptions import UnsatisfiableError as _UnsatisfiableError
<<<<<<< HEAD
from conda.exports import (  # noqa: F401
    ArgumentParser,
    Channel,
    Completer,
    CondaSession,
    EntityEncoder,
    FileMode,
    InstalledPackages,
    MatchSpec,
    NoPackagesFound,
    PackageRecord,
    PathType,
    Resolve,
    StringIO,
    TemporaryDirectory,
    TmpDownload,
    Unsatisfiable,
    VersionOrder,
    _toposort,
    add_parser_channels,
    add_parser_prefix,
    download,
    human_bytes,
    input,
    lchmod,
    normalized_version,
    prefix_placeholder,
    rm_rf,
    spec_from_line,
    specs_from_args,
    specs_from_url,
    symlink_conda,
    unix_path_to_win,
    untracked,
    url_path,
    walk_prefix,
    win_path_to_unix,
)
=======
from conda.exports import Completer as _Completer
from conda.exports import InstalledPackages as _InstalledPackages
from conda.exports import get_index as _get_index
from conda.exports import symlink_conda as _symlink_conda
from conda.gateways.connection.download import TmpDownload as _TmpDownload
from conda.gateways.connection.download import download as _download
from conda.gateways.connection.session import CondaSession as _CondaSession
from conda.gateways.disk.create import TemporaryDirectory as _TemporaryDirectory
from conda.gateways.disk.link import lchmod as _lchmod
from conda.gateways.disk.read import compute_sum as _compute_sum
from conda.misc import untracked as _untracked
from conda.misc import walk_prefix as _walk_prefix
from conda.models.channel import Channel as _Channel
>>>>>>> f2c3f3bc
from conda.models.channel import get_conda_build_local_url as _get_conda_build_local_url
from conda.models.enums import FileMode as _FileMode
from conda.models.enums import PathType as _PathType
from conda.models.match_spec import MatchSpec as _MatchSpec
from conda.models.records import PackageRecord as _PackageRecord
from conda.models.version import VersionOrder as _VersionOrder
from conda.models.version import normalized_version as _normalized_version
from conda.resolve import Resolve as _Resolve
from conda.utils import human_bytes as _human_bytes
from conda.utils import unix_path_to_win as _unix_path_to_win
from conda.utils import url_path as _url_path

from .deprecations import deprecated
from .utils import rm_rf as _rm_rf

try:
    from conda.cli.helpers import add_parser_channels as _add_parser_channels
    from conda.cli.helpers import add_parser_prefix as _add_parser_prefix
except ImportError:
    # conda<23.11
    from conda.cli.conda_argparse import add_parser_channels as _add_parser_channels
    from conda.cli.conda_argparse import add_parser_prefix as _add_parser_prefix

deprecated.constant(
    "24.5",
    "24.7",
    "Completer",
    _Completer,
    addendum="Unused.",
)
deprecated.constant(
    "24.5",
    "24.7",
    "CondaSession",
    _CondaSession,
    addendum="Use `conda.gateways.connection.session.CondaSession` instead.",
)
deprecated.constant(
    "24.5",
    "24.7",
    "InstalledPackages",
    _InstalledPackages,
    addendum="Unused.",
)
deprecated.constant(
    "24.5",
    "24.7",
    "NoPackagesFound",
    _ResolvePackageNotFound,
    addendum="Use `conda.exceptions.ResolvePackageNotFound` instead.",
)
deprecated.constant(
    "24.5",
    "24.7",
    "Unsatisfiable",
    _UnsatisfiableError,
    addendum="Use `conda.exceptions.UnsatisfiableError` instead.",
)
deprecated.constant(
    "24.5",
    "24.7",
    "symlink_conda",
    _symlink_conda,
    addendum="Unused.",
)


deprecated.constant(
    "24.5",
    "24.7",
    "ArgumentParser",
    _ArgumentParser,
    addendum="Use `conda.cli.conda_argparse.ArgumentParser` instead.",
)
deprecated.constant(
    "24.5",
    "24.7",
    "add_parser_channels",
    _add_parser_channels,
    addendum="Use `conda.cli.helpers.add_parser_channels` instead.",
)
deprecated.constant(
    "24.5",
    "24.7",
    "add_parser_prefix",
    _add_parser_prefix,
    addendum="Use `conda.cli.helpers.add_parser_prefix` instead.",
)

deprecated.constant(
    "24.5",
    "24.7",
    "Channel",
    _Channel,
    addendum="Use `conda.models.channel.Channel` instead.",
)
deprecated.constant(
    "24.5",
    "24.7",
    "FileMode",
    _FileMode,
    addendum="Use `conda.models.enums.FileMode` instead.",
)
deprecated.constant(
    "24.5",
    "24.7",
    "PathType",
    _PathType,
    addendum="Use `conda.models.enums.PathType` instead.",
)
deprecated.constant(
    "24.5",
    "24.7",
    "MatchSpec",
    _MatchSpec,
    addendum="Use `conda.models.match_spec.MatchSpec` instead.",
)
deprecated.constant(
    "24.5",
    "24.7",
    "PackageRecord",
    _PackageRecord,
    addendum="Use `conda.models.records.PackageRecord` instead.",
)
deprecated.constant(
    "24.5",
    "24.7",
    "VersionOrder",
    _VersionOrder,
    addendum="Use `conda.models.version.VersionOrder` instead.",
)
deprecated.constant(
    "24.5",
    "24.7",
    "normalized_version",
    _normalized_version,
    addendum="Use `conda.models.version.normalized_version` instead.",
)

deprecated.constant(
    "24.5",
    "24.7",
    "EntityEncoder",
    _EntityEncoder,
    addendum="Use `conda.auxlib.entity.EntityEncoder` instead.",
)
deprecated.constant(
    "24.5",
    "24.7",
    "Resolve",
    _Resolve,
    addendum="Use `conda.resolve.Resolve` instead.",
)
deprecated.constant(
    "24.5",
    "24.7",
    "TemporaryDirectory",
    _TemporaryDirectory,
    addendum="Use `conda.gateways.disk.create.TemporaryDirectory` instead.",
)
deprecated.constant(
    "24.5",
    "24.7",
    "TmpDownload",
    _TmpDownload,
    addendum="Use `conda.gateways.connection.download.TmpDownload` instead.",
)
deprecated.constant(
    "24.5",
    "24.7",
    "download",
    _download,
    addendum="Use `conda.gateways.connection.download.download` instead.",
)
deprecated.constant(
    "24.5",
    "24.7",
    "_toposort",
    __toposort,
    addendum="Use `conda.common.toposort._toposort` instead.",
)
deprecated.constant(
    "24.5",
    "24.7",
    "human_bytes",
    _human_bytes,
    addendum="Use `conda.utils.human_bytes` instead.",
)
deprecated.constant(
    "24.5",
    "24.7",
    "lchmod",
    _lchmod,
    addendum="Use `conda.gateways.disk.link.lchmod` instead.",
)
deprecated.constant(
    "24.5",
    "24.7",
    "prefix_placeholder",
    _PREFIX_PLACEHOLDER,
    addendum="Use `conda.base.constants.PREFIX_PLACEHOLDER` instead.",
)
deprecated.constant(
    "24.5",
    "24.7",
    "rm_rf",
    _rm_rf,
    addendum="Use `conda_build.utils.rm_rf` instead.",
)
deprecated.constant(
    "24.5",
    "24.7",
    "spec_from_line",
    _spec_from_line,
    addendum="Use `conda.cli.common.spec_from_line` instead.",
)
deprecated.constant(
    "24.5",
    "24.7",
    "specs_from_args",
    _specs_from_args,
    addendum="Use `conda.cli.common.specs_from_args` instead.",
)
deprecated.constant(
    "24.5",
    "24.7",
    "specs_from_url",
    _specs_from_url,
    addendum="Use `conda.cli.common.specs_from_url` instead.",
)
deprecated.constant(
    "24.5",
    "24.7",
    "unix_path_to_win",
    _unix_path_to_win,
    addendum="Use `conda.utils.unix_path_to_win` instead.",
)
deprecated.constant(
    "24.5",
    "24.7",
    "untracked",
    _untracked,
    addendum="Use `conda.misc.untracked` instead.",
)
deprecated.constant(
    "24.5",
    "24.7",
    "url_path",
    _url_path,
    addendum="Use `conda.utils.url_path` instead.",
)
deprecated.constant(
    "24.5",
    "24.7",
    "walk_prefix",
    _walk_prefix,
    addendum="Use `conda.misc.walk_prefix` instead.",
)
deprecated.constant(
    "24.5",
    "24.7",
    "win_path_to_unix",
    _win_path_to_unix,
    addendum="Use `conda.common.path.win_path_to_unix` instead.",
)

deprecated.constant(
    "24.5",
    "24.7",
    "configparser",
    _configparser,
    addendum="Use `configparser` instead.",
)
deprecated.constant("24.5", "24.7", "os", _os, addendum="Use `os` instead.")
deprecated.constant(
    "24.5",
    "24.7",
    "partial",
    _partial,
    addendum="Use `functools.partial` instead.",
)
deprecated.constant(
    "24.5",
    "24.7",
    "import_module",
    _import_module,
    addendum="Use `importlib.import_module` instead.",
)
deprecated.constant(
    "24.5",
    "24.7",
    "StringIO",
    _StringIO,
    addendum="Use `io.StringIO` instead.",
)
deprecated.constant(
    "24.5",
    "24.7",
    "input",
    _input,
    addendum="Use `input` instead.",
)

deprecated.constant(
    "24.5",
    "24.7",
    "context",
    _context,
    addendum="Use `conda.base.context.context` instead.",
)
deprecated.constant(
    "24.5",
    "24.7",
    "determine_target_prefix",
    _determine_target_prefix,
    addendum="Use `conda.base.context.determine_target_prefix` instead.",
)
deprecated.constant(
    "24.5",
    "24.7",
    "non_x86_linux_machines",
    _non_x86_linux_machines,
    addendum="Use `conda.base.context.non_x86_machines` instead.",
)
deprecated.constant(
    "24.5",
    "24.7",
    "ProgressiveFetchExtract",
    _ProgressiveFetchExtract,
    addendum="Use `conda.core.package_cache_data.ProgressiveFetchExtract` instead.",
)
deprecated.constant(
    "24.5",
    "24.7",
    "CondaError",
    _CondaError,
    addendum="Use `conda.exceptions.CondaError` instead.",
)
deprecated.constant(
    "24.5",
    "24.7",
    "CondaHTTPError",
    _CondaHTTPError,
    addendum="Use `conda.exceptions.CondaHTTPError` instead.",
)
deprecated.constant(
    "24.5",
    "24.7",
    "LinkError",
    _LinkError,
    addendum="Use `conda.exceptions.LinkError` instead.",
)
deprecated.constant(
    "24.5",
    "24.7",
    "LockError",
    _LockError,
    addendum="Use `conda.exceptions.LockError` instead.",
)
deprecated.constant(
    "24.5",
    "24.7",
    "NoPackagesFoundError",
    _NoPackagesFoundError,
    addendum="Use `conda.exceptions.NoPackagesFoundError` instead.",
)
deprecated.constant(
    "24.5",
    "24.7",
    "PaddingError",
    _PaddingError,
    addendum="Use `conda.exceptions.PaddingError` instead.",
)
deprecated.constant(
    "24.5",
    "24.7",
    "UnsatisfiableError",
    _UnsatisfiableError,
    addendum="Use `conda.exceptions.UnsatisfiableError` instead.",
)
deprecated.constant(
    "24.5",
    "24.7",
    "get_conda_build_local_url",
    _get_conda_build_local_url,
    addendum="Use `conda.models.channel.get_conda_build_local_url` instead.",
)
deprecated.constant(
    "24.5",
    "24.7",
    "reset_context",
    _reset_context,
    addendum="Use `conda.base.context.reset_context` instead.",
)
deprecated.constant(
    "24.5",
    "24.7",
    "binstar_upload",
    _context.binstar_upload,
    addendum="Use `conda.base.context.context.binstar_upload` instead.",
)
deprecated.constant(
    "24.5",
    "24.7",
    "default_python",
    _context.default_python,
    addendum="Use `conda.base.context.context.default_python` instead.",
)
deprecated.constant(
    "24.5",
    "24.7",
    "envs_dirs",
    _context.envs_dirs,
    addendum="Use `conda.base.context.context.envs_dirs` instead.",
)
deprecated.constant(
    "24.5",
    "24.7",
    "pkgs_dirs",
    list(_context.pkgs_dirs),
    addendum="Use `conda.base.context.context.pkgs_dirs` instead.",
)
deprecated.constant(
    "24.5",
    "24.7",
    "cc_platform",
    _context.platform,
    addendum="Use `conda.base.context.context.platform` instead.",
)
deprecated.constant(
    "24.5",
    "24.7",
    "root_dir",
    _context.root_prefix,
    addendum="Use `conda.base.context.context.root_prefix` instead.",
)
deprecated.constant(
    "24.5",
    "24.7",
    "root_writable",
    _context.root_writable,
    addendum="Use `conda.base.context.context.root_writable` instead.",
)
deprecated.constant(
    "24.5",
    "24.7",
    "subdir",
    _context.subdir,
    addendum="Use `conda.base.context.context.subdir` instead.",
)
deprecated.constant(
    "24.5",
    "24.7",
    "create_default_packages",
    _context.create_default_packages,
    addendum="Use `conda.base.context.context.create_default_packages` instead.",
)

deprecated.constant(
    "24.5",
    "24.7",
    "get_rc_urls",
    lambda: list(_context.channels),
    addendum="Use `conda.base.context.context.channels` instead.",
)
deprecated.constant(
    "24.5",
    "24.7",
    "get_prefix",
    _partial(_determine_target_prefix, _context),
    addendum="Use `conda.base.context.context.target_prefix` instead.",
)
deprecated.constant(
    "24.5",
    "24.7",
    "cc_conda_build",
    _context.conda_build,
    addendum="Use `conda.base.context.context.conda_build` instead.",
)

deprecated.constant(
    "24.5",
    "24.7",
    "get_conda_channel",
    _Channel.from_value,
    addendum="Use `conda.models.channel.Channel.from_value` instead.",
)

deprecated.constant(
    "24.5",
    "24.7",
    "env_path_backup_var_exists",
    _os.getenv("CONDA_PATH_BACKUP"),
    addendum="Unused.",
)


deprecated.constant(
    "24.5",
    "24.7",
    "CONDA_VERSION",
    __version__,
    addendum="Use `conda.__version__` instead.",
)<|MERGE_RESOLUTION|>--- conflicted
+++ resolved
@@ -33,60 +33,17 @@
 from conda.exceptions import PaddingError as _PaddingError
 from conda.exceptions import ResolvePackageNotFound as _ResolvePackageNotFound
 from conda.exceptions import UnsatisfiableError as _UnsatisfiableError
-<<<<<<< HEAD
-from conda.exports import (  # noqa: F401
-    ArgumentParser,
-    Channel,
-    Completer,
-    CondaSession,
-    EntityEncoder,
-    FileMode,
-    InstalledPackages,
-    MatchSpec,
-    NoPackagesFound,
-    PackageRecord,
-    PathType,
-    Resolve,
-    StringIO,
-    TemporaryDirectory,
-    TmpDownload,
-    Unsatisfiable,
-    VersionOrder,
-    _toposort,
-    add_parser_channels,
-    add_parser_prefix,
-    download,
-    human_bytes,
-    input,
-    lchmod,
-    normalized_version,
-    prefix_placeholder,
-    rm_rf,
-    spec_from_line,
-    specs_from_args,
-    specs_from_url,
-    symlink_conda,
-    unix_path_to_win,
-    untracked,
-    url_path,
-    walk_prefix,
-    win_path_to_unix,
-)
-=======
 from conda.exports import Completer as _Completer
 from conda.exports import InstalledPackages as _InstalledPackages
-from conda.exports import get_index as _get_index
 from conda.exports import symlink_conda as _symlink_conda
 from conda.gateways.connection.download import TmpDownload as _TmpDownload
 from conda.gateways.connection.download import download as _download
 from conda.gateways.connection.session import CondaSession as _CondaSession
 from conda.gateways.disk.create import TemporaryDirectory as _TemporaryDirectory
 from conda.gateways.disk.link import lchmod as _lchmod
-from conda.gateways.disk.read import compute_sum as _compute_sum
 from conda.misc import untracked as _untracked
 from conda.misc import walk_prefix as _walk_prefix
 from conda.models.channel import Channel as _Channel
->>>>>>> f2c3f3bc
 from conda.models.channel import get_conda_build_local_url as _get_conda_build_local_url
 from conda.models.enums import FileMode as _FileMode
 from conda.models.enums import PathType as _PathType

--- conflicted
+++ resolved
@@ -27,7 +27,6 @@
 from conda.version import VersionOrder  # NOQA
 from enum import Enum
 
-import os
 
 if parse_version(conda.__version__) >= parse_version("4.2"):
     # conda 4.2.x
@@ -60,11 +59,8 @@
     CondaValueError = conda.exceptions.CondaValueError
     LockError = conda.exceptions.LockError
     CondaHTTPError = conda.exceptions.CondaHTTPError
-<<<<<<< HEAD
     PackageNotFoundError = conda.exceptions.PackageNotFoundError
     UnsatisfiableError = conda.exceptions.UnsatisfiableError
-=======
->>>>>>> 65af5bcd
 
     # disallow softlinks.  This avoids a lot of dumb issues, at the potential cost of disk space.
     conda.base.context.context.allow_softlinks = False
@@ -115,15 +111,9 @@
     class CondaValueError(Exception):
         pass
 
-    class CondaHTTPError(Exception):
-        pass
-
-<<<<<<< HEAD
     class UnsatisfiableError(Exception):
         pass
 
-=======
->>>>>>> 65af5bcd
     env_path_backup_var_exists = os.environ.get('CONDA_PATH_BACKUP', None)
 
 

--- conflicted
+++ resolved
@@ -12,20 +12,8 @@
 from conda.base.context import determine_target_prefix as _determine_target_prefix
 from conda.base.context import non_x86_machines as _non_x86_linux_machines
 from conda.base.context import reset_context as _reset_context
-<<<<<<< HEAD
 from conda.core.package_cache_data import (
     ProgressiveFetchExtract as _ProgressiveFetchExtract,
-=======
-from conda.core.package_cache_data import ProgressiveFetchExtract  # noqa: F401
-from conda.exceptions import (  # noqa: F401
-    CondaError,
-    CondaHTTPError,
-    LinkError,
-    LockError,
-    NoPackagesFoundError,
-    PaddingError,
-    UnsatisfiableError,
->>>>>>> 9267daef
 )
 from conda.exceptions import CondaError as _CondaError
 from conda.exceptions import CondaHTTPError as _CondaHTTPError
@@ -237,13 +225,8 @@
     "24.5",
     "24.7",
     "root_dir",
-<<<<<<< HEAD
-    _context.root_dir,
-    addendum="Use `conda.base.context.context.root_dir` instead.",
-=======
-    context.root_prefix,
+    _context.root_prefix,
     addendum="Use `conda.base.context.context.root_prefix` instead.",
->>>>>>> 9267daef
 )
 deprecated.constant(
     "24.5",

--- conflicted
+++ resolved
@@ -47,48 +47,20 @@
 import filelock
 import libarchive
 import yaml
-<<<<<<< HEAD
-
-try:
-    from conda.base.constants import (
-        CONDA_PACKAGE_EXTENSION_V1,
-        CONDA_PACKAGE_EXTENSION_V2,
-        CONDA_PACKAGE_EXTENSIONS,
-    )
-except Exception:
-    from conda.base.constants import (
-        CONDA_TARBALL_EXTENSION as CONDA_PACKAGE_EXTENSION_V1,
-    )
-
-    CONDA_PACKAGE_EXTENSION_V2 = ".conda"
-    CONDA_PACKAGE_EXTENSIONS = (CONDA_PACKAGE_EXTENSION_V2, CONDA_PACKAGE_EXTENSION_V1)
-
-import urllib.parse as urlparse
-import urllib.request as urllib
-from contextlib import ExitStack  # noqa: F401
-from glob import glob
-
-from conda.base.constants import KNOWN_SUBDIRS
-=======
 from conda.base.constants import (
     CONDA_PACKAGE_EXTENSION_V1,  # noqa: F401
     CONDA_PACKAGE_EXTENSION_V2,  # noqa: F401
     CONDA_PACKAGE_EXTENSIONS,
     KNOWN_SUBDIRS,
 )
->>>>>>> c7964016
 from conda.core.prefix_data import PrefixData
 from conda.models.records import PrefixRecord
 
 from .conda_interface import (
     CondaHTTPError,
     MatchSpec,
-<<<<<<< HEAD
     PackageRecord,
-    StringIO,  # noqa
-=======
     StringIO,
->>>>>>> c7964016
     TemporaryDirectory,
     VersionOrder,
     cc_conda_build,

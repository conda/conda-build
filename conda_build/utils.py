--- conflicted
+++ resolved
@@ -2,24 +2,22 @@
 
 from collections import defaultdict
 import contextlib
+from difflib import get_close_matches
 from distutils.dir_util import copy_tree
 import fnmatch
 from glob import glob
 from locale import getpreferredencoding
 import logging
-<<<<<<< HEAD
 import operator
-=======
->>>>>>> 82a9f149
 import os
 from os.path import dirname, getmtime, getsize, isdir, join, isfile, abspath
 import re
+import subprocess
 import sys
 import shutil
 import tarfile
 import tempfile
 import zipfile
-import subprocess
 
 import filelock
 
@@ -38,7 +36,6 @@
     import urllib
 
 
-<<<<<<< HEAD
 log = logging.getLogger(__file__)
 
 # elsewhere, kept here for reduced duplication.  NOQA because it is not used in this file.
@@ -48,20 +45,11 @@
     from .conda_interface import rm_rf  # NOQA
 
 on_win = (sys.platform == 'win32')
-=======
-from difflib import get_close_matches
-
-# Backwards compatibility import. Do not remove.
-from .conda_interface import rm_rf  # NOQA
->>>>>>> 82a9f149
 
 codec = getpreferredencoding() or 'utf-8'
 on_win = sys.platform == "win32"
 log = logging.getLogger(__file__)
-<<<<<<< HEAD
-
-=======
->>>>>>> 82a9f149
+
 
 PY_TMPL = """\
 if __name__ == '__main__':
@@ -343,7 +331,6 @@
     return sp
 
 
-<<<<<<< HEAD
 def get_build_folders(croot):
     # remember, glob is not a regex.
     return glob(os.path.join(croot, "*" + "[0-9]" * 6 + "*"))
@@ -430,20 +417,10 @@
         create_entry_point(join(bin_dir, cmd), module, func, config)
 
 
-def move_to_trash(path, placeholder=""):
-    from .conda_interface import move_path_to_trash as trash
-    return trash(path)
-=======
-def move_to_trash(path, placeholder=""):
-    from .conda_interface import move_path_to_trash as trash
-    return trash(path)
-
-
 def guess_license_family(license, allowed_license_families):
     # Tend towards the more clear GPL3 and away from the ambiguity of GPL2.
     if 'GPL (>= 2)' in license or license == 'GPL':
         return 'GPL3'
     else:
         return get_close_matches(license,
-                                 allowed_license_families, 1, 0.0)[0]
->>>>>>> 82a9f149
+                                 allowed_license_families, 1, 0.0)[0]
# Copyright (C) 2014 Anaconda, Inc
# SPDX-License-Identifier: BSD-3-Clause
from __future__ import annotations

import contextlib
import fnmatch
import hashlib
import json
import logging
import logging.config
import mmap
import os
import re
import secrets
import shutil
import stat
import subprocess
import sys
import tarfile
import tempfile
import time
import urllib.parse as urlparse
import urllib.request as urllib
from collections import OrderedDict, defaultdict
from collections.abc import Iterable
from functools import cache, partial
from glob import glob
from io import StringIO
from itertools import filterfalse
from json.decoder import JSONDecodeError
from locale import getpreferredencoding
from os import walk
from os.path import (
    abspath,
    dirname,
    expanduser,
    expandvars,
    getmtime,
    getsize,
    isdir,
    isfile,
    islink,
    join,
)
from pathlib import Path
from threading import Thread
from typing import TYPE_CHECKING, overload

import conda_package_handling.api
import filelock
import libarchive
import yaml
from conda.base.constants import (
    CONDA_PACKAGE_EXTENSION_V1,  # noqa: F401
    CONDA_PACKAGE_EXTENSION_V2,  # noqa: F401
    CONDA_PACKAGE_EXTENSIONS,
    KNOWN_SUBDIRS,
)
from conda.base.context import context
from conda.common.path import win_path_to_unix
from conda.exceptions import CondaHTTPError
from conda.gateways.connection.download import download
from conda.gateways.disk.create import TemporaryDirectory
from conda.gateways.disk.read import compute_sum
from conda.models.channel import Channel
from conda.models.match_spec import MatchSpec
from conda.models.records import PackageRecord
from conda.models.version import VersionOrder
from conda.utils import unix_path_to_win

from .exceptions import BuildLockError

if TYPE_CHECKING:
    from collections.abc import Mapping
    from typing import TypeVar

    from .metadata import MetaData

    T = TypeVar("T")
    K = TypeVar("K")
    V = TypeVar("V")

on_win = sys.platform == "win32"
on_mac = sys.platform == "darwin"
on_linux = sys.platform == "linux"

codec = getpreferredencoding() or "utf-8"
mmap_MAP_PRIVATE = 0 if on_win else mmap.MAP_PRIVATE
mmap_PROT_READ = 0 if on_win else mmap.PROT_READ
mmap_PROT_WRITE = 0 if on_win else mmap.PROT_WRITE

MAX_CMD_LINE_LENGTH = int(os.environ.get("CONDA_BUILD_MAX_CMD_LEN", 8190 if on_win else 32760))

DEFAULT_SUBDIRS = set(KNOWN_SUBDIRS)

RUN_EXPORTS_TYPES = {
    "weak",
    "strong",
    "noarch",
    "weak_constrains",
    "strong_constrains",
}

PY_TMPL = r"""
# -*- coding: utf-8 -*-
import re
import sys

from %(module)s import %(import_name)s

if __name__ == '__main__':
    sys.argv[0] = re.sub(r'(-script\.pyw?|\.exe)?$', '', sys.argv[0])
    sys.exit(%(func)s())
"""

# filenames accepted as recipe meta files
VALID_METAS = ("meta.yaml", "meta.yml", "conda.yaml", "conda.yml")

VALID_SCHEMA_LOCATIONS = ("http://schemas.conda.org/", "https://schemas.conda.org/")
FALLBACK_MENUINST_SCHEMA = (
    "https://schemas.conda.org/menuinst/menuinst-1-1-0.schema.json"
)


@cache
def stat_file(path):
    return os.stat(path)


def directory_size_slow(path):
    total_size = 0
    seen = set()

    for root, _, files in walk(path):
        for f in files:
            try:
                stat = stat_file(os.path.join(root, f))
            except OSError:
                continue

            if stat.st_ino in seen:
                continue

            seen.add(stat.st_ino)

            total_size += stat.st_size
    return total_size


def directory_size(path):
    try:
        if on_win:
            command = 'dir /s "{}"'  # Windows path can have spaces
            out = subprocess.check_output(command.format(path), shell=True)
        else:
            command = "du -s {}"
            out = subprocess.check_output(
                command.format(path).split(), stderr=subprocess.PIPE
            )

        if hasattr(out, "decode"):
            try:
                out = out.decode(errors="ignore")
            # This isn't important anyway so give up. Don't try search on bytes.
            except (UnicodeDecodeError, IndexError):
                if on_win:
                    return 0
                else:
                    pass
        if on_win:
            # Windows can give long output, we need only 2nd to last line
            out = out.strip().rsplit("\r\n", 2)[-2]
            pattern = r"\s([\d\W]+).+"  # Language and punctuation neutral
            out = re.search(pattern, out.strip()).group(1).strip()
            out = out.replace(",", "").replace(".", "").replace(" ", "")
        else:
            out = out.split()[0]
    except subprocess.CalledProcessError:
        out = directory_size_slow(path)

    try:
        return int(out)  # size in bytes
    except ValueError:
        return 0


class DummyPsutilProcess:
    def children(self, *args, **kwargs):
        return []


def _setup_rewrite_pipe(env):
    """Rewrite values of env variables back to $ENV in stdout

    Takes output on the pipe and finds any env value
    and rewrites it as the env key

    Useful for replacing "~/conda/conda-bld/pkg_<date>/_h_place..." with "$PREFIX"

    Returns an FD to be passed to Popen(stdout=...)
    """
    # replacements is the env dict reversed,
    # ordered by the length of the value so that longer replacements
    # always occur first in case of common prefixes
    replacements = OrderedDict()
    for k, v in sorted(env.items(), key=lambda kv: len(kv[1]), reverse=True):
        replacements[v] = k

    r_fd, w_fd = os.pipe()
    r = os.fdopen(r_fd, "rt")
    if on_win:
        replacement_t = "%{}%"
    else:
        replacement_t = "${}"

    def rewriter():
        while True:
            try:
                line = r.readline()
                if not line:
                    # reading done
                    r.close()
                    os.close(w_fd)
                    return
                for s, key in replacements.items():
                    line = line.replace(s, replacement_t.format(key))
                sys.stdout.write(line)
            except UnicodeDecodeError:
                try:
                    txt = os.read(r, 10000)
                    sys.stdout.write(txt or "")
                except TypeError:
                    pass

    t = Thread(target=rewriter)
    t.daemon = True
    t.start()

    return w_fd


class PopenWrapper:
    # Small wrapper around subprocess.Popen to allow memory usage monitoring
    # copied from ProtoCI, https://github.com/ContinuumIO/ProtoCI/blob/59159bc2c9f991fbfa5e398b6bb066d7417583ec/protoci/build2.py#L20  # NOQA

    def __init__(self, *args, **kwargs):
        self.elapsed = None
        self.rss = 0
        self.vms = 0
        self.returncode = None
        self.disk = 0
        self.processes = 1

        self.out, self.err = self._execute(*args, **kwargs)

    def _execute(self, *args, **kwargs):
        try:
            import psutil

            psutil_exceptions = (
                psutil.NoSuchProcess,
                psutil.AccessDenied,
                psutil.NoSuchProcess,
            )
        except ImportError as e:
            psutil = None
            psutil_exceptions = (OSError, ValueError)
            log = get_logger(__name__)
            log.warning(f"psutil import failed.  Error was {e}")
            log.warning(
                "only disk usage and time statistics will be available.  Install psutil to "
                "get CPU time and memory usage statistics."
            )

        # The polling interval (in seconds)
        time_int = kwargs.pop("time_int", 2)

        disk_usage_dir = kwargs.get("cwd", sys.prefix)

        # Create a process of this (the parent) process
        parent = psutil.Process(os.getpid()) if psutil else DummyPsutilProcess()

        cpu_usage = defaultdict(dict)

        # Using the convenience Popen class provided by psutil
        start_time = time.time()
        _popen = (
            psutil.Popen(*args, **kwargs)
            if psutil
            else subprocess.Popen(*args, **kwargs)
        )
        try:
            while self.returncode is None:
                # We need to get all of the children of our process since our
                # process spawns other processes.  Collect all of the child
                # processes

                rss = 0
                vms = 0
                processes = 0
                # We use the parent process to get mem usage of all spawned processes
                for child in parent.children(recursive=True):
                    child_cpu_usage = cpu_usage.get(child.pid, {})
                    try:
                        mem = child.memory_info()
                        rss += mem.rss
                        vms += mem.rss
                        # listing child times are only available on linux, so we don't use them.
                        #    we are instead looping over children and getting each individually.
                        #    https://psutil.readthedocs.io/en/latest/#psutil.Process.cpu_times
                        cpu_stats = child.cpu_times()
                        child_cpu_usage["sys"] = cpu_stats.system
                        child_cpu_usage["user"] = cpu_stats.user
                        cpu_usage[child.pid] = child_cpu_usage
                    except psutil_exceptions:
                        # process already died.  Just ignore it.
                        continue
                    processes += 1

                # Sum the memory usage of all the children together (2D columnwise sum)
                self.rss = max(rss, self.rss)
                self.vms = max(vms, self.vms)
                self.cpu_sys = sum(child["sys"] for child in cpu_usage.values())
                self.cpu_user = sum(child["user"] for child in cpu_usage.values())
                self.processes = max(processes, self.processes)

                # Get disk usage
                self.disk = max(directory_size(disk_usage_dir), self.disk)

                time.sleep(time_int)
                self.elapsed = time.time() - start_time
                self.returncode = _popen.poll()

        except KeyboardInterrupt:
            _popen.kill()
            raise

        self.disk = max(directory_size(disk_usage_dir), self.disk)
        self.elapsed = time.time() - start_time
        return _popen.stdout, _popen.stderr

    def __repr__(self):
        return str(
            {
                "elapsed": self.elapsed,
                "rss": self.rss,
                "vms": self.vms,
                "disk": self.disk,
                "processes": self.processes,
                "cpu_user": self.cpu_user,
                "cpu_sys": self.cpu_sys,
                "returncode": self.returncode,
            }
        )


def _func_defaulting_env_to_os_environ(func, *popenargs, **kwargs):
    if "env" not in kwargs:
        kwargs = kwargs.copy()
        env_copy = os.environ.copy()
        kwargs.update({"env": env_copy})
    kwargs["env"] = {str(key): str(value) for key, value in kwargs["env"].items()}
    _args = []
    if "stdin" not in kwargs:
        kwargs["stdin"] = subprocess.PIPE
    for arg in popenargs:
        # arguments to subprocess need to be bytestrings
        if sys.version_info.major < 3 and hasattr(arg, "encode"):
            arg = arg.encode(codec)
        elif sys.version_info.major >= 3 and hasattr(arg, "decode"):
            arg = arg.decode(codec)
        _args.append(str(arg))

    stats = kwargs.get("stats")
    if "stats" in kwargs:
        del kwargs["stats"]

    rewrite_stdout_env = kwargs.pop("rewrite_stdout_env", None)
    if rewrite_stdout_env:
        kwargs["stdout"] = _setup_rewrite_pipe(rewrite_stdout_env)

    out = None
    if stats is not None:
        proc = PopenWrapper(_args, **kwargs)
        if func == "output":
            out = proc.out.read()

        if proc.returncode != 0:
            raise subprocess.CalledProcessError(proc.returncode, _args)

        stats.update(
            {
                "elapsed": proc.elapsed,
                "disk": proc.disk,
                "processes": proc.processes,
                "cpu_user": proc.cpu_user,
                "cpu_sys": proc.cpu_sys,
                "rss": proc.rss,
                "vms": proc.vms,
            }
        )
    else:
        if func == "call":
            subprocess.check_call(_args, **kwargs)
        else:
            if "stdout" in kwargs:
                del kwargs["stdout"]
            out = subprocess.check_output(_args, **kwargs)
    return out


def check_call_env(popenargs, **kwargs):
    return _func_defaulting_env_to_os_environ("call", *popenargs, **kwargs)


def check_output_env(popenargs, **kwargs):
    return _func_defaulting_env_to_os_environ(
        "output", stdout=subprocess.PIPE, *popenargs, **kwargs
    ).rstrip()


def bytes2human(n):
    # http://code.activestate.com/recipes/578019
    # >>> bytes2human(10000)
    # '9.8K'
    # >>> bytes2human(100001221)
    # '95.4M'
    symbols = ("K", "M", "G", "T", "P", "E", "Z", "Y")
    prefix = {}
    for i, s in enumerate(symbols):
        prefix[s] = 1 << (i + 1) * 10
    for s in reversed(symbols):
        if n >= prefix[s]:
            value = float(n) / prefix[s]
            return f"{value:.1f}{s}"
    return f"{n}B"


def seconds2human(s):
    m, s = divmod(s, 60)
    h, m = divmod(int(m), 60)
    return f"{h:d}:{m:02d}:{s:04.1f}"


def get_recipe_abspath(recipe):
    """resolve recipe dir as absolute path.  If recipe is a tarball rather than a folder,
    extract it and return the extracted directory.

    Returns the absolute path, and a boolean flag that is true if a tarball has been extracted
    and needs cleanup.
    """
    if isfile(recipe):
        if recipe.lower().endswith(decompressible_exts) or recipe.lower().endswith(
            CONDA_PACKAGE_EXTENSIONS
        ):
            recipe_dir = tempfile.mkdtemp()
            if recipe.lower().endswith(CONDA_PACKAGE_EXTENSIONS):
                import conda_package_handling.api

                conda_package_handling.api.extract(recipe, recipe_dir)
            else:
                tar_xf(recipe, recipe_dir)
            # At some stage the old build system started to tar up recipes.
            recipe_tarfile = os.path.join(recipe_dir, "info", "recipe.tar")
            if isfile(recipe_tarfile):
                tar_xf(recipe_tarfile, os.path.join(recipe_dir, "info"))
            need_cleanup = True
        else:
            print(f"Ignoring non-recipe: {recipe}")
            return (None, None)
    else:
        recipe_dir = abspath(os.path.join(os.getcwd(), recipe))
        need_cleanup = False
    if not os.path.exists(recipe_dir):
        raise ValueError(f"Package or recipe at path {recipe_dir} does not exist")
    return recipe_dir, need_cleanup


@contextlib.contextmanager
def try_acquire_locks(locks, timeout):
    """Try to acquire all locks.

    If any lock can't be immediately acquired, free all locks.
    If the timeout is reached withou acquiring all locks, free all locks and raise.

    http://stackoverflow.com/questions/9814008/multiple-mutex-locking-strategies-and-why-libraries-dont-use-address-comparison
    """
    t = time.time()
    while time.time() - t < timeout:
        # Continuously try to acquire all locks.
        # By passing a short timeout to each individual lock, we give other
        # processes that might be trying to acquire the same locks (and may
        # already hold some of them) a chance to the remaining locks - and
        # hopefully subsequently release them.
        try:
            for lock in locks:
                lock.acquire(timeout=0.1)
        except filelock.Timeout:
            # If we failed to acquire a lock, it is important to release all
            # locks we may have already acquired, to avoid wedging multiple
            # processes that try to acquire the same set of locks.
            # That is, we want to avoid a situation where processes 1 and 2 try
            # to acquire locks A and B, and proc 1 holds lock A while proc 2
            # holds lock B.
            for lock in locks:
                lock.release()
        else:
            break
    else:
        # If we reach this point, we weren't able to acquire all locks within
        # the specified timeout. We shouldn't be holding any locks anymore at
        # this point, so we just raise an exception.
        raise BuildLockError("Failed to acquire all locks")

    try:
        yield
    finally:
        for lock in locks:
            lock.release()


# with each of these, we are copying less metadata.  This seems to be necessary
#   to cope with some shared filesystems with some virtual machine setups.
#  See https://github.com/conda/conda-build/issues/1426
def _copy_with_shell_fallback(src, dst):
    is_copied = False
    for func in (shutil.copy2, shutil.copy, shutil.copyfile):
        try:
            func(src, dst)
            is_copied = True
            break
        except (OSError, PermissionError):
            continue
    if not is_copied:
        try:
            subprocess.check_call(
                f"cp -a {src} {dst}",
                shell=True,
                stderr=subprocess.PIPE,
                stdout=subprocess.PIPE,
            )
        except subprocess.CalledProcessError as e:
            if not os.path.isfile(dst):
                raise OSError(f"Failed to copy {src} to {dst}.  Error was: {e}")


def get_prefix_replacement_paths(src, dst):
    ssplit = src.split(os.path.sep)
    dsplit = dst.split(os.path.sep)
    while ssplit and ssplit[-1] == dsplit[-1]:
        del ssplit[-1]
        del dsplit[-1]
    return os.path.join(*ssplit), os.path.join(*dsplit)


def copy_into(
    src, dst, timeout=900, symlinks=False, lock=None, locking=True, clobber=False
):
    """Copy all the files and directories in src to the directory dst"""
    log = get_logger(__name__)
    if symlinks and islink(src):
        try:
            os.makedirs(os.path.dirname(dst))
        except OSError:
            pass
        if os.path.lexists(dst):
            os.remove(dst)
        src_base, dst_base = get_prefix_replacement_paths(src, dst)
        src_target = os.readlink(src)
        src_replaced = src_target.replace(src_base, dst_base)
        os.symlink(src_replaced, dst)
        try:
            st = os.lstat(src)
            mode = stat.S_IMODE(st.st_mode)
            os.lchmod(dst, mode)
        except:
            pass  # lchmod not available
    elif isdir(src):
        merge_tree(
            src,
            dst,
            symlinks,
            timeout=timeout,
            lock=lock,
            locking=locking,
            clobber=clobber,
        )

    else:
        if isdir(dst):
            dst_fn = os.path.join(dst, os.path.basename(src))
        else:
            dst_fn = dst

        if os.path.isabs(src):
            src_folder = os.path.dirname(src)
        else:
            if os.path.sep in dst_fn:
                src_folder = os.path.dirname(dst_fn)
                if not os.path.isdir(src_folder):
                    os.makedirs(src_folder)
            else:
                src_folder = os.getcwd()

        if os.path.islink(src) and not os.path.exists(os.path.realpath(src)):
            log.warning("path %s is a broken symlink - ignoring copy", src)
            return

        if not lock and locking:
            lock = get_lock(src_folder, timeout=timeout)
        locks = [lock] if locking else []
        with try_acquire_locks(locks, timeout):
            # if intermediate folders not not exist create them
            dst_folder = os.path.dirname(dst)
            if dst_folder and not os.path.exists(dst_folder):
                try:
                    os.makedirs(dst_folder)
                except OSError:
                    pass
            try:
                _copy_with_shell_fallback(src, dst_fn)
            except shutil.Error:
                log.debug(
                    "skipping %s - already exists in %s", os.path.basename(src), dst
                )


def move_with_fallback(src, dst):
    try:
        shutil.move(src, dst)
    except PermissionError:
        try:
            copy_into(src, dst)
            os.unlink(src)
        except PermissionError:
            log = get_logger(__name__)
            log.debug(
                f"Failed to copy/remove path from {src} to {dst} due to permission error"
            )


# http://stackoverflow.com/a/22331852/1170370
def copytree(src, dst, symlinks=False, ignore=None, dry_run=False):
    if not os.path.exists(dst):
        os.makedirs(dst)
        shutil.copystat(src, dst)
    lst = os.listdir(src)
    if ignore:
        excl = ignore(src, lst)
        lst = [x for x in lst if x not in excl]

    # do not copy lock files
    if ".conda_lock" in lst:
        lst.remove(".conda_lock")

    dst_lst = [os.path.join(dst, item) for item in lst]

    if not dry_run:
        for idx, item in enumerate(lst):
            s = os.path.join(src, item)
            d = dst_lst[idx]
            if symlinks and os.path.islink(s):
                if os.path.lexists(d):
                    os.remove(d)
                os.symlink(os.readlink(s), d)
                try:
                    st = os.lstat(s)
                    mode = stat.S_IMODE(st.st_mode)
                    os.lchmod(d, mode)
                except:
                    pass  # lchmod not available
            elif os.path.isdir(s):
                copytree(s, d, symlinks, ignore)
            else:
                _copy_with_shell_fallback(s, d)

    return dst_lst


def is_subdir(child, parent, strict=True):
    """
    Check whether child is a (strict) subdirectory of parent.
    """
    parent = Path(parent).resolve()
    child = Path(child).resolve()
    if strict:
        return parent in child.parents
    return child == parent or parent in child.parents


def merge_tree(
    src, dst, symlinks=False, timeout=900, lock=None, locking=True, clobber=False
):
    """
    Merge src into dst recursively by copying all files from src into dst.
    Return a list of all files copied.

    Like copytree(src, dst), but raises an error if merging the two trees
    would overwrite any files.
    """
    assert not is_subdir(dst, src, strict=False), (
        "Can't merge/copy source into subdirectory of itself.  "
        "Please create separate spaces for these things.\n"
        f"  src: {src}\n"
        f"  dst: {dst}"
    )

    new_files = copytree(src, dst, symlinks=symlinks, dry_run=True)
    existing = [f for f in new_files if isfile(f)]

    if existing and not clobber:
        raise OSError(f"Can't merge {src} into {dst}: file exists: {existing[0]}")

    locks = []
    if locking:
        if not lock:
            lock = get_lock(src, timeout=timeout)
        locks = [lock]
    with try_acquire_locks(locks, timeout):
        copytree(src, dst, symlinks=symlinks)


# purpose here is that we want *one* lock per location on disk.  It can be locked or unlocked
#    at any time, but the lock within this process should all be tied to the same tracking
#    mechanism.
_lock_folders = (
    os.path.join(context.root_prefix, "locks"),
    os.path.expanduser(os.path.join("~", ".conda_build_locks")),
)


def get_lock(folder, timeout=900):
    fl = None
    try:
        location = os.path.abspath(os.path.normpath(folder))
    except OSError:
        location = folder
    b_location = location
    if hasattr(b_location, "encode"):
        b_location = b_location.encode()

    # Hash the entire filename to avoid collisions.
    lock_filename = hashlib.sha256(b_location).hexdigest()

    if hasattr(lock_filename, "decode"):
        lock_filename = lock_filename.decode()
    for locks_dir in _lock_folders:
        try:
            if not os.path.isdir(locks_dir):
                os.makedirs(locks_dir)
            lock_file = os.path.join(locks_dir, lock_filename)
            with open(lock_file, "w") as f:
                f.write("")
            fl = filelock.FileLock(lock_file, timeout)
            break
        except OSError:
            continue
    else:
        raise RuntimeError(
            "Could not write locks folder to either system location ({})"
            "or user location ({}).  Aborting.".format(*_lock_folders)
        )
    return fl


def get_conda_operation_locks(locking=True, bldpkgs_dirs=None, timeout=900):
    locks = []
    bldpkgs_dirs = ensure_list(bldpkgs_dirs)
    # locks enabled by default
    if locking:
        for folder in (*context.pkgs_dirs[:1], *bldpkgs_dirs):
            if not os.path.isdir(folder):
                os.makedirs(folder)
            lock = get_lock(folder, timeout=timeout)
            locks.append(lock)
        # lock used to generally indicate a conda operation occurring
        locks.append(get_lock("conda-operation", timeout=timeout))
    return locks


# This is the lowest common denominator of the formats supported by our libarchive/python-libarchive-c
# packages across all platforms
decompressible_exts = (
    ".7z",
    ".tar",
    ".tar.bz2",
    ".tar.gz",
    ".tar.lzma",
    ".tar.xz",
    ".tar.z",
    ".tar.zst",
    ".tgz",
    ".whl",
    ".zip",
    ".rpm",
    ".deb",
)


def _tar_xf_fallback(tarball, dir_path, mode="r:*"):
    from .os_utils.external import find_executable

    if tarball.lower().endswith(".tar.z"):
        uncompress = find_executable("uncompress")
        if not uncompress:
            uncompress = find_executable("gunzip")
        if not uncompress:
            sys.exit(
                """\
uncompress (or gunzip) is required to unarchive .z source files.
"""
            )
        check_call_env([uncompress, "-f", tarball])
        tarball = tarball[:-2]

    t = tarfile.open(tarball, mode)
    members = t.getmembers()
    for i, member in enumerate(members, 0):
        if os.path.isabs(member.name):
            member.name = os.path.relpath(member.name, "/")
        cwd = os.path.realpath(os.getcwd())
        if not os.path.realpath(member.name).startswith(cwd):
            member.name = member.name.replace("../", "")
        if not os.path.realpath(member.name).startswith(cwd):
            sys.exit("tarball contains unsafe path: " + member.name + " cwd is: " + cwd)
        members[i] = member

    t.extractall(path=dir_path)
    t.close()


def tar_xf_file(tarball, entries):
    entries = ensure_list(entries)
    if not os.path.isabs(tarball):
        tarball = os.path.join(os.getcwd(), tarball)
    result = None
    n_found = 0
    with libarchive.file_reader(tarball) as archive:
        for entry in archive:
            if entry.name in entries:
                n_found += 1
                for block in entry.get_blocks():
                    if result is None:
                        result = bytes(block)
                    else:
                        result += block
                break
    if n_found != len(entries):
        raise KeyError()
    return result


def tar_xf_getnames(tarball):
    if not os.path.isabs(tarball):
        tarball = os.path.join(os.getcwd(), tarball)
    result = []
    with libarchive.file_reader(tarball) as archive:
        for entry in archive:
            result.append(entry.name)
    return result


def tar_xf(tarball, dir_path):
    flags = (
        libarchive.extract.EXTRACT_TIME
        | libarchive.extract.EXTRACT_PERM
        | libarchive.extract.EXTRACT_SECURE_NODOTDOT
        | libarchive.extract.EXTRACT_SECURE_SYMLINKS
        | libarchive.extract.EXTRACT_SECURE_NOABSOLUTEPATHS
    )
    if not os.path.isabs(tarball):
        tarball = os.path.join(os.getcwd(), tarball)
    try:
        with tmp_chdir(os.path.realpath(dir_path)):
            libarchive.extract_file(tarball, flags)
    except libarchive.exception.ArchiveError:
        # try again, maybe we are on Windows and the archive contains symlinks
        # https://github.com/conda/conda-build/issues/3351
        # https://github.com/libarchive/libarchive/pull/1030
        if tarball.lower().endswith(
            (".tar", ".tar.gz", ".tgz", ".tar.bz2", ".tar.z", ".tar.xz")
        ):
            _tar_xf_fallback(tarball, dir_path)
        else:
            raise


def file_info(path):
    return {
        "size": getsize(path),
        "md5": compute_sum(path, "md5"),
        "sha256": compute_sum(path, "sha256"),
        "mtime": getmtime(path),
    }


def comma_join(items: Iterable[str], conjunction: str = "and") -> str:
    """
    Like ', '.join(items) but with and

    Examples:

    >>> comma_join(['a'])
    'a'
    >>> comma_join(['a', 'b'])
    'a and b'
    >>> comma_join(['a', 'b', 'c'])
    'a, b, and c'
    """
    items = tuple(items)
    if len(items) <= 2:
        return f"{items[0]} {conjunction} {items[1]}"
    return f"{', '.join(items[:-1])}, {conjunction} {items[-1]}"


def safe_print_unicode(*args, **kwargs):
    """
    prints unicode strings to stdout using configurable `errors` handler for
    encoding errors

    :param args: unicode strings to print to stdout
    :param sep: separator (defaults to ' ')
    :param end: ending character (defaults to '\n')
    :param errors: error handler for encoding errors (defaults to 'replace')
    """
    sep = kwargs.pop("sep", " ")
    end = kwargs.pop("end", "\n")
    errors = kwargs.pop("errors", "replace")
    func = sys.stdout.buffer.write
    line = sep.join(args) + end
    encoding = sys.stdout.encoding or "utf8"
    func(line.encode(encoding, errors))


def rec_glob(path, patterns, ignores=None):
    """
    Recursively searches path for filename patterns.

    :param path: path within to search for files
    :param patterns: list of filename patterns to search for
    :param ignore: list of directory patterns to ignore in search
    :return: list of paths in path satisfying patterns/ignore
    """
    patterns = ensure_list(patterns)
    ignores = ensure_list(ignores)

    for path, dirs, files in walk(path):
        # remove directories to ignore
        for ignore in ignores:
            for d in fnmatch.filter(dirs, ignore):
                dirs.remove(d)

        # return filepaths that match a pattern
        for pattern in patterns:
            for f in fnmatch.filter(files, pattern):
                yield os.path.join(path, f)


def convert_unix_path_to_win(path):
    from .os_utils.external import find_executable

    if find_executable("cygpath"):
        cmd = f"cygpath -w {path}"
        path = subprocess.getoutput(cmd)

    else:
        path = unix_path_to_win(path)
    return path


def convert_win_path_to_unix(path):
    from .os_utils.external import find_executable

    if find_executable("cygpath"):
        cmd = f"cygpath -u {path}"
        path = subprocess.getoutput(cmd)

    else:
        path = win_path_to_unix(path)
    return path


# Used for translating local paths into url (file://) paths
#   http://stackoverflow.com/a/14298190/1170370
def path2url(path):
    return urlparse.urljoin("file:", urllib.pathname2url(path))


def get_stdlib_dir(prefix, py_ver):
    if on_win:
        lib_dir = os.path.join(prefix, "Lib")
    else:
        lib_dir = os.path.join(prefix, "lib")
        python_folder = glob(os.path.join(lib_dir, "python?.*"), recursive=True)
        python_folder = sorted(filterfalse(islink, python_folder))
        if python_folder:
            lib_dir = os.path.join(lib_dir, python_folder[0])
        else:
            lib_dir = os.path.join(lib_dir, f"python{py_ver}")
    return lib_dir


def get_site_packages(prefix, py_ver):
    return os.path.join(get_stdlib_dir(prefix, py_ver), "site-packages")


def get_build_folders(croot: str | os.PathLike | Path) -> list[str]:
    # remember, glob is not a regex.
    return glob(os.path.join(croot, "*" + "[0-9]" * 10 + "*"), recursive=True)


def prepend_bin_path(env, prefix, prepend_prefix=False):
    env["PATH"] = join(prefix, "bin") + os.pathsep + env["PATH"]
    if on_win:
        env["PATH"] = (
            join(prefix, "Library", "mingw-w64", "bin")
            + os.pathsep
            + join(prefix, "Library", "usr", "bin")
            + os.pathsep
            + join(prefix, "Library", "bin")
            + os.pathsep
            + join(prefix, "Scripts")
            + os.pathsep
            + env["PATH"]
        )
        prepend_prefix = True  # windows has Python in the prefix.  Use it.
    if prepend_prefix:
        env["PATH"] = prefix + os.pathsep + env["PATH"]
    return env


# not currently used.  Leaving in because it may be useful for when we do things
#   like load setup.py data, and we need the modules from some prefix other than
#   the root prefix, which is what conda-build runs from.
@contextlib.contextmanager
def sys_path_prepended(prefix):
    path_backup = sys.path[:]
    if on_win:
        sys.path.insert(1, os.path.join(prefix, "lib", "site-packages"))
    else:
        lib_dir = os.path.join(prefix, "lib")
        python_dir = glob(os.path.join(lib_dir, r"python[0-9\.]*"), recursive=True)
        if python_dir:
            python_dir = python_dir[0]
            sys.path.insert(1, os.path.join(python_dir, "site-packages"))
    try:
        yield
    finally:
        sys.path = path_backup


@contextlib.contextmanager
def path_prepended(prefix, prepend_prefix=True):
    # FIXME: Unclear why prepend_prefix=True for all platforms.
    old_path = os.environ["PATH"]
    os.environ["PATH"] = prepend_bin_path(os.environ.copy(), prefix, prepend_prefix)[
        "PATH"
    ]
    try:
        yield
    finally:
        os.environ["PATH"] = old_path


bin_dirname = "Scripts" if on_win else "bin"

entry_pat = re.compile(r"\s*([\w\-\.]+)\s*=\s*([\w.]+):([\w.]+)\s*$")


def iter_entry_points(items):
    for item in items:
        m = entry_pat.match(item)
        if m is None:
            sys.exit(f"Error cound not match entry point: {item!r}")
        yield m.groups()


def create_entry_point(path, module, func, config):
    """Creates an entry point for legacy noarch_python builds"""
    import_name = func.split(".")[0]
    pyscript = PY_TMPL % {"module": module, "func": func, "import_name": import_name}
    if on_win:
        with open(path + "-script.py", "w") as fo:
            if os.path.isfile(os.path.join(config.host_prefix, "python_d.exe")):
                fo.write("#!python_d\n")
            fo.write(pyscript)
            copy_into(
                join(dirname(__file__), f"cli-{str(config.host_arch)}.exe"),
                path + ".exe",
                config.timeout,
            )
    else:
        if os.path.islink(path):
            os.remove(path)
        with open(path, "w") as fo:
            if not config.noarch:
                fo.write(f"#!{config.host_python}\n")
            fo.write(pyscript)
        os.chmod(path, 0o775)


def create_entry_points(items, config):
    """Creates entry points for legacy noarch_python builds"""
    if not items:
        return
    bin_dir = join(config.host_prefix, bin_dirname)
    if not isdir(bin_dir):
        os.mkdir(bin_dir)
    for cmd, module, func in iter_entry_points(items):
        create_entry_point(join(bin_dir, cmd), module, func, config)


# Return all files in dir, and all its subdirectories, ending in pattern
def get_ext_files(start_path, pattern):
    for root, _, files in walk(start_path):
        for f in files:
            if f.endswith(pattern):
                yield os.path.join(root, f)


_posix_exes_cache = {}


def convert_path_for_cygwin_or_msys2(exe, path):
    "If exe is a Cygwin or MSYS2 executable then filters it through `cygpath -u`"
    if not on_win:
        return path
    if exe not in _posix_exes_cache:
        with open(exe, "rb") as exe_file:
            exe_binary = exe_file.read()
            msys2_cygwin = re.findall(b"(cygwin1.dll|msys-2.0.dll)", exe_binary)
            _posix_exes_cache[exe] = True if msys2_cygwin else False
    if _posix_exes_cache[exe]:
        try:
            path = (
                check_output_env(["cygpath", "-u", path])
                .splitlines()[0]
                .decode(getpreferredencoding())
            )
        except OSError:
            log = get_logger(__name__)
            log.debug(
                "cygpath executable not found.  Passing native path.  This is OK for msys2."
            )
    return path


def get_skip_message(m: MetaData) -> str:
    return (
        f"Skipped: {m.name()} from {m.path} defines build/skip for this configuration "
        f"({ ({k: m.config.variant[k] for k in m.get_used_vars()}) })."
    )


def package_has_file(package_path, file_path, refresh_mode="modified"):
    # This version does nothing to the package cache.
    with TemporaryDirectory() as td:
        if file_path.startswith("info"):
            conda_package_handling.api.extract(
                package_path, dest_dir=td, components="info"
            )
        elif package_path.endswith(".tar.bz2"):
            conda_package_handling.api.extract(
                package_path, dest_dir=td, components=file_path
            )
        else:
            conda_package_handling.api.extract(
                package_path, dest_dir=td, components="pkg"
            )
        resolved_file_path = os.path.join(td, file_path)
        if os.path.exists(resolved_file_path):
            # TODO :: Remove this text-mode load. Files are binary.
            try:
                with open(resolved_file_path) as f:
                    content = f.read()
            except UnicodeDecodeError:
                with open(resolved_file_path, "rb") as f:
                    content = f.read()
        else:
            content = False
        return content


def ensure_list(arg: T | Iterable[T] | None, include_dict: bool = True) -> list[T]:
    """
    Ensure the object is a list. If not return it in a list.

    :param arg: Object to ensure is a list
    :type arg: any
    :param include_dict: Whether to treat `dict` as a `list`
    :type include_dict: bool, optional
    :return: `arg` as a `list`
    :rtype: list
    """
    if arg is None:
        return []
    elif islist(arg, include_dict=include_dict):
        return list(arg)
    else:
        return [arg]


def islist(
    arg: T | Iterable[T],
    uniform: bool = False,
    include_dict: bool = True,
) -> bool:
    """
    Check whether `arg` is a `list`. Optionally determine whether the list elements
    are all uniform.

    When checking for generic uniformity (`uniform=True`) we check to see if all
    elements are of the first element's type (`type(arg[0]) == type(arg[1])`). For
    any other kinds of uniformity checks are desired provide a uniformity function:

    .. code-block:: pycon
        # uniformity function checking if elements are str and not empty
        >>> truthy_str = lambda e: isinstance(e, str) and e
        >>> islist(["foo", "bar"], uniform=truthy_str)
        True
        >>> islist(["", "bar"], uniform=truthy_str)
        False
        >>> islist([0, "bar"], uniform=truthy_str)
        False

    .. note::
        Testing for uniformity will consume generators.

    :param arg: Object to ensure is a `list`
    :type arg: any
    :param uniform: Whether to check for uniform or uniformity function
    :type uniform: bool, function, optional
    :param include_dict: Whether to treat `dict` as a `list`
    :type include_dict: bool, optional
    :return: Whether `arg` is a `list`
    :rtype: bool
    """
    if isinstance(arg, str) or not isinstance(arg, Iterable):
        # str and non-iterables are not lists
        return False
    elif not include_dict and isinstance(arg, dict):
        # do not treat dict as a list
        return False
    elif not uniform:
        # short circuit for non-uniformity
        return True

    # NOTE: not checking for Falsy arg since arg may be a generator
    # WARNING: if uniform != False and arg is a generator then arg will be consumed

    if uniform is True:
        arg = iter(arg)
        try:
            etype = type(next(arg))
        except StopIteration:
            # StopIteration: list is empty, an empty list is still uniform
            return True
        # check for explicit type match, do not allow the ambiguity of isinstance
        uniform = lambda e: type(e) == etype  # noqa: E721

    try:
        return all(uniform(e) for e in arg)
    except (ValueError, TypeError):
        # ValueError, TypeError: uniform function failed
        return False


@contextlib.contextmanager
def tmp_chdir(dest):
    curdir = os.getcwd()
    try:
        os.chdir(dest)
        yield
    finally:
        os.chdir(curdir)


def expand_globs(
    path_list: str | os.PathLike | Path | Iterable[str | os.PathLike | Path],
    root_dir: str | os.PathLike | Path,
) -> list[str]:
    files = []
    for path in ensure_list(path_list):
        path = str(path)
        if not os.path.isabs(path):
            path = os.path.join(root_dir, path)
        if os.path.isfile(path):
            files.append(path)
        elif os.path.islink(path):
            files.append(path)
        elif os.path.isdir(path):
            for root, dirnames, fs in walk(path):
                files.extend(os.path.join(root, f) for f in fs)
                for folder in dirnames:
                    if os.path.islink(os.path.join(root, folder)):
                        files.append(os.path.join(root, folder))
        else:
            # File compared to the globs use / as separator independently of the os
            glob_files = glob(path, recursive=True)
            if not glob_files:
                log = get_logger(__name__)
                log.warning(f"Glob {path} did not match in root_dir {root_dir}")
            # https://docs.python.org/3/library/glob.html#glob.glob states that
            # "whether or not the results are sorted depends on the file system".
            # Avoid this potential ambiguity by sorting. (see #4185)
            files.extend(sorted(glob_files))
    prefix_path_re = re.compile("^" + re.escape(f"{root_dir}{os.path.sep}"))
    return [prefix_path_re.sub("", f, 1) for f in files]


def find_recipe(path: str) -> str:
    """recurse through a folder, locating valid meta files (see VALID_METAS).  Raises error if more than one is found.

    Returns full path to meta file to be built.

    If we have a base level meta file and other supplemental (nested) ones, use the base level.
    """
    # if initial path is absolute then any path we find (via rec_glob)
    # will also be absolute
    if not os.path.isabs(path):
        path = os.path.normpath(os.path.join(os.getcwd(), path))

    if os.path.isfile(path):
        if os.path.basename(path) in VALID_METAS:
            return path
        raise OSError(
            "{} is not a valid meta file ({})".format(path, ", ".join(VALID_METAS))
        )

    results = list(rec_glob(path, VALID_METAS, ignores=(".AppleDouble",)))

    if not results:
        raise OSError(
            "No meta files ({}) found in {}".format(", ".join(VALID_METAS), path)
        )

    if len(results) == 1:
        return results[0]

    # got multiple valid meta files
    # check if a meta file is defined on the base level in which case use that one

    metas = [m for m in VALID_METAS if os.path.isfile(os.path.join(path, m))]
    if len(metas) == 1:
        get_logger(__name__).warning(
            "Multiple meta files found. "
            f"The {metas[0]} file in the base directory ({path}) "
            "will be used."
        )
        return os.path.join(path, metas[0])

    raise OSError(
        "More than one meta files ({}) found in {}".format(", ".join(VALID_METAS), path)
    )


class LoggingContext:
    default_loggers = [
        "conda",
        "binstar",
        "install",
        "conda.install",
        "fetch",
        "conda.instructions",
        "fetch.progress",
        "print",
        "progress",
        "dotupdate",
        "stdoutlog",
        "requests",
        "conda.core.package_cache_data",
        "conda.plan",
        "conda.gateways.disk.delete",
        "conda_build",
        "conda_build.index",
        "conda_build.noarch_python",
        "urllib3.connectionpool",
        "conda_index",
        "conda_index.index",
        "conda_index.index.convert_cache",
    ]

    def __init__(self, level=logging.WARN, handler=None, close=True, loggers=None):
        self.level = level
        self.old_levels = {}
        self.handler = handler
        self.close = close
        self.quiet = context.quiet
        if not loggers:
            self.loggers = LoggingContext.default_loggers
        else:
            self.loggers = loggers

    def __enter__(self):
        for logger in self.loggers:
            if isinstance(logger, str):
                log = logging.getLogger(logger)
            self.old_levels[logger] = log.level
            log.setLevel(
                self.level
                if ("install" not in logger or self.level < logging.INFO)
                else self.level + 10
            )
        if self.handler:
            self.logger.addHandler(self.handler)

        context.quiet = True

    def __exit__(self, et, ev, tb):
        for logger, level in self.old_levels.items():
            logging.getLogger(logger).setLevel(level)
        if self.handler:
            self.logger.removeHandler(self.handler)
        if self.handler and self.close:
            self.handler.close()

        context.quiet = self.quiet

        # implicit return of None => don't swallow exceptions


def get_installed_packages(path):
    """
    Scan all json files in 'path' and return a dictionary with their contents.
    Files are assumed to be in 'index.json' format.
    """
    installed = dict()
    for filename in glob(os.path.join(path, "conda-meta", "*.json"), recursive=True):
        with open(filename) as file:
            data = json.load(file)
            installed[data["name"]] = data
    return installed


# http://stackoverflow.com/a/10743550/1170370
@contextlib.contextmanager
def capture():
    import sys

    oldout, olderr = sys.stdout, sys.stderr
    try:
        out = [StringIO(), StringIO()]
        sys.stdout, sys.stderr = out
        yield out
    finally:
        sys.stdout, sys.stderr = oldout, olderr
        out[0] = out[0].getvalue()
        out[1] = out[1].getvalue()


# copied from conda; added in 4.3, not currently part of exported functionality
@contextlib.contextmanager
def env_var(name, value, callback=None):
    # NOTE: will likely want to call reset_context() when using this function, so pass
    #       it as callback
    name, value = str(name), str(value)
    saved_env_var = os.environ.get(name)
    try:
        os.environ[name] = value
        if callback:
            callback()
        yield
    finally:
        if saved_env_var:
            os.environ[name] = saved_env_var
        else:
            del os.environ[name]
        if callback:
            callback()


def trim_empty_keys(dict_):
    to_remove = set()
    negative_means_empty = ("final", "noarch_python", "zip_keys")
    for k, v in dict_.items():
        if hasattr(v, "keys"):
            trim_empty_keys(v)
        # empty lists and empty strings, and None are always empty.
        if v == list() or v == "" or v is None or v == dict():
            to_remove.add(k)
        # other things that evaluate as False may not be "empty" - things can be manually set to
        #     false, and we need to keep that setting.
        if not v and k in negative_means_empty:
            to_remove.add(k)
    if "zip_keys" in dict_ and not any(v for v in dict_["zip_keys"]):
        to_remove.add("zip_keys")
    for k in to_remove:
        del dict_[k]


def _increment(version, alpha_ver):
    try:
        if alpha_ver:
            suffix = "a"
        else:
            suffix = ".0a0"
        last_version = str(int(version) + 1) + suffix
    except ValueError:
        last_version = chr(ord(version) + 1)
    return last_version


def apply_pin_expressions(version, min_pin="x.x.x.x.x.x.x", max_pin="x"):
    pins = [len(p.split(".")) if p else None for p in (min_pin, max_pin)]
    parsed_version = VersionOrder(version).version[1:]
    nesting_position = None
    flat_list = []
    for idx, item in enumerate(parsed_version):
        if isinstance(item, list):
            nesting_position = idx
            flat_list.extend(item)
        else:
            flat_list.append(item)
    if max_pin and len(max_pin.split(".")) > len(flat_list):
        pins[1] = len(flat_list)
    versions = ["", ""]
    # first idx is lower bound pin; second is upper bound pin.
    #    pin value is number of places to pin.
    for p_idx, pin in enumerate(pins):
        if pin:
            # flat_list is the blown-out representation of the version
            for v_idx, v in enumerate(flat_list[:pin]):
                # upper bound pin
                if p_idx == 1 and v_idx == pin - 1:
                    # is the last place an alphabetic character?  OpenSSL, JPEG
                    alpha_ver = str(flat_list[min(pin, len(flat_list) - 1)]).isalpha()
                    v = _increment(v, alpha_ver)
                versions[p_idx] += str(v)
                if v_idx != nesting_position:
                    versions[p_idx] += "."
            if versions[p_idx][-1] == ".":
                versions[p_idx] = versions[p_idx][:-1]
    if versions[0]:
        if version.endswith(".*"):
            version_order = VersionOrder(version[:-2])
        elif version.endswith("*"):
            version_order = VersionOrder(version[:-1])
        else:
            version_order = VersionOrder(version)
        if version_order < VersionOrder(versions[0]):
            # If the minimum is greater than the version this is a pre-release build.
            # Use the version as the lower bound
            versions[0] = ">=" + version
        else:
            versions[0] = ">=" + versions[0]
    if versions[1]:
        versions[1] = "<" + versions[1]
    return ",".join([v for v in versions if v])


def filter_files(
    files_list,
    prefix,
    filter_patterns=(
        r"(.*[\\/])?\.git[\\/].*",
        r"(.*[\\/])?\.git$",
        r"(.*)?\.DS_Store.*",
        r".*\.la$",
        r"conda-meta.*",
        r".*\.conda_trash(?:_\d+)*$",
    ),
):
    """Remove things like the .git directory from the list of files to be copied"""
    for pattern in filter_patterns:
        r = re.compile(pattern)
        files_list = set(files_list) - set(filter(r.match, files_list))
    return [
        f
        for f in files_list
        if not os.path.isdir(os.path.join(prefix, f))
        or os.path.islink(os.path.join(prefix, f))
    ]


def filter_info_files(files_list, prefix):
    return filter_files(
        files_list,
        prefix,
        filter_patterns=(
            "info[\\\\/]index.json",
            "info[\\\\/]files",
            "info[\\\\/]paths.json",
            "info[\\\\/]about.json",
            "info[\\\\/]has_prefix",
            "info[\\\\/]hash_input_files",  # legacy, not used anymore
            "info[\\\\/]hash_input.json",
            "info[\\\\/]run_exports.yaml",  # legacy
            "info[\\\\/]run_exports.json",  # current
            "info[\\\\/]git",
            "info[\\\\/]recipe[\\\\/].*",
            "info[\\\\/]recipe_log.json",
            "info[\\\\/]recipe.tar",
            "info[\\\\/]test[\\\\/].*",
            "info[\\\\/]LICENSE.txt",  # legacy, some tests rely on this
            "info[\\\\/]licenses[\\\\/]*",
            "info[\\\\/]prelink_messages[\\\\/]*",
            "info[\\\\/]requires",
            "info[\\\\/]meta",
            "info[\\\\/]platform",
            "info[\\\\/]no_link",
            "info[\\\\/]link.json",
            "info[\\\\/]icon.png",
        ),
    )


def rm_rf(path: str | os.PathLike) -> None:
    from conda.core.prefix_data import delete_prefix_from_linked_data
    from conda.gateways.disk.delete import rm_rf

    rm_rf(str(path))
    delete_prefix_from_linked_data(str(path))


# https://stackoverflow.com/a/31459386/1170370
class LessThanFilter(logging.Filter):
    def __init__(self, exclusive_maximum, name=""):
        super().__init__(name)
        self.max_level = exclusive_maximum

    def filter(self, record):
        # non-zero return means we log this message
        return 1 if record.levelno < self.max_level else 0


class GreaterThanFilter(logging.Filter):
    def __init__(self, exclusive_minimum, name=""):
        super().__init__(name)
        self.min_level = exclusive_minimum

    def filter(self, record):
        # non-zero return means we log this message
        return 1 if record.levelno > self.min_level else 0


# unclutter logs - show messages only once
class DuplicateFilter(logging.Filter):
    def __init__(self):
        self.msgs = set()

    def filter(self, record):
        log = record.msg not in self.msgs
        self.msgs.add(record.msg)
        return int(log)


dedupe_filter = DuplicateFilter()
info_debug_stdout_filter = LessThanFilter(logging.WARNING)
warning_error_stderr_filter = GreaterThanFilter(logging.INFO)
level_formatter = logging.Formatter("%(levelname)s: %(message)s")

# set filelock's logger to only show warnings by default
logging.getLogger("filelock").setLevel(logging.WARN)

# quiet some of conda's less useful output
logging.getLogger("conda.core.linked_data").setLevel(logging.WARN)
logging.getLogger("conda.gateways.disk.delete").setLevel(logging.WARN)
logging.getLogger("conda.gateways.disk.test").setLevel(logging.WARN)


def reset_deduplicator():
    """Most of the time, we want the deduplication.  There are some cases (tests especially)
    where we want to be able to control the duplication."""
    global dedupe_filter
    dedupe_filter = DuplicateFilter()


def get_logger(name, level=logging.INFO, dedupe=True, add_stdout_stderr_handlers=True):
    config_file = None
    if log_config_file := context.conda_build.get("log_config_file"):
        config_file = abspath(expanduser(expandvars(log_config_file)))
    # by loading config file here, and then only adding handlers later, people
    # should be able to override conda-build's logger settings here.
    if config_file:
        with open(config_file) as f:
            config_dict = yaml.safe_load(f)
        logging.config.dictConfig(config_dict)
        level = config_dict.get("loggers", {}).get(name, {}).get("level", level)
    log = logging.getLogger(name)
    if log.level != level:
        log.setLevel(level)
    if dedupe:
        log.addFilter(dedupe_filter)

    # these are defaults.  They can be overridden by configuring a log config yaml file.
    top_pkg = name.split(".")[0]
    if top_pkg == "conda_build":
        # we don't want propagation in CLI, but we do want it in tests
        # this is a pytest limitation: https://github.com/pytest-dev/pytest/issues/3697
        logging.getLogger(top_pkg).propagate = "PYTEST_CURRENT_TEST" in os.environ
    if add_stdout_stderr_handlers and not log.handlers:
        stdout_handler = logging.StreamHandler(sys.stdout)
        stderr_handler = logging.StreamHandler(sys.stderr)
        stdout_handler.addFilter(info_debug_stdout_filter)
        stderr_handler.addFilter(warning_error_stderr_filter)
        stderr_handler.setFormatter(level_formatter)
        stdout_handler.setLevel(level)
        stderr_handler.setLevel(level)
        log.addHandler(stdout_handler)
        log.addHandler(stderr_handler)
    return log


def _equivalent(base_value, value, path):
    equivalent = value == base_value
    if isinstance(value, str) and isinstance(base_value, str):
        if not os.path.isabs(base_value):
            base_value = os.path.abspath(
                os.path.normpath(os.path.join(path, base_value))
            )
        if not os.path.isabs(value):
            value = os.path.abspath(os.path.normpath(os.path.join(path, value)))
        equivalent |= base_value == value
    return equivalent


def merge_or_update_dict(
    base, new, path="", merge=True, raise_on_clobber=False, add_missing_keys=True
):
    if base == new:
        return base
    log = get_logger(__name__)
    for key, value in new.items():
        if key in base or add_missing_keys:
            base_value = base.get(key, value)
            if hasattr(value, "keys"):
                base_value = merge_or_update_dict(
                    base_value, value, path, merge, raise_on_clobber=raise_on_clobber
                )
                base[key] = base_value
            elif hasattr(value, "__iter__") and not isinstance(value, str):
                if merge:
                    if base_value != value:
                        try:
                            base_value.extend(value)
                        except (TypeError, AttributeError):
                            base_value = value
                    try:
                        base[key] = list(base_value)
                    except TypeError:
                        base[key] = base_value
                else:
                    base[key] = value
            else:
                if (
                    base_value
                    and merge
                    and not _equivalent(base_value, value, path)
                    and raise_on_clobber
                ):
                    log.debug(
                        f"clobbering key {key} (original value {base_value}) with value {value}"
                    )
                if value is None and key in base:
                    del base[key]
                else:
                    base[key] = value
    return base


def merge_dicts_of_lists(
    dol1: Mapping[K, Iterable[V]],
    dol2: Mapping[K, Iterable[V]],
) -> dict[K, list[V]]:
    """
    From Alex Martelli: https://stackoverflow.com/a/1495821/3257826
    """
    keys = set(dol1).union(dol2)
    no = []
    return {k: dol1.get(k, no) + dol2.get(k, no) for k in keys}


def prefix_files(prefix: str | os.PathLike | Path) -> set[str]:
    """
    Returns a set of all files in prefix.
    """
    prefix = f"{os.path.abspath(prefix)}{os.path.sep}"
    prefix_files: set[str] = set()
    for root, directories, files in walk(prefix):
        # this is effectively os.path.relpath, just hacked to be faster
        relroot = root[len(prefix) :].lstrip(os.path.sep)
        # add all files
        prefix_files.update(join(relroot, file) for file in files)
        # add all symlink directories (they are "files")
        prefix_files.update(
            join(relroot, directory)
            for directory in directories
            if islink(join(root, directory))
        )
    return prefix_files


def mmap_mmap(
    fileno,
    length,
    tagname=None,
    flags=0,
    prot=mmap_PROT_READ | mmap_PROT_WRITE,
    access=None,
    offset=0,
):
    """
    Hides the differences between mmap.mmap on Windows and Unix.
    Windows has `tagname`.
    Unix does not, but makes up for it with `flags` and `prot`.
    On both, the default value for `access` is determined from how the file
    was opened so must not be passed in at all to get this default behaviour.
    """
    if on_win:
        if access:
            return mmap.mmap(
                fileno, length, tagname=tagname, access=access, offset=offset
            )
        else:
            return mmap.mmap(fileno, length, tagname=tagname)
    else:
        if access:
            return mmap.mmap(
                fileno, length, flags=flags, prot=prot, access=access, offset=offset
            )
        else:
            return mmap.mmap(fileno, length, flags=flags, prot=prot)


def remove_pycache_from_scripts(build_prefix):
    """Remove pip created pycache directory from bin or Scripts."""
    if on_win:
        scripts_path = os.path.join(build_prefix, "Scripts")
    else:
        scripts_path = os.path.join(build_prefix, "bin")

    if os.path.isdir(scripts_path):
        for entry in os.listdir(scripts_path):
            entry_path = os.path.join(scripts_path, entry)
            if os.path.isdir(entry_path) and entry.strip(os.sep) == "__pycache__":
                shutil.rmtree(entry_path)

            elif os.path.isfile(entry_path) and entry_path.endswith(".pyc"):
                os.remove(entry_path)


def sort_list_in_nested_structure(dictionary, omissions=""):
    """Recurse through a nested dictionary and sort any lists that are found.

    If the list that is found contains anything but strings, it is skipped
    as we can't compare lists containing different types. The omissions argument
    allows for certain sections of the dictionary to be omitted from sorting.
    """
    for field, value in dictionary.items():
        if isinstance(value, dict):
            for key in value.keys():
                section = dictionary[field][key]
                if isinstance(section, dict):
                    sort_list_in_nested_structure(section)
                elif (
                    isinstance(section, list)
                    and f"{field}/{key}" not in omissions
                    and all(isinstance(item, str) for item in section)
                ):
                    section.sort()

        # there's a possibility for nested lists containing dictionaries
        # in this case we recurse until we find a list to sort
        elif isinstance(value, list):
            for element in value:
                if isinstance(element, dict):
                    sort_list_in_nested_structure(element)
            try:
                value.sort()
            except TypeError:
                pass


# group one: package name
# group two: version (allows _, +, . in version)
# group three: build string - mostly not used here.  Match primarily matters
#        to specify when not to add .*

# if you are seeing mysterious unsatisfiable errors, with the package you're building being the
#    unsatisfiable part, then you probably need to update this regex.

spec_needing_star_re = re.compile(
    r"([\w\d\.\-\_]+)\s+((?<![><=])[\w\d\.\-\_]+?(?!\*))(\s+[\w\d\.\_]+)?$"
)  # NOQA
spec_ver_needing_star_re = re.compile(r"^([0-9a-zA-Z\.]+)$")


@overload
def ensure_valid_spec(spec: str, warn: bool = False) -> str: ...


@overload
def ensure_valid_spec(spec: MatchSpec, warn: bool = False) -> MatchSpec: ...


def ensure_valid_spec(spec: str | MatchSpec, warn: bool = False) -> str | MatchSpec:
    if isinstance(spec, MatchSpec):
        if (
            hasattr(spec, "version")
            and spec.version
            and (not spec.get("build", ""))
            and spec_ver_needing_star_re.match(str(spec.version))
        ):
            if str(spec.name) not in ("python", "numpy") or str(spec.version) != "x.x":
                spec = MatchSpec(
                    "{} {}".format(str(spec.name), str(spec.version) + ".*")
                )
    else:
        match = spec_needing_star_re.match(spec)
        # ignore exact pins (would be a 3rd group)
        if match and not match.group(3):
            if match.group(1) in ("python", "numpy") and match.group(2) == "x.x":
                spec = spec_needing_star_re.sub(r"\1 \2", spec)
            else:
                if "*" not in spec:
                    if match.group(1) not in ("python", "vc") and warn:
                        log = get_logger(__name__)
                        log.warning(
                            f"Adding .* to spec '{spec}' to ensure satisfiability.  Please "
                            "consider putting {{{{ var_name }}}}.* or some relational "
                            "operator (>/</>=/<=) on this spec in meta.yaml, or if req is "
                            "also a build req, using {{{{ pin_compatible() }}}} jinja2 "
                            "function instead.  See "
                            "https://conda.io/docs/user-guide/tasks/build-packages/variants.html#pinning-at-the-variant-level"
                        )
                    spec = spec_needing_star_re.sub(r"\1 \2.*", spec)
    return spec


def insert_variant_versions(requirements_dict, variant, env):
    build_deps = ensure_list(requirements_dict.get("build")) + ensure_list(
        requirements_dict.get("host")
    )
    reqs = ensure_list(requirements_dict.get(env))
    for key, val in variant.items():
        regex = re.compile(r"^({})(?:\s*$)".format(key.replace("_", "[-_]")))
        matches = [regex.match(pkg) for pkg in reqs]
        if any(matches):
            for i, x in enumerate(matches):
                if x and (env in ("build", "host") or x.group(1) in build_deps):
                    del reqs[i]
                    if not isinstance(val, str):
                        val = val[0]
                    reqs.insert(i, ensure_valid_spec(" ".join((x.group(1), val))))

    xx_re = re.compile(r"([0-9a-zA-Z\.\-\_]+)\s+x\.x")

    matches = [xx_re.match(pkg) for pkg in reqs]
    if any(matches):
        for i, x in enumerate(matches):
            if x:
                del reqs[i]
                reqs.insert(
                    i,
                    ensure_valid_spec(" ".join((x.group(1), variant.get(x.group(1))))),
                )
    if reqs:
        requirements_dict[env] = reqs


def match_peer_job(target_matchspec, other_m, this_m=None):
    """target_matchspec comes from the recipe.  target_variant is the variant from the recipe whose
    deps we are matching.  m is the peer job, which must satisfy conda and also have matching keys
    for any keys that are shared between target_variant and m.config.variant"""
    name, version, build = other_m.name(), other_m.version(), ""
    matchspec_matches = target_matchspec.match(
        PackageRecord(
            name=name,
            version=version,
            build=build,
            build_number=other_m.build_number(),
        )
    )

    variant_matches = True
    if this_m:
        other_m_used_vars = other_m.get_used_loop_vars()
        for v in this_m.get_used_loop_vars():
            if v in other_m_used_vars:
                variant_matches &= this_m.config.variant[v] == other_m.config.variant[v]
    return matchspec_matches and variant_matches


def expand_reqs(reqs_entry):
    if not hasattr(reqs_entry, "keys"):
        original = ensure_list(reqs_entry)[:]
        reqs_entry = (
            {"host": ensure_list(original), "run": ensure_list(original)}
            if original
            else {}
        )
    else:
        for sec in reqs_entry:
            reqs_entry[sec] = ensure_list(reqs_entry[sec])
    return reqs_entry


def sha256_checksum(filename, buffersize=65536):
    is_link = islink(filename)
    is_file = isfile(filename)
    if is_link and not is_file:
        # symlink to nowhere so an empty file
        # this is the sha256 hash of an empty file
        return "e3b0c44298fc1c149afbf4c8996fb92427ae41e4649b934ca495991b7852b855"
    if not is_file:
        return None
    sha256 = hashlib.sha256()
    with open(filename, "rb") as f:
        for block in iter(lambda: f.read(buffersize), b""):
            sha256.update(block)
    return sha256.hexdigest()


def compute_content_hash(
    directory: str | Path, algorithm="sha256", skip: Iterable[str] = ()
) -> str:
    """
    Given a directory, recursively scan all its contents (without following symlinks) and sort them
    by their full path. For each entry in the contents table, compute the hash for the concatenated
    bytes of:

    - UTF-8 encoded path, relative to the input directory. Backslashes are normalized
      to forward slashes before encoding.
    - Then, depending on the type:
        - For regular files, the UTF-8 bytes of an `F` separator, followed by:
          - UTF-8 bytes of the line-ending normalized text (`\r\n` to `\n`), if the file is text.
          - The raw bytes of the file contents, if binary.
          - If it can't be read, error out.
        - For a directory, the UTF-8 bytes of a `D` separator, and nothing else.
        - For a symlink, the UTF-8 bytes of an `L` separator, followed by the UTF-8 encoded bytes
          for the path it points to. Backslashes MUST be normalized to forward slashes before
          encoding.
        - For any other types, error out.
    - UTF-8 encoded bytes of the string `-`, as separator.

    Parameters
    ----------
    directory: The path whose contents will be hashed
    algorithm: Name of the algorithm to be used, as expected by `hashlib.new()`
    skip: iterable of paths that should not be checked. If a path ends with a slash, it's
          interpreted as a directory that won't be traversed. It matches the relative paths
          already slashed-normalized (i.e. backwards slashes replaced with forward slashes).

    Returns
    -------
    str
        The hexdigest of the computed hash, as described above.
    """
    hasher = hashlib.new(algorithm)
    for path in sorted(Path(directory).rglob("*"), key=str):
        relpath = path.relative_to(directory)
        relpathstr = str(relpath).replace("\\", "/")
        if skip and any(
            (
                # Skip directories like .git/
                skip_item.endswith("/")
                and relpathstr.startswith(skip_item)
                or f"{relpathstr}/" == skip_item
            )
            # Skip full relpath match
            or relpathstr == skip_item
            for skip_item in skip
        ):
            continue
        # encode the relative path to directory, for files, dirs and others
        hasher.update(relpathstr.encode("utf-8"))
        if path.is_symlink():
            hasher.update(b"L")
            hasher.update(str(path.readlink()).replace("\\", "/").encode("utf-8"))
        elif path.is_dir():
            hasher.update(b"D")
        elif path.is_file():
            hasher.update(b"F")
            # We need to normalize line endings for Windows-Unix compat
            # Attempt normalized line-by-line hashing (text mode). If
            # Python fails to open in text mode, then it's binary and we hash
            # the raw bytes directly.
            try:
                try:
                    ten_mb = 10 * 1024 * 1024
                    with tempfile.SpooledTemporaryFile(max_size=ten_mb) as tmp:
                        with open(path) as fh:
                            for line in fh:
                                # Accumulate all line-ending normalized lines first
                                # to make sure the whole file is read. This prevents
                                # partial updates to the hash with hybrid text/binary
                                # files (e.g. like the constructor shell installers).
                                tmp.write(line.replace("\r\n", "\n").encode("utf-8"))
                        tmp.flush()
                        tmp.seek(0)
                        for chunk in iter(partial(tmp.read, 8192), b""):
                            hasher.update(chunk)
                except UnicodeDecodeError:
                    # file must be binary, read the bytes directly
                    with open(path, "rb") as fh:
                        for chunk in iter(partial(fh.read, 8192), b""):
                            hasher.update(chunk)
            except OSError as exc:
                raise RuntimeError(
                    f"Could not read file '{relpath}' in directory '{directory}'. "
                    f"Content hash verification cannot continue. Error: {exc}"
                )
        else:
            raise RuntimeError(
                f"Can't detect type for path '{relpath}' in directory '{directory}'. "
                "Content hash verification cannot continue."
            )
        hasher.update(b"-")
    return hasher.hexdigest()


def write_bat_activation_text(file_handle, m):
    from .os_utils.external import find_executable

    file_handle.write(f'call "{context.root_prefix}\\condabin\\conda_hook.bat"\n')
    for key, value in context.conda_exe_vars_dict.items():
        file_handle.write(f'set "{key}={value or ""}"\n')
    if m.is_cross:
        # HACK: we need both build and host envs "active" - i.e. on PATH,
        #     and with their activate.d scripts sourced. Conda only
        #     lets us activate one, though. This is a
        #     vile hack to trick conda into "stacking"
        #     two environments.
        #
        # Net effect: binaries come from host first, then build
        #
        # Conda 4.4 may break this by reworking the activate scripts.
        #  ^^ shouldn't be true
        # In conda 4.4, export CONDA_MAX_SHLVL=2 to stack envs to two
        #   levels deep.
        # conda 4.4 does require that a conda-meta/history file
        #   exists to identify a valid conda environment
        # conda 4.6 changes this one final time, by adding a '--stack' flag to the 'activate'
        #   command, and 'activate' does not stack environments by default without that flag
        history_file = join(m.config.host_prefix, "conda-meta", "history")
        if not isfile(history_file):
            if not isdir(dirname(history_file)):
                os.makedirs(dirname(history_file))
            open(history_file, "a").close()

        file_handle.write(
            f'call "{context.root_prefix}\\condabin\\conda.bat" activate "{m.config.host_prefix}"\n'
        )

    # Write build prefix activation AFTER host prefix, so that its executables come first
    file_handle.write(
        f'call "{context.root_prefix}\\condabin\\conda.bat" activate --stack "{m.config.build_prefix}"\n'
    )

    ccache = find_executable("ccache", m.config.build_prefix, False)
    if ccache:
        if isinstance(ccache, list):
            ccache = ccache[0]
        ccache_methods = {}
        ccache_methods["env_vars"] = False
        ccache_methods["symlinks"] = False
        ccache_methods["native"] = False
        if hasattr(m.config, "ccache_method"):
            ccache_methods[m.config.ccache_method] = True
        for method, value in ccache_methods.items():
            if value:
                if method == "env_vars":
                    file_handle.write(f'set "CC={ccache} %CC%"\n')
                    file_handle.write(f'set "CXX={ccache} %CXX%"\n')
                elif method == "symlinks":
                    dirname_ccache_ln_bin = join(m.config.build_prefix, "ccache-ln-bin")
                    file_handle.write(f"mkdir {dirname_ccache_ln_bin}\n")
                    file_handle.write(f"pushd {dirname_ccache_ln_bin}\n")
                    # If you use mklink.exe instead of mklink here it breaks as it's a builtin.
                    for ext in (".exe", ""):
                        # MSVC
                        file_handle.write(f"mklink cl{ext} {ccache}\n")
                        file_handle.write(f"mklink link{ext} {ccache}\n")
                        # GCC
                        file_handle.write(f"mklink gcc{ext} {ccache}\n")
                        file_handle.write(f"mklink g++{ext} {ccache}\n")
                        file_handle.write(f"mklink cc{ext} {ccache}\n")
                        file_handle.write(f"mklink c++{ext} {ccache}\n")
                        file_handle.write(f"mklink as{ext} {ccache}\n")
                        file_handle.write(f"mklink ar{ext} {ccache}\n")
                        file_handle.write(f"mklink nm{ext} {ccache}\n")
                        file_handle.write(f"mklink ranlib{ext} {ccache}\n")
                        file_handle.write(f"mklink gcc-ar{ext} {ccache}\n")
                        file_handle.write(f"mklink gcc-nm{ext} {ccache}\n")
                        file_handle.write(f"mklink gcc-ranlib{ext} {ccache}\n")
                    file_handle.write("popd\n")
                    file_handle.write(
                        f"set PATH={dirname_ccache_ln_bin};{os.path.dirname(ccache)};%PATH%\n"
                    )
                elif method == "native":
                    pass
                else:
                    print("ccache method {} not implemented")


channeldata_cache = {}


def download_channeldata(channel_url):
    global channeldata_cache
    if channel_url.startswith("file://") or channel_url not in channeldata_cache:
        urls = Channel.from_value(channel_url).urls()
        urls = {url.rsplit("/", 1)[0] for url in urls}
        data = {}
        for url in urls:
            with TemporaryDirectory() as td:
                tf = os.path.join(td, "channeldata.json")
                try:
                    download(url + "/channeldata.json", tf)
                    with open(tf) as f:
                        new_channeldata = json.load(f)
                except (JSONDecodeError, CondaHTTPError):
                    new_channeldata = {}
            merge_or_update_dict(data, new_channeldata)
        channeldata_cache[channel_url] = data
    else:
        data = channeldata_cache[channel_url]
    return data


def shutil_move_more_retrying(src, dest, debug_name):
    log = get_logger(__name__)
    log.info(f"Renaming {debug_name} directory '{src}' to '{dest}'")
    attempts_left = 5

    while attempts_left > 0:
        if os.path.exists(dest):
            rm_rf(dest)
        try:
            log.info(f"shutil.move({debug_name})={src}, dest={dest})")
            shutil.move(src, dest)
            if attempts_left != 5:
                log.warning(
                    f"shutil.move({debug_name}={src}, dest={dest}) succeeded on attempt number {6 - attempts_left}"
                )
            attempts_left = -1
        except:
            attempts_left = attempts_left - 1
        if attempts_left > 0:
            log.warning(
                f"Failed to rename {debug_name} directory, check with strace, struss or procmon. "
                "Will sleep for 3 seconds and try again!"
            )
            import time

            time.sleep(3)
        elif attempts_left != -1:
            log.error(
                f"Failed to rename {debug_name} directory despite sleeping and retrying."
            )


def is_conda_pkg(pkg_path: str) -> bool:
    """
    Determines whether string is pointing to a valid conda pkg
    """
    path = Path(pkg_path)

    return path.is_file() and (
        any(path.name.endswith(ext) for ext in CONDA_PACKAGE_EXTENSIONS)
    )


def package_record_to_requirement(prec: PackageRecord) -> str:
    return f"{prec.name} {prec.version} {prec.build}"


<<<<<<< HEAD
def chunks(line: list[str], n: int, len_padding: int = 3, use_len: bool = True) -> list[list[str]]:
    """
        Chunk the list of strings into smaller subsets with a maximum size.

        Args:
            line (list of strings): a list of strings (e.g., a command line argument list)
            n (int): max chunk size
            len_padding (int): if use_len=True, add this to each of the string lengths. 
                (default is 3 in case a shell is used: 1 space and 2 quotes.)
            use_len (bool): If True (default), the string lengths are used. If False, 
                then the number of strings is used. It may be that when using the list 
                form of passing args to subprocess what matters is the number of arguments 
                rather than the accumulated string length. We should test this!

        Returns:
            A list of string lists.
    """
    result = []  # the list that will be returned
    element = []  # an element (list) in the returned list
    size = 0  # size accumulator for each element
    for f in line:
        f_size = (len(f) + len_padding if use_len else 1)  # padded size of current f
        tmp_size = size + f_size # size if we added current f to element
        if tmp_size > n:  # the chunk would be too big if we add this one
            if element:  # done with this chunk, add what we have so far
                result.append(element)
            size = f_size  # first one in the next chunk
            element = [f]
        else:  # add another one to this chunk
            size = tmp_size
            element.append(f)
    if element:  # last one if necessary
        result.append(element)
    return result
=======
@contextlib.contextmanager
def set_umask(mask: int = 0) -> Iterable[None]:
    current = os.umask(mask)
    yield
    os.umask(current)


@contextlib.contextmanager
def create_file_with_permissions(path: str, permissions: int):
    """
    Opens a new file for writing, with permissions set from creation time.
    This is achieved by creating a temporary directory in the same parent
    directory, opening a new file inside with the right permissions,
    yielding the descriptor so the caller can add the necessary contents,
    and then moving the temporary file to the target location, with preserved
    permissions.

    The umask is temporarily reset during this process, and then restored.
    This is needed so permissions can be applied as intended. Without a zeroed
    umask, the system umask might filter the passed value to a different one.
    For example, given a system umask=022, passing 666 will result in a file
    with permissions 644.
    """

    def opener(path, flags):
        return os.open(path, flags, mode=permissions)

    dirname = os.path.dirname(path)
    with set_umask(), TemporaryDirectory(dir=dirname) as tmpdir:
        tmp_path = os.path.join(tmpdir, secrets.token_urlsafe(64))
        with open(tmp_path, "w", opener=opener) as fh:
            yield fh

        shutil.move(tmp_path, path)
>>>>>>> ad762d69
<|MERGE_RESOLUTION|>--- conflicted
+++ resolved
@@ -2265,7 +2265,42 @@
     return f"{prec.name} {prec.version} {prec.build}"
 
 
-<<<<<<< HEAD
+@contextlib.contextmanager
+def set_umask(mask: int = 0) -> Iterable[None]:
+    current = os.umask(mask)
+    yield
+    os.umask(current)
+
+
+@contextlib.contextmanager
+def create_file_with_permissions(path: str, permissions: int):
+    """
+    Opens a new file for writing, with permissions set from creation time.
+    This is achieved by creating a temporary directory in the same parent
+    directory, opening a new file inside with the right permissions,
+    yielding the descriptor so the caller can add the necessary contents,
+    and then moving the temporary file to the target location, with preserved
+    permissions.
+
+    The umask is temporarily reset during this process, and then restored.
+    This is needed so permissions can be applied as intended. Without a zeroed
+    umask, the system umask might filter the passed value to a different one.
+    For example, given a system umask=022, passing 666 will result in a file
+    with permissions 644.
+    """
+
+    def opener(path, flags):
+        return os.open(path, flags, mode=permissions)
+
+    dirname = os.path.dirname(path)
+    with set_umask(), TemporaryDirectory(dir=dirname) as tmpdir:
+        tmp_path = os.path.join(tmpdir, secrets.token_urlsafe(64))
+        with open(tmp_path, "w", opener=opener) as fh:
+            yield fh
+
+        shutil.move(tmp_path, path)
+
+
 def chunks(line: list[str], n: int, len_padding: int = 3, use_len: bool = True) -> list[list[str]]:
     """
         Chunk the list of strings into smaller subsets with a maximum size.
@@ -2299,40 +2334,4 @@
             element.append(f)
     if element:  # last one if necessary
         result.append(element)
-    return result
-=======
-@contextlib.contextmanager
-def set_umask(mask: int = 0) -> Iterable[None]:
-    current = os.umask(mask)
-    yield
-    os.umask(current)
-
-
-@contextlib.contextmanager
-def create_file_with_permissions(path: str, permissions: int):
-    """
-    Opens a new file for writing, with permissions set from creation time.
-    This is achieved by creating a temporary directory in the same parent
-    directory, opening a new file inside with the right permissions,
-    yielding the descriptor so the caller can add the necessary contents,
-    and then moving the temporary file to the target location, with preserved
-    permissions.
-
-    The umask is temporarily reset during this process, and then restored.
-    This is needed so permissions can be applied as intended. Without a zeroed
-    umask, the system umask might filter the passed value to a different one.
-    For example, given a system umask=022, passing 666 will result in a file
-    with permissions 644.
-    """
-
-    def opener(path, flags):
-        return os.open(path, flags, mode=permissions)
-
-    dirname = os.path.dirname(path)
-    with set_umask(), TemporaryDirectory(dir=dirname) as tmpdir:
-        tmp_path = os.path.join(tmpdir, secrets.token_urlsafe(64))
-        with open(tmp_path, "w", opener=opener) as fh:
-            yield fh
-
-        shutil.move(tmp_path, path)
->>>>>>> ad762d69
+    return result
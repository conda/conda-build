--- conflicted
+++ resolved
@@ -47,11 +47,6 @@
 
 from .conda_interface import hashsum_file, md5_file, unix_path_to_win, win_path_to_unix # noqa
 from .conda_interface import root_dir, pkgs_dirs # noqa
-<<<<<<< HEAD
-from .conda_interface import string_types # noqa
-=======
-from .conda_interface import memoized # noqa
->>>>>>> 1d6f64d5
 from .conda_interface import StringIO # noqa
 from .conda_interface import VersionOrder, MatchSpec # noqa
 from .conda_interface import cc_conda_build # noqa

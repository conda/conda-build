--- conflicted
+++ resolved
@@ -979,14 +979,11 @@
         if preferred_env:
             d['preferred_env'] = preferred_env
 
-<<<<<<< HEAD
         # conda 4.4+ optional dependencies
         constrains = self.get_value('requirements/run_constrained')
         if constrains:
             d['constrains'] = constrains
 
-=======
->>>>>>> 903e9c4e
         if self.get_value('build/features'):
             d['features'] = ' '.join(self.get_value('build/features'))
         if self.get_value('build/track_features'):
@@ -1330,7 +1327,6 @@
             if self.name() == output.get('name') and 'requirements' not in output:
                 output['requirements'] = requirements
             output_metadata.meta['extra'] = extra
-<<<<<<< HEAD
             output_metadata.final = False
             if self.name() != output_metadata.name():
                 extra = self.meta.get('extra', {})
@@ -1363,22 +1359,22 @@
             utils.copy_into(os.path.join(self.path, test_script),
                             os.path.join(self.config.work_dir, test_script))
 
-=======
-        output_metadata.noarch = output.get('noarch')
-        output_metadata.noarch_python = output.get('noarch_python')
-        build = output_metadata.meta.get('build', {})
-        if 'entry_points' in output:
-            build['entry_points'] = output['entry_points']
-        elif 'entry_points' in output:
-            del output['entry_points']
-        output_metadata.meta['build'] = build
+        # make sure that subpackages do not duplicate tests from top-level recipe
         test = output_metadata.meta.get('test', {})
-        if not output.get('name') == self.name():
+        if output.get('name') != self.name():
             if 'commands' in test:
                 del test['commands']
             if 'imports' in test:
                 del test['imports']
->>>>>>> 903e9c4e
+
+        # make sure that subpackages do not duplicate top-level entry-points
+        build = output_metadata.meta.get('build', {})
+        if 'entry_points' in output:
+            build['entry_points'] = output['entry_points']
+        elif 'entry_points' in build:
+            del build['entry_points']
+        output_metadata.meta['build'] = build
+
         return output_metadata
 
     def get_output_metadata_set(self, permit_undefined_jinja=False,
@@ -1403,7 +1399,6 @@
                 with open(prefix_file_list) as f:
                     initial_files = set(f.read().splitlines())
             else:
-<<<<<<< HEAD
                 initial_files = set()
             files = utils.prefix_files(prefix=om.config.host_prefix) - initial_files
             try:
@@ -1419,24 +1414,6 @@
                 for out in outputs:
                     if (om.name() == out.get('name', '') and not (out.get('files') or
                                                                     out.get('script'))):
-=======
-                # make a metapackage for the top-level package if the top-level requirements
-                #     mention a subpackage,
-                uses_subpackage = any(out.get('name') in requirements for out in outputs)
-                # but only if a matching output name is not explicitly provided
-                if uses_subpackage and not any(self.name() == out.get('name', '')
-                                               for out in outputs):
-                    outputs.append({'name': self.name(), 'requirements': requirements,
-                                    'pin_downstream':
-                                        self.meta.get('build', {}).get('pin_downstream'),
-                                    'noarch_python': self.get_value('build/noarch_python'),
-                                    'noarch': self.get_value('build/noarch'),
-                                    })
-            for out in outputs:
-                if (self.name() == out.get('name', '') and not (out.get('files') or
-                                                                out.get('script'))):
-                    if files:
->>>>>>> 903e9c4e
                         out['files'] = files
                         out['requirements'] = om.meta.get('requirements', {})
                         out['noarch_python'] = out.get('noarch_python',

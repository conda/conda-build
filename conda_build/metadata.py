# Copyright (C) 2014 Anaconda, Inc
# SPDX-License-Identifier: BSD-3-Clause
from __future__ import annotations

import copy
import hashlib
import json
import os
import re
import sys
import time
import warnings
from collections import OrderedDict
from functools import cache, lru_cache
from os.path import isdir, isfile, join
from typing import TYPE_CHECKING, NamedTuple, overload

import jinja2
import yaml
from bs4 import UnicodeDammit
from conda.base.context import locate_prefix_by_name
from conda.gateways.disk.read import compute_sum
from conda.models.match_spec import MatchSpec
from frozendict import deepfreeze

from . import utils
<<<<<<< HEAD
from .config import CondaPkgFormat, Config, get_or_merge_config
from .deprecations import deprecated
=======
from .config import Config, get_or_merge_config
>>>>>>> bd94b7f9
from .exceptions import (
    CondaBuildException,
    CondaBuildUserError,
    DependencyNeedsBuildingError,
    RecipeError,
    UnableToParse,
)
from .features import feature_list
from .license_family import ensure_valid_license_family
from .utils import (
    DEFAULT_SUBDIRS,
    ensure_list,
    expand_globs,
    find_recipe,
    get_installed_packages,
    insert_variant_versions,
    on_win,
)
from .variants import (
    dict_of_lists_to_list_of_dicts,
    find_used_variables_in_batch_script,
    find_used_variables_in_shell_script,
    find_used_variables_in_text,
    get_default_variant,
    get_vars,
    list_of_dicts_to_dict_of_lists,
)

if TYPE_CHECKING:
    from typing import Any, Literal, Self

    OutputDict = dict[str, Any]
    OutputTuple = tuple[OutputDict, "MetaData"]

try:
    import yaml
except ImportError:
    sys.exit(
        "Error: could not import yaml (required to read meta.yaml "
        "files of conda recipes)"
    )

try:
    Loader = yaml.CLoader
except AttributeError:
    Loader = yaml.Loader


class StringifyNumbersLoader(Loader):
    @classmethod
    def remove_implicit_resolver(cls, tag):
        if "yaml_implicit_resolvers" not in cls.__dict__:
            cls.yaml_implicit_resolvers = {
                k: v[:] for k, v in cls.yaml_implicit_resolvers.items()
            }
        for ch in tuple(cls.yaml_implicit_resolvers):
            resolvers = [(t, r) for t, r in cls.yaml_implicit_resolvers[ch] if t != tag]
            if resolvers:
                cls.yaml_implicit_resolvers[ch] = resolvers
            else:
                del cls.yaml_implicit_resolvers[ch]

    @classmethod
    def remove_constructor(cls, tag):
        if "yaml_constructors" not in cls.__dict__:
            cls.yaml_constructors = cls.yaml_constructors.copy()
        if tag in cls.yaml_constructors:
            del cls.yaml_constructors[tag]


StringifyNumbersLoader.remove_implicit_resolver("tag:yaml.org,2002:float")
StringifyNumbersLoader.remove_implicit_resolver("tag:yaml.org,2002:int")
StringifyNumbersLoader.remove_constructor("tag:yaml.org,2002:float")
StringifyNumbersLoader.remove_constructor("tag:yaml.org,2002:int")

# arches that don't follow exact names in the subdir need to be mapped here
ARCH_MAP = {"32": "x86", "64": "x86_64"}

NOARCH_TYPES = ("python", "generic", True)

# we originally matched outputs based on output name. Unfortunately, that
#    doesn't work when outputs are templated - we want to match un-rendered
#    text, but we have rendered names.
# We overcome that divide by finding the output index in a rendered set of
#    outputs, so our names match, then we use that numeric index with this
#    regex, which extract all outputs in order.
# Stop condition is one of 3 things:
#    \w at the start of a line (next top-level section)
#    \Z (end of file)
#    next output, as delineated by "- name" or "- type"
output_re = re.compile(
    r"^\ +-\ +(?:name|type):.+?(?=^\w|\Z|^\ +-\ +(?:name|type))", flags=re.M | re.S
)
numpy_xx_re = re.compile(
    r"(numpy\s*x\.x)|pin_compatible\([\'\"]numpy.*max_pin=[\'\"]x\.x[\'\"]"
)
# TODO: there's probably a way to combine these, but I can't figure out how to many the x
#     capturing group optional.
numpy_compatible_x_re = re.compile(
    r"pin_\w+\([\'\"]numpy[\'\"].*((?<=x_pin=[\'\"])[x\.]*(?=[\'\"]))"
)
numpy_compatible_re = re.compile(r"pin_\w+\([\'\"]numpy[\'\"]")

# used to avoid recomputing/rescanning recipe contents for used variables
used_vars_cache = {}


def get_selectors(config: Config) -> dict[str, bool]:
    """Aggregates selectors for use in recipe templating.

    Derives selectors from the config and variants to be injected
    into the Jinja environment prior to templating.

    Args:
        config (Config): The config object

    Returns:
        dict[str, bool]: Dictionary of on/off selectors for Jinja
    """
    # Remember to update the docs of any of this changes
    plat = config.host_subdir
    d = dict(
        linux32=bool(plat == "linux-32"),
        linux64=bool(plat == "linux-64"),
        arm=plat.startswith("linux-arm"),
        unix=plat.startswith(("linux-", "osx-", "emscripten-")),
        win32=bool(plat == "win-32"),
        win64=bool(plat == "win-64"),
        os=os,
        environ=os.environ,
        nomkl=bool(int(os.environ.get("FEATURE_NOMKL", False))),
    )

    # Add the current platform to the list of subdirs to enable conda-build
    # to bootstrap new platforms without a new conda release.
    subdirs = list(DEFAULT_SUBDIRS) + [plat]

    # filter out noarch and other weird subdirs
    subdirs = [subdir for subdir in subdirs if "-" in subdir]

    subdir_oses = {subdir.split("-")[0] for subdir in subdirs}
    subdir_archs = {subdir.split("-")[1] for subdir in subdirs}

    for subdir_os in subdir_oses:
        d[subdir_os] = plat.startswith(f"{subdir_os}-")

    for arch in subdir_archs:
        arch_full = ARCH_MAP.get(arch, arch)
        d[arch_full] = plat.endswith(f"-{arch}")
        if arch == "32":
            d["x86"] = plat.endswith(("-32", "-64"))

    defaults = get_default_variant(config)
    py = config.variant.get("python", defaults["python"])
    # there are times when python comes in as a tuple
    if not hasattr(py, "split"):
        py = py[0]
    # go from "3.6 *_cython" -> "36"
    # or from "3.6.9" -> "36"
    py_major, py_minor, *_ = py.split(" ")[0].split(".")
    py = int(f"{py_major}{py_minor}")

    d["build_platform"] = config.build_subdir

    d.update(
        dict(
            py=py,
            py3k=bool(py_major == "3"),
            py2k=bool(py_major == "2"),
            py26=bool(py == 26),
            py27=bool(py == 27),
            py33=bool(py == 33),
            py34=bool(py == 34),
            py35=bool(py == 35),
            py36=bool(py == 36),
        )
    )

    np = config.variant.get("numpy")
    if not np:
        np = defaults["numpy"]
        if config.verbose:
            utils.get_logger(__name__).warning(
                "No numpy version specified in conda_build_config.yaml.  "
                "Falling back to default numpy value of {}".format(defaults["numpy"])
            )
    d["np"] = int("".join(np.split(".")[:2]))

    pl = config.variant.get("perl", defaults["perl"])
    d["pl"] = pl

    lua = config.variant.get("lua", defaults["lua"])
    d["lua"] = lua
    d["luajit"] = bool(lua[0] == "2")

    for feature, value in feature_list:
        d[feature] = value
    d.update(os.environ)

    # here we try to do some type conversion for more intuitive usage.  Otherwise,
    #    values like 35 are strings by default, making relational operations confusing.
    # We also convert "True" and things like that to booleans.
    for k, v in config.variant.items():
        if k not in d:
            try:
                d[k] = int(v)
            except (TypeError, ValueError):
                if isinstance(v, str) and v.lower() in ("false", "true"):
                    v = v.lower() == "true"
                d[k] = v
    return d


def ns_cfg(config: Config) -> dict[str, bool]:
    warnings.warn(
        "`conda_build.metadata.ns_cfg` is pending deprecation and will be removed in a "
        "future release. Please use `conda_build.metadata.get_selectors` instead.",
        PendingDeprecationWarning,
    )
    return get_selectors(config)


# Selectors must be either:
# - at end of the line
# - embedded (anywhere) within a comment
#
# Notes:
# - [([^\[\]]+)\] means "find a pair of brackets containing any
#                 NON-bracket chars, and capture the contents"
# - (?(2)[^\(\)]*)$ means "allow trailing characters iff group 2 (#.*) was found."
#                 Skip markdown link syntax.
sel_pat = re.compile(r"(.+?)\s*(#.*)?\[([^\[\]]+)\](?(2)[^\(\)]*)$")


# this function extracts the variable name from a NameError exception, it has the form of:
# "NameError: name 'var' is not defined", where var is the variable that is not defined. This gets
#    returned
def parseNameNotFound(error):
    m = re.search("'(.+?)'", str(error))
    if len(m.groups()) == 1:
        return m.group(1)
    else:
        return ""


# We evaluate the selector and return True (keep this line) or False (drop this line)
# If we encounter a NameError (unknown variable in selector), then we replace it by False and
#     re-run the evaluation
def eval_selector(selector_string, namespace, variants_in_place):
    try:
        # TODO: is there a way to do this without eval?  Eval allows arbitrary
        #    code execution.
        return eval(selector_string, namespace, {})
    except NameError as e:
        missing_var = parseNameNotFound(e)
        if variants_in_place:
            log = utils.get_logger(__name__)
            log.debug(
                "Treating unknown selector '" + missing_var + "' as if it was False."
            )
        next_string = selector_string.replace(missing_var, "False")
        return eval_selector(next_string, namespace, variants_in_place)


@cache
def _split_line_selector(text: str) -> tuple[tuple[str | None, str], ...]:
    lines: list[tuple[str | None, str]] = []
    for line in text.splitlines():
        line = line.rstrip()

        # skip comment lines, include a blank line as a placeholder
        if line.lstrip().startswith("#"):
            lines.append((None, ""))
            continue

        # include blank lines
        if not line:
            lines.append((None, ""))
            continue

        # user may have quoted entire line to make YAML happy
        trailing_quote = ""
        if line and line[-1] in ("'", '"'):
            trailing_quote = line[-1]

        # Checking for "[" and "]" before regex matching every line is a bit faster.
        if (
            ("[" in line and "]" in line)
            and (match := sel_pat.match(line))
            and (selector := match.group(3))
        ):
            # found a selector
            lines.append((selector, (match.group(1) + trailing_quote).rstrip()))
        else:
            # no selector found
            lines.append((None, line))
    return tuple(lines)


def select_lines(text: str, namespace: dict[str, Any], variants_in_place: bool) -> str:
    lines = []
    selector_cache: dict[str, bool] = {}
    for i, (selector, line) in enumerate(_split_line_selector(text)):
        if not selector:
            # no selector? include line as is
            lines.append(line)
        else:
            # include lines with a selector that evaluates to True
            try:
                if selector_cache[selector]:
                    lines.append(line)
            except KeyError:
                # KeyError: cache miss
                try:
                    value = bool(eval_selector(selector, namespace, variants_in_place))
                    selector_cache[selector] = value
                    if value:
                        lines.append(line)
                except Exception as e:
                    raise CondaBuildUserError(
                        f"Invalid selector in meta.yaml line {i + 1}:\n"
                        f"offending selector:\n"
                        f"  [{selector}]\n"
                        f"exception:\n"
                        f"  {e.__class__.__name__}: {e}\n"
                    )
    return "\n".join(lines) + "\n"


def yamlize(data):
    try:
        return yaml.load(data, Loader=StringifyNumbersLoader)
    except yaml.error.YAMLError as e:
        print("Problematic recipe:", file=sys.stderr)
        print(data, file=sys.stderr)
        raise UnableToParse(original=e)


def ensure_valid_fields(meta):
    pin_depends = meta.get("build", {}).get("pin_depends", "")
    if pin_depends and pin_depends not in ("", "record", "strict"):
        raise RuntimeError(
            f"build/pin_depends must be 'record' or 'strict' - not '{pin_depends}'"
        )


def _trim_None_strings(meta_dict):
    log = utils.get_logger(__name__)
    for key, value in meta_dict.items():
        if hasattr(value, "keys"):
            meta_dict[key] = _trim_None_strings(value)
        elif value and hasattr(value, "__iter__") or isinstance(value, str):
            if isinstance(value, str):
                meta_dict[key] = None if "None" in value else value
            else:
                # support lists of dicts (homogeneous)
                keep = []
                if hasattr(next(iter(value)), "keys"):
                    for d in value:
                        trimmed_dict = _trim_None_strings(d)
                        if trimmed_dict:
                            keep.append(trimmed_dict)
                # support lists of strings (homogeneous)
                else:
                    keep = [i for i in value if i not in ("None", "NoneType")]
                meta_dict[key] = keep
        else:
            log.debug(
                f"found unrecognized data type in dictionary: {value}, type: {type(value)}"
            )
    return meta_dict


def ensure_valid_noarch_value(meta):
    build_noarch = meta.get("build", {}).get("noarch")
    if build_noarch and build_noarch not in NOARCH_TYPES:
        raise CondaBuildException(f"Invalid value for noarch: {build_noarch}")


def _get_all_dependencies(metadata, envs=("host", "build", "run")):
    reqs = []
    for _env in envs:
        reqs.extend(metadata.meta.get("requirements", {}).get(_env, []))
    return reqs


def _check_circular_dependencies(
    render_order: list[OutputTuple],
    config: Config | None = None,
) -> None:
    envs: tuple[str, ...]
    if config and config.host_subdir != config.build_subdir:
        # When cross compiling build dependencies are already built
        # and cannot come from the recipe as subpackages
        envs = ("host", "run")
    else:
        envs = ("build", "host", "run")

    pairs: list[tuple[str, str]] = []
    for idx, (_, metadata) in enumerate(render_order):
        name = metadata.name()
        for _, other_metadata in render_order[idx + 1 :]:
            other_name = other_metadata.name()
            if any(
                name == dep.split(" ")[0]
                for dep in _get_all_dependencies(other_metadata, envs=envs)
            ) and any(
                other_name == dep.split(" ")[0]
                for dep in _get_all_dependencies(metadata, envs=envs)
            ):
                pairs.append((name, other_name))

    if pairs:
        error = "Circular dependencies in recipe: \n"
        for pair in pairs:
            error += "    {} <-> {}\n".format(*pair)
        raise RecipeError(error)


def _check_run_constrained(metadata_tuples):
    errors = []
    for _, metadata in metadata_tuples:
        for dep in _get_all_dependencies(metadata, envs=("run_constrained",)):
            if "{{" in dep:
                # skip Jinja content; it might have not been rendered yet; we'll get it next call
                continue
            try:
                MatchSpec(dep)
            except ValueError as exc:
                errors.append(
                    f"- Output '{metadata.name()}' has invalid run_constrained item: {dep}. "
                    f"Reason: {exc}"
                )
    if errors:
        raise RecipeError("\n".join(["", *errors]))


def _variants_equal(metadata, output_metadata):
    match = True
    for key, val in metadata.config.variant.items():
        if (
            key in output_metadata.config.variant
            and val != output_metadata.config.variant[key]
        ):
            match = False
    return match


def ensure_matching_hashes(output_metadata):
    envs = "build", "host", "run"
    problemos = []
    for _, m in output_metadata.values():
        for _, om in output_metadata.values():
            if m != om:
                run_exports = om.get_value("build/run_exports", [])
                if hasattr(run_exports, "keys"):
                    run_exports_list = []
                    for export_type in utils.RUN_EXPORTS_TYPES:
                        run_exports_list = run_exports_list + run_exports.get(
                            export_type, []
                        )
                    run_exports = run_exports_list
                deps = _get_all_dependencies(om, envs) + run_exports
                for dep in deps:
                    if (
                        dep.startswith(m.name() + " ")
                        and len(dep.split(" ")) == 3
                        and dep.split(" ")[-1] != m.build_id()
                        and _variants_equal(m, om)
                    ):
                        problemos.append((m.name(), m.build_id(), dep, om.name()))

    if problemos:
        error = ""
        for prob in problemos:
            error += "Mismatching package: {} (id {}); dep: {}; consumer package: {}\n".format(
                *prob
            )
        raise RecipeError(
            "Mismatching hashes in recipe. Exact pins in dependencies "
            "that contribute to the hash often cause this. Can you "
            "change one or more exact pins to version bound constraints?\n"
            "Involved packages were:\n" + error
        )


def parse(data, config, path=None):
    data = select_lines(
        data,
        get_selectors(config),
        variants_in_place=bool(config.variant),
    )
    res = yamlize(data)
    # ensure the result is a dict
    if res is None:
        res = {}
    for field in FIELDS:
        if field not in res:
            continue
        # ensure that empty fields are dicts (otherwise selectors can cause invalid fields)
        if not res[field]:
            res[field] = {}
        # source field may be either a dictionary, or a list of dictionaries
        if field in OPTIONALLY_ITERABLE_FIELDS:
            if not (
                isinstance(res[field], dict)
                or (hasattr(res[field], "__iter__") and not isinstance(res[field], str))
            ):
                raise RuntimeError(
                    f"The {field} field should be a dict or list of dicts, not "
                    f"{res[field].__class__.__name__} in file {path}."
                )
        else:
            if not isinstance(res[field], dict):
                raise RuntimeError(
                    f"The {field} field should be a dict, not "
                    f"{res[field].__class__.__name__} in file {path}."
                )

    ensure_valid_fields(res)
    ensure_valid_license_family(res)
    ensure_valid_noarch_value(res)
    return sanitize(res)


TRUES = {"y", "on", "true", "yes"}
FALSES = {"n", "no", "false", "off"}

# If you update this please update the example in
# conda-docs/docs/source/build.rst
FIELDS = {
    "package": {
        "name": None,
        "version": str,
    },
    "source": {
        "fn": None,
        "url": None,
        "md5": str,
        "sha1": None,
        "sha256": None,
        "path": str,
        "path_via_symlink": None,
        "git_url": str,
        "git_tag": str,
        "git_branch": str,
        "git_rev": str,
        "git_depth": None,
        "hg_url": None,
        "hg_tag": None,
        "svn_url": str,
        "svn_rev": None,
        "svn_ignore_externals": None,
        "svn_username": None,
        "svn_password": None,
        "folder": None,
        "no_hoist": None,
        "patches": list,
    },
    "build": {
        "number": None,
        "string": str,
        "entry_points": list,
        "osx_is_app": bool,
        "disable_pip": None,
        "features": list,
        "track_features": list,
        "preserve_egg_dir": bool,
        "no_link": None,
        "binary_relocation": bool,
        "script": list,
        "noarch": str,
        "noarch_python": bool,
        "has_prefix_files": None,
        "binary_has_prefix_files": None,
        "ignore_prefix_files": None,
        "detect_binary_files_with_prefix": bool,
        "skip_compile_pyc": list,
        "rpaths": None,
        "rpaths_patcher": None,
        "script_env": list,
        "always_include_files": None,
        "skip": bool,
        "msvc_compiler": str,
        "pin_depends": str,  # still experimental
        "include_recipe": None,
        "preferred_env": str,
        "preferred_env_executable_paths": list,
        "run_exports": list,
        "ignore_run_exports": list,
        "ignore_run_exports_from": list,
        "requires_features": dict,
        "provides_features": dict,
        "force_use_keys": list,
        "force_ignore_keys": list,
        "merge_build_host": None,
        "pre-link": str,
        "post-link": str,
        "pre-unlink": str,
        "missing_dso_whitelist": None,
        "error_overdepending": None,
        "error_overlinking": None,
        "overlinking_ignore_patterns": [],
        "python_site_packages_path": str,
    },
    "outputs": {
        "name": None,
        "version": None,
        "number": None,
        "entry_points": None,
        "script": None,
        "script_interpreter": None,
        "build": None,
        "requirements": None,
        "test": None,
        "about": None,
        "extra": None,
        "files": None,
        "type": None,
        "run_exports": None,
        "target": None,
    },
    "requirements": {
        "build": list,
        "host": list,
        "run": list,
        "conflicts": list,
        "run_constrained": list,
    },
    "app": {
        "entry": None,
        "icon": None,
        "summary": None,
        "type": None,
        "cli_opts": None,
        "own_environment": bool,
    },
    "test": {
        "requires": list,
        "commands": list,
        "files": list,
        "imports": list,
        "source_files": list,
        "downstreams": list,
    },
    "about": {
        "home": None,
        # these are URLs
        "dev_url": None,
        "doc_url": None,
        "doc_source_url": None,
        "license_url": None,
        # text
        "license": None,
        "summary": None,
        "description": None,
        "license_family": None,
        # lists
        "identifiers": list,
        "tags": list,
        "keywords": list,
        # paths in source tree
        "license_file": None,
        "prelink_message": None,
        "readme": None,
    },
    "extra": {},
}

# Fields that may either be a dictionary or a list of dictionaries.
OPTIONALLY_ITERABLE_FIELDS = ("source", "outputs")


def sanitize(meta):
    """
    Sanitize the meta-data to remove aliases/handle deprecation
    """
    sanitize_funs = {
        "source": [_git_clean],
        "package": [_str_version],
        "build": [_str_version],
    }
    for section, funs in sanitize_funs.items():
        if section in meta:
            for func in funs:
                section_data = meta[section]
                # section is a dictionary
                if hasattr(section_data, "keys"):
                    section_data = func(section_data)
                # section is a list of dictionaries
                else:
                    section_data = [func(_d) for _d in section_data]
                meta[section] = section_data
    return meta


def _git_clean(source_meta):
    """
    Reduce the redundancy in git specification by removing git_tag and
    git_branch.

    If one is specified, copy to git_rev.

    If more than one field is used to specified, exit
    and complain.
    """
    git_rev_tags_old = ("git_branch", "git_tag")
    git_rev = "git_rev"

    git_rev_tags = (git_rev,) + git_rev_tags_old
    has_rev_tags = tuple(bool(source_meta.get(tag, "")) for tag in git_rev_tags)

    keys = [key for key in (git_rev, "git_branch", "git_tag") if key in source_meta]
    if not keys:
        # git_branch, git_tag, nor git_rev specified, return as-is
        return source_meta
    elif len(keys) > 1:
        raise CondaBuildUserError(f"Multiple git_revs: {', '.join(keys)}")

    # make a copy of the input so we have no side-effects
    ret_meta = source_meta.copy()
    # loop over the old versions
    for key, has in zip(git_rev_tags[1:], has_rev_tags[1:]):
        # update if needed
        if has:
            ret_meta[git_rev_tags[0]] = ret_meta[key]
        # and remove
        ret_meta.pop(key, None)

    return ret_meta


def _str_version(package_meta):
    if "version" in package_meta:
        package_meta["version"] = str(package_meta.get("version", ""))
    if "msvc_compiler" in package_meta:
        package_meta["msvc_compiler"] = str(package_meta.get("msvc_compiler", ""))
    return package_meta


def check_bad_chrs(value: str, field: str) -> None:
    bad_chrs = set("=@#$%^&*:;\"'\\|<>?/ ")
    if field in ("package/version", "build/string"):
        bad_chrs.add("-")
    if field != "package/version":
        bad_chrs.add("!")
    if invalid := bad_chrs.intersection(value):
        raise CondaBuildUserError(
            f"Bad character(s) ({''.join(sorted(invalid))}) in {field}: {value}."
        )


def get_package_version_pin(build_reqs, name):
    version = ""
    for spec in build_reqs:
        if spec.split()[0] == name and len(spec.split()) > 1:
            version = spec.split()[1]
    return version


def build_string_from_metadata(metadata):
    if metadata.meta.get("build", {}).get("string"):
        build_str = metadata.get_value("build/string")
    else:
        res = []
        build_or_host = "host" if metadata.is_cross else "build"
        build_pkg_names = [ms.name for ms in metadata.ms_depends(build_or_host)]
        build_deps = metadata.meta.get("requirements", {}).get(build_or_host, [])
        # TODO: this is the bit that puts in strings like py27np111 in the filename.  It would be
        #    nice to get rid of this, since the hash supercedes that functionally, but not clear
        #    whether anyone's tools depend on this file naming right now.
        for s, names, places in (
            ("np", "numpy", 2),
            ("py", "python", 2),
            ("pl", "perl", 3),
            ("lua", "lua", 2),
            ("r", ("r", "r-base"), 2),
            ("mro", "mro-base", 3),
            ("mro", "mro-base_impl", 3),
        ):
            for ms in metadata.ms_depends("run"):
                for name in ensure_list(names):
                    if ms.name == name and name in build_pkg_names:
                        # only append numpy when it is actually pinned
                        if name == "numpy" and not metadata.numpy_xx:
                            continue
                        if metadata.noarch == name or (
                            metadata.get_value("build/noarch_python")
                            and name == "python"
                        ):
                            res.append(s)
                        else:
                            pkg_names = list(ensure_list(names))
                            pkg_names.extend(
                                [
                                    _n.replace("-", "_")
                                    for _n in ensure_list(names)
                                    if "-" in _n
                                ]
                            )
                            for _n in pkg_names:
                                variant_version = get_package_version_pin(
                                    build_deps, _n
                                ) or metadata.config.variant.get(
                                    _n.replace("-", "_"), ""
                                )
                                if variant_version:
                                    break
                            entry = "".join([s] + variant_version.split(".")[:places])
                            if entry not in res:
                                res.append(entry)

        features = ensure_list(metadata.get_value("build/features", []))
        if res:
            res.append("_")
        if features:
            res.extend(("_".join(features), "_"))
        res.append(str(metadata.build_number()))
        build_str = "".join(res)
    return build_str


def _get_dependencies_from_environment(env_name_or_path):
    path = (
        env_name_or_path
        if isdir(env_name_or_path)
        else locate_prefix_by_name(env_name_or_path)
    )
    # construct build requirements that replicate the given bootstrap environment
    # and concatenate them to the build requirements from the recipe
    bootstrap_metadata = get_installed_packages(path)
    bootstrap_requirements = []
    for package, data in bootstrap_metadata.items():
        bootstrap_requirements.append(
            "{} {} {}".format(package, data["version"], data["build"])
        )
    return {"requirements": {"build": bootstrap_requirements}}


def _toposort_outputs(output_tuples: list[OutputTuple]) -> list[OutputTuple]:
    """This function is used to work out the order to run the install scripts
    for split packages based on any interdependencies. The result is just
    a re-ordering of outputs such that we can run them in that order and
    reset the initial set of files in the install prefix after each. This
    will naturally lead to non-overlapping files in each package and also
    the correct files being present during the install and test procedures,
    provided they are run in this order."""
    from conda.common.toposort import _toposort

    # We only care about the conda packages built by this recipe. Non-conda
    # packages get sorted to the end.
    conda_outputs: dict[str, list[OutputTuple]] = {}
    non_conda_outputs: list[OutputTuple] = []
    for output_tuple in output_tuples:
        output_d, _ = output_tuple
        if output_d.get("type", "conda").startswith("conda"):
            # conda packages must have a name
            # the same package name may be seen multiple times (variants)
            conda_outputs.setdefault(output_d["name"], []).append(output_tuple)
        elif "name" in output_d:
            non_conda_outputs.append(output_tuple)
        else:
            # TODO: is it even possible to get here? and if so should we silently ignore or error?
            utils.get_logger(__name__).warning(
                "Found an output without a name, skipping"
            )

    # Iterate over conda packages, creating a mapping of package names to their
    # dependencies to be used in toposort
    name_to_dependencies: dict[str, set[str]] = {}
    for name, same_name_outputs in conda_outputs.items():
        for output_d, output_metadata in same_name_outputs:
            # dependencies for all of the variants
            dependencies = (
                *output_metadata.get_value("requirements/run", []),
                *output_metadata.get_value("requirements/host", []),
                *(
                    output_metadata.get_value("requirements/build", [])
                    if not output_metadata.is_cross
                    else []
                ),
            )
            name_to_dependencies.setdefault(name, set()).update(
                dependency_name
                for dependency in dependencies
                if (dependency_name := dependency.split(" ")[0]) in conda_outputs
            )

    return [
        *(
            output
            for name in _toposort(name_to_dependencies)
            for output in conda_outputs[name]
        ),
        *non_conda_outputs,
    ]


def get_output_dicts_from_metadata(
    metadata: MetaData,
    outputs: list[dict[str, Any]] | None = None,
) -> list[dict[str, Any]]:
    outputs = outputs or metadata.get_section("outputs")

    if not outputs:
        outputs = [{"name": metadata.name()}]
    else:
        assert not hasattr(outputs, "keys"), (
            "outputs specified as dictionary, but must be a "
            "list of dictionaries.  YAML syntax is: \n\n"
            "outputs:\n    - name: subpkg\n\n"
            "(note the - before the inner dictionary)"
        )
        # make a metapackage for the top-level package if the top-level requirements
        #     mention a subpackage,
        # but only if a matching output name is not explicitly provided
        if metadata.uses_subpackage and not any(
            metadata.name() == out.get("name", "") for out in outputs
        ):
            outputs.append(OrderedDict(name=metadata.name()))
    for out in outputs:
        if (
            out.get("name") == metadata.name()
            and "package:" in metadata.get_recipe_text()
        ):
            combine_top_level_metadata_with_output(metadata, out)
    return outputs


def finalize_outputs_pass(
    base_metadata,
    render_order,
    pass_no,
    outputs=None,
    permit_unsatisfiable_variants=False,
    bypass_env_check=False,
):
    from .render import finalize_metadata

    outputs = OrderedDict()
    # each of these outputs can have a different set of dependency versions from each other,
    #    but also from base_metadata
    for output_d, metadata in render_order.values():
        if metadata.skip():
            continue
        try:
            log = utils.get_logger(__name__)
            # We should reparse the top-level recipe to get all of our dependencies fixed up.
            # we base things on base_metadata because it has the record of the full origin recipe
            if base_metadata.config.verbose:
                log.info(f"Attempting to finalize metadata for {metadata.name()}")
            # Using base_metadata is important for keeping the reference to the parent recipe
            om = base_metadata.copy()
            # other_outputs is the context of what's available for
            # pin_subpackage. It's stored on the metadata object here, but not
            # on base_metadata, which om is a copy of. Before we do
            # re-rendering of om's metadata, we need to have other_outputs in
            # place, so it can refer to it for any pin_subpackage stuff it has.
            om.other_outputs = metadata.other_outputs
            om.config.variant = metadata.config.variant
            parent_metadata = om.copy()

            om.other_outputs.update(outputs)
            om.final = False
            # get the new output_d from the reparsed top-level metadata, so that we have any
            #    exact subpackage version/build string info
            output_d = om.get_rendered_output(metadata.name()) or {
                "name": metadata.name()
            }

            om = om.get_output_metadata(output_d)
            replacements = None
            if "replacements" in parent_metadata.config.variant:
                replacements = parent_metadata.config.variant["replacements"]
                del parent_metadata.config.variant["replacements"]
            parent_metadata.parse_until_resolved()
            if replacements:
                parent_metadata.config.variant["replacements"] = replacements

            if not bypass_env_check:
                fm = finalize_metadata(
                    om,
                    parent_metadata=parent_metadata,
                    permit_unsatisfiable_variants=permit_unsatisfiable_variants,
                )
            else:
                fm = om
            if not output_d.get("type") or output_d.get("type").startswith("conda"):
                outputs[
                    fm.name(),
                    deepfreeze({k: fm.config.variant[k] for k in fm.get_used_vars()}),
                ] = (output_d, fm)
        except DependencyNeedsBuildingError as e:
            if not permit_unsatisfiable_variants:
                raise
            else:
                log = utils.get_logger(__name__)
                log.warning(
                    "Could not finalize metadata due to missing dependencies: "
                    f"{e.packages}"
                )
                outputs[
                    metadata.name(),
                    deepfreeze(
                        {
                            k: metadata.config.variant[k]
                            for k in metadata.get_used_vars()
                        }
                    ),
                ] = (output_d, metadata)
    # in-place modification
    base_metadata.other_outputs = outputs
    base_metadata.final = False
    final_outputs = OrderedDict()
    for k, (out_d, m) in outputs.items():
        final_outputs[
            m.name(),
            deepfreeze({k: m.config.variant[k] for k in m.get_used_vars()}),
        ] = (out_d, m)
    return final_outputs


def get_updated_output_dict_from_reparsed_metadata(original_dict, new_outputs):
    output_d = original_dict
    if "name" in original_dict:
        output_ds = [
            out
            for out in new_outputs
            if "name" in out and out["name"] == original_dict["name"]
        ]
        assert len(output_ds) == 1
        output_d = output_ds[0]
    return output_d


@lru_cache(maxsize=200)
def _filter_recipe_text(text, extract_pattern=None):
    if extract_pattern:
        match = re.search(extract_pattern, text, flags=re.MULTILINE | re.DOTALL)
        text = (
            "\n".join({string for string in match.groups() if string}) if match else ""
        )
    return text


@cache
def read_meta_file(meta_path):
    with open(meta_path, "rb") as f:
        recipe_text = UnicodeDammit(f.read()).unicode_markup
    if hasattr(recipe_text, "decode"):
        recipe_text = recipe_text.decode()
    return recipe_text


def combine_top_level_metadata_with_output(metadata, output):
    """Merge top-level metadata into output when output is same name as top-level"""
    sections = ("requirements", "build", "about")
    for section in sections:
        metadata_section = metadata.meta.get(section, {}) or {}
        output_section = output.get(section, {}) or {}
        if section == "requirements":
            output_section = utils.expand_reqs(output.get(section, {}))
        for k, v in metadata_section.items():
            if k not in output_section:
                output_section[k] = v
        output[section] = output_section
        # synchronize them
        metadata.meta[section] = output_section


def trim_build_only_deps(metadata, requirements_used):
    """things can be used as dependencies or elsewhere in the recipe.  If it's only used
    elsewhere, keep it. If it's a dep-related thing, only keep it if
    it's in the build deps."""

    # filter out things that occur only in run requirements.  These don't actually affect the
    #     outcome of the package.
    output_reqs = utils.expand_reqs(metadata.meta.get("requirements", {}))
    build_reqs = utils.ensure_list(output_reqs.get("build", []))
    host_reqs = utils.ensure_list(output_reqs.get("host", []))
    run_reqs = output_reqs.get("run", [])
    build_reqs = {req.split()[0].replace("-", "_") for req in build_reqs if req}
    host_reqs = {req.split()[0].replace("-", "_") for req in host_reqs if req}

    to_remove = set()
    ignore_build_only_deps = sorted(
        utils.ensure_list(metadata.config.variant.get("ignore_build_only_deps", []))
    )

    for dep in requirements_used:
        # filter out stuff that's only in run deps
        if dep in run_reqs:
            if (
                dep not in build_reqs
                and dep not in host_reqs
                and dep in requirements_used
            ):
                to_remove.add(dep)
        else:
            if (
                dep in build_reqs
                and dep not in host_reqs
                and dep in requirements_used
                and dep in ignore_build_only_deps
            ):
                to_remove.add(dep)

    return requirements_used - to_remove


def _hash_dependencies(hashing_dependencies, hash_length):
    hash_ = hashlib.sha1(json.dumps(hashing_dependencies, sort_keys=True).encode())
    # save only the first HASH_LENGTH characters - should be more than
    #    enough, since these only need to be unique within one version
    # plus one is for the h - zero pad on the front, trim to match HASH_LENGTH
    return f"h{hash_.hexdigest()}"[: hash_length + 1]


class MetaData:
    def __init__(self, path, config=None, variant=None):
        self.undefined_jinja_vars = []
        self.config = get_or_merge_config(config, variant=variant)

        if isfile(path):
            self._meta_path = path
            self._meta_name = os.path.basename(path)
            self.path = os.path.dirname(path)
        else:
            self._meta_path = find_recipe(path)
            self._meta_name = "meta.yaml"
            self.path = os.path.dirname(self.meta_path)
        self.requirements_path = join(self.path, "requirements.txt")

        # Start with bare-minimum contents so we can call environ.get_dict() with impunity
        # We'll immediately replace these contents in parse_again()
        self.meta = dict()

        # This is the 'first pass' parse of meta.yaml, so not all variables are defined yet
        # (e.g. GIT_FULL_HASH, etc. are undefined)
        # Therefore, undefined jinja variables are permitted here
        # In the second pass, we'll be more strict. See build.build()
        # Primarily for debugging.  Ensure that metadata is not altered after "finalizing"
        self.parse_again(permit_undefined_jinja=True, allow_no_other_outputs=True)
        self.config.disable_pip = self.disable_pip
        # establish whether this recipe should squish build and host together

    @property
    def is_cross(self) -> bool:
        return bool(
            self.get_depends_top_and_out("host")
            or "host" in self.get_section("requirements")
        )

    @property
    def final(self) -> bool:
        return bool(self.get_value("extra/final"))

    @final.setter
    def final(self, value: bool) -> None:
        self.meta.setdefault("extra", {})["final"] = bool(value)

    @property
    def disable_pip(self) -> bool:
        return bool(self.config.disable_pip or self.get_value("build/disable_pip"))

    @disable_pip.setter
    def disable_pip(self, value: bool) -> None:
        self.config.disable_pip = bool(value)
        self.meta.setdefault("build", {})["disable_pip"] = bool(value)

    def append_metadata_sections(
        self, sections_file_or_dict, merge, raise_on_clobber=False
    ):
        """Append to or replace subsections to meta.yaml

        This is used to alter input recipes, so that a given requirement or
        setting is applied without manually altering the input recipe. It is
        intended for vendors who want to extend existing recipes without
        necessarily removing information. pass merge=False to replace sections.
        """
        if hasattr(sections_file_or_dict, "keys"):
            build_config = sections_file_or_dict
        else:
            with open(sections_file_or_dict) as configfile:
                build_config = parse(configfile.read(), config=self.config)
        utils.merge_or_update_dict(
            self.meta,
            build_config,
            self.path,
            merge=merge,
            raise_on_clobber=raise_on_clobber,
        )

    @property
    def is_output(self) -> str:
        parent_name = self.get_value("extra/parent_recipe", {}).get("name")
        return parent_name and parent_name != self.name()

    def parse_again(
        self,
        permit_undefined_jinja=False,
        allow_no_other_outputs=False,
        bypass_env_check=False,
        **kw,
    ):
        """Redo parsing for key-value pairs that are not initialized in the
        first pass.

        config: a conda-build Config object.  If None, the config object passed at creation
                time is used.

        permit_undefined_jinja: If True, *any* use of undefined jinja variables will
                                evaluate to an emtpy string, without emitting an error.
        """
        assert not self.final, "modifying metadata after finalization"

        log = utils.get_logger(__name__)
        if kw:
            log.warning(
                "using unsupported internal conda-build function `parse_again`.  Please use "
                "conda_build.api.render instead."
            )

        append_sections_file = None
        clobber_sections_file = None
        # we sometimes create metadata from dictionaries, in which case we'll have no path
        if self.meta_path:
            self.meta = parse(
                self._get_contents(
                    permit_undefined_jinja,
                    allow_no_other_outputs=allow_no_other_outputs,
                    bypass_env_check=bypass_env_check,
                ),
                config=self.config,
                path=self.meta_path,
            )

            append_sections_file = os.path.join(self.path, "recipe_append.yaml")
            clobber_sections_file = os.path.join(self.path, "recipe_clobber.yaml")

        append_sections_file = self.config.append_sections_file or append_sections_file
        if append_sections_file and not os.path.isfile(append_sections_file):
            log.debug(
                "input append sections file did not exist: %s", append_sections_file
            )
            append_sections_file = None
        clobber_sections_file = (
            self.config.clobber_sections_file or clobber_sections_file
        )
        if clobber_sections_file and not os.path.isfile(clobber_sections_file):
            log.debug(
                "input clobber sections file did not exist: %s", clobber_sections_file
            )
            clobber_sections_file = None

        if append_sections_file:
            self.append_metadata_sections(append_sections_file, merge=True)
        if clobber_sections_file:
            self.append_metadata_sections(clobber_sections_file, merge=False)
        if self.config.bootstrap:
            dependencies = _get_dependencies_from_environment(self.config.bootstrap)
            self.append_metadata_sections(dependencies, merge=True)

        if "error_overlinking" in self.get_section("build"):
            self.config.error_overlinking = self.meta["build"]["error_overlinking"]
        if "error_overdepending" in self.get_section("build"):
            self.config.error_overdepending = self.meta["build"]["error_overdepending"]

        self.validate_features()
        self.ensure_no_pip_requirements()

    def ensure_no_pip_requirements(self):
        for key in ("requirements/build", "requirements/run", "test/requires"):
            if any(hasattr(item, "keys") for item in (self.get_value(key) or [])):
                raise ValueError(
                    "Dictionaries are not supported as values in requirements sections"
                    ".  Note that pip requirements as used in conda-env "
                    "environment.yml files are not supported by conda-build."
                )

    def append_requirements(self):
        """For dynamic determination of build or run reqs, based on configuration"""
        run_reqs = self.meta.setdefault("requirements", {}).setdefault("run", [])
        if (
            self.get_value("build/osx_is_app", False)
            and self.config.platform == "osx"
            and "python.app" not in run_reqs
        ):
            run_reqs.append("python.app")

    def parse_until_resolved(
        self, allow_no_other_outputs=False, bypass_env_check=False
    ):
        """variant contains key-value mapping for additional functions and values
        for jinja2 variables"""
        # store the "final" state that we think we're in.  reloading the meta.yaml file
        #   can reset it (to True)
        final = self.final

        # always parse again at least once
        self.parse_again(
            permit_undefined_jinja=True,
            allow_no_other_outputs=allow_no_other_outputs,
            bypass_env_check=bypass_env_check,
        )
        self.final = final

        if self.skip():
            self.final = True
            return

        # recursively parse again so long as each iteration has fewer undefined jinja variables
        undefined_jinja_vars = ()
        while set(undefined_jinja_vars) != set(self.undefined_jinja_vars):
            undefined_jinja_vars = self.undefined_jinja_vars
            self.parse_again(
                permit_undefined_jinja=True,
                allow_no_other_outputs=allow_no_other_outputs,
                bypass_env_check=bypass_env_check,
            )
            self.final = final

        # always parse again at the end without permit_undefined_jinja
        self.parse_again(
            permit_undefined_jinja=False,
            allow_no_other_outputs=allow_no_other_outputs,
            bypass_env_check=bypass_env_check,
        )
        self.final = final

    @classmethod
    def fromstring(cls, metadata, config=None, variant=None):
        m = super().__new__(cls)
        m.path = ""
        m._meta_path = ""
        m.requirements_path = ""
        config = config or Config(variant=variant)
        m.meta = parse(metadata, config=config, path="")
        m.config = config
        m.parse_again(permit_undefined_jinja=True)
        return m

    @classmethod
    def fromdict(cls, metadata, config=None, variant=None):
        """
        Create a MetaData object from metadata dict directly.
        """
        m = super().__new__(cls)
        m.path = ""
        m._meta_path = ""
        m.requirements_path = ""
        m.meta = sanitize(metadata)
        m.config = config or Config(variant=variant)
        m.undefined_jinja_vars = []
        m.final = False
        return m

    @overload
    def get_section(self, section: Literal["source", "outputs"]) -> list[dict]: ...

    @overload
    def get_section(
        self,
        section: Literal[
            "package",
            "build",
            "requirements",
            "app",
            "test",
            "about",
            "extra",
        ],
    ) -> dict: ...

    def get_section(self, name):
        section = self.meta.get(name)
        if name in OPTIONALLY_ITERABLE_FIELDS:
            if not section:
                return []
            elif isinstance(section, dict):
                return [section]
            elif not isinstance(section, list):
                raise ValueError(f"Expected {name} to be a list")
        else:
            if not section:
                return {}
            elif not isinstance(section, dict):
                raise ValueError(f"Expected {name} to be a dict")
        return section

    def get_value(self, name, default=None, autotype=True):
        """
        Get a value from a meta.yaml.
        :param field: Field to return, e.g. 'package/name'.
                      If the section might be a list, specify an index,
                      e.g. 'source/0/git_url'.
        :param default: Default object to return if field doesn't exist
        :param autotype: If True, return the default type of field if one exists.
                         False will return the default object.
        :return: The named value from meta.yaml
        """
        names = name.split("/")
        assert len(names) in (2, 3), "Bad field name: " + name
        if len(names) == 2:
            section, key = names
            index = None
        elif len(names) == 3:
            section, index, key = names
            assert section in OPTIONALLY_ITERABLE_FIELDS, (
                "Section is not a list: " + section
            )
            index = int(index)

        # get correct default
        if autotype and default is None and FIELDS.get(section, {}).get(key):
            default = FIELDS[section][key]()

        section_data = self.get_section(section)
        if isinstance(section_data, dict):
            assert (
                not index
            ), f"Got non-zero index ({index}), but section {section} is not a list."
        elif isinstance(section_data, list):
            # The 'source' section can be written a list, in which case the name
            # is passed in with an index, e.g. get_value('source/0/git_url')
            if index is None:
                log = utils.get_logger(__name__)
                log.warning(
                    f"No index specified in get_value('{name}'). Assuming index 0."
                )
                index = 0

            if not section_data:
                section_data = {}
            else:
                section_data = section_data[index]
                assert isinstance(
                    section_data, dict
                ), f"Expected {section}/{index} to be a dict"

        value = section_data.get(key, default)

        # handle yaml 1.1 boolean values
        if isinstance(value, str):
            if value.lower() in TRUES:
                value = True
            elif value.lower() in FALSES:
                value = False

        if value is None:
            value = default

        return value

    def check_fields(self):
        def check_field(key, section):
            if key not in FIELDS[section]:
                raise ValueError(f"in section {section!r}: unknown key {key!r}")

        for section, submeta in self.meta.items():
            # anything goes in the extra section
            if section == "extra":
                continue
            if section not in FIELDS:
                raise ValueError(f"unknown section: {section}")
            for key_or_dict in submeta:
                if section in OPTIONALLY_ITERABLE_FIELDS and isinstance(
                    key_or_dict, dict
                ):
                    for key in key_or_dict.keys():
                        check_field(key, section)
                else:
                    check_field(key_or_dict, section)
        return True

    def name(self) -> str:
        name = self.get_value("package/name", "")
        if not name and self.final:
            sys.exit(f"Error: package/name missing in: {self.meta_path!r}")
        name = str(name)
        if name != name.lower():
            sys.exit(f"Error: package/name must be lowercase, got: {name!r}")
        check_bad_chrs(name, "package/name")
        return name

    def version(self) -> str:
        version = self.get_value("package/version", "")
        if not version and not self.get_section("outputs") and self.final:
            sys.exit(f"Error: package/version missing in: {self.meta_path!r}")
        version = str(version)
        check_bad_chrs(version, "package/version")
        if self.final and version.startswith("."):
            raise ValueError(
                "Fully-rendered version can't start with period -  got %s", version
            )
        return version

    def build_number(self):
        number = self.get_value("build/number")

        # build number can come back as None if no setting (or jinja intermediate)
        if not number:
            return 0

        try:
            return int(number)
        except (ValueError, TypeError):
            raise ValueError(
                f"Build number was invalid value '{number}'. Must be an integer."
            )

    def get_depends_top_and_out(self, typ):
        meta_requirements = ensure_list(self.get_value("requirements/" + typ, []))[:]
        req_names = {req.split()[0] for req in meta_requirements if req}
        extra_reqs = []
        # this is for the edge case of requirements for top-level being
        # partially defined in a similarly named output
        if not self.is_output:
            matching_output = [
                out
                for out in self.get_section("outputs")
                if out.get("name") == self.name()
            ]
            if matching_output:
                extra_reqs = utils.expand_reqs(
                    matching_output[0].get("requirements", [])
                ).get(typ, [])
                extra_reqs = [
                    dep for dep in extra_reqs if dep.split()[0] not in req_names
                ]
        meta_requirements = [
            req for req in (set(meta_requirements) | set(extra_reqs)) if req
        ]
        return meta_requirements

    def ms_depends(self, typ="run"):
        names = ("python", "numpy", "perl", "lua")
        name_ver_list = [
            (name, self.config.variant[name])
            for name in names
            if self.config.variant.get(name)
        ]
        if self.config.variant.get("r_base"):
            # r is kept for legacy installations, r-base deprecates it.
            name_ver_list.extend(
                [
                    ("r", self.config.variant["r_base"]),
                    ("r-base", self.config.variant["r_base"]),
                ]
            )
        specs = OrderedDict()
        for spec in ensure_list(self.get_value("requirements/" + typ, [])):
            if not spec:
                continue
            try:
                ms = MatchSpec(spec)
            except AssertionError:
                raise RuntimeError(f"Invalid package specification: {spec!r}")
            except (AttributeError, ValueError) as e:
                raise RuntimeError(
                    "Received dictionary as spec.  Note that pip requirements are "
                    "not supported in conda-build meta.yaml.  Error message: " + str(e)
                )
            if ms.name == self.name() and not (
                typ == "build" and self.config.host_subdir != self.config.build_subdir
            ):
                raise RuntimeError(f"{self.name()} cannot depend on itself")
            for name, ver in name_ver_list:
                if ms.name == name:
                    if self.noarch:
                        continue

            for c in "=!@#$%^&*:;\"'\\|<>?/":
                if c in ms.name:
                    sys.exit(
                        f"Error: bad character '{c}' in package name "
                        f"dependency '{ms.name}'"
                    )
            parts = spec.split()
            if len(parts) >= 2:
                if parts[1] in {">", ">=", "=", "==", "!=", "<", "<="}:
                    msg = (
                        f"Error: bad character '{parts[1]}' in package version "
                        f"dependency '{ms.name}'"
                    )
                    if len(parts) >= 3:
                        msg += f"\nPerhaps you meant '{ms.name} {parts[1]}{parts[2]}'"
                    sys.exit(msg)
            specs[spec] = ms
        return list(specs.values())

    def get_hash_contents(self):
        """
        # A hash will be added if all of these are true for any dependency:
        #
        # 1. package is an explicit dependency in build, host, or run deps
        # 2. package has a matching entry in conda_build_config.yaml which is a pin to a specific
        #    version, not a lower bound
        # 3. that package is not ignored by ignore_version
        #
        # The hash is computed based on the pinning value, NOT the build
        #    dependency build string. This means hashes won't change as often,
        #    but it also means that if run_exports is overly permissive,
        #    software may break more often.
        #
        # A hash will also ALWAYS be added when a compiler package is a build
        #    or host dependency. Reasoning for that is that the compiler
        #    package represents compiler flags and other things that can and do
        #    dramatically change compatibility. It is much more risky to drop
        #    this info (by dropping the hash) than it is for other software.

        # used variables - anything with a value in conda_build_config.yaml that applies to this
        #    recipe.  Includes compiler if compiler jinja2 function is used.
        """
        dependencies = set(self.get_used_vars())

        trim_build_only_deps(self, dependencies)

        # filter out ignored versions
        build_string_excludes = ["python", "r_base", "perl", "lua"]
        build_string_excludes.extend(
            ensure_list(self.config.variant.get("ignore_version", []))
        )
        if "numpy" in dependencies:
            pin_compatible, not_xx = self.uses_numpy_pin_compatible_without_xx
            # numpy_xx means it is accounted for in the build string, with npXYY
            # if not pin_compatible, then we don't care about the usage, and omit it from the hash.
            if self.numpy_xx or (pin_compatible and not not_xx):
                build_string_excludes.append("numpy")
        # always exclude older stuff that's always in the build string (py, np, pl, r, lua)
        if build_string_excludes:
            exclude_pattern = re.compile(
                "|".join(rf"{exc}[\s$]?.*" for exc in build_string_excludes)
            )
            dependencies = [
                req
                for req in dependencies
                if not exclude_pattern.match(req) or " " in self.config.variant[req]
            ]

        # retrieve values - this dictionary is what makes up the hash.

        # if dependencies are only 'target_platform' then ignore that.
        if dependencies == ["target_platform"]:
            hash_contents = {}
        else:
            hash_contents = {key: self.config.variant[key] for key in dependencies}

        # include virtual packages in run
        run_reqs = self.meta.get("requirements", {}).get("run", [])
        virtual_pkgs = [req for req in run_reqs if req.startswith("__")]

        # add name -> match spec mapping for virtual packages
        hash_contents.update({pkg.split(" ")[0]: pkg for pkg in virtual_pkgs})
        return hash_contents

    def hash_dependencies(self):
        """With arbitrary pinning, we can't depend on the build string as done in
        build_string_from_metadata - there's just too much info.  Instead, we keep that as-is, to
        not be disruptive, but we add this extra hash, which is just a way of distinguishing files
        on disk.  The actual determination of dependencies is done in the repository metadata.

        This was revised in conda-build 3.1.0: hashing caused too many package
            rebuilds. We reduce the scope to include only the pins added by conda_build_config.yaml,
            and no longer hash files that contribute to the recipe.
        """
        hash_ = ""
        hashing_dependencies = self.get_hash_contents()
        if hashing_dependencies:
            return _hash_dependencies(hashing_dependencies, self.config.hash_length)
        return hash_

    def build_id(self):
        manual_build_string = self.get_value("build/string")
        # we need the raw recipe for this metadata (possibly an output), so that we can say whether
        #    PKG_HASH is used for anything.
        raw_recipe_text = self.extract_package_and_build_text()
        if not manual_build_string and not raw_recipe_text:
            raise RuntimeError(
                f"Couldn't extract raw recipe text for {self.name()} output"
            )
        raw_manual_build_string = re.search(r"\s*string:", raw_recipe_text)
        # user setting their own build string.  Don't modify it.
        if manual_build_string and not (
            raw_manual_build_string
            and re.findall(r"h\{\{\s*PKG_HASH\s*\}\}", raw_manual_build_string.string)
        ):
            check_bad_chrs(manual_build_string, "build/string")
            out = manual_build_string
        else:
            # default; build/string not set or uses PKG_HASH variable, so we should fill in the hash
            out = build_string_from_metadata(self)
            if self.config.filename_hashing and self.final:
                hash_ = self.hash_dependencies()
                if not re.findall(f"h[0-9a-f]{{{self.config.hash_length}}}", out):
                    ret = out.rsplit("_", 1)
                    try:
                        int(ret[0])
                        out = "_".join((hash_, str(ret[0]))) if hash_ else str(ret[0])
                    except ValueError:
                        out = ret[0] + hash_
                    if len(ret) > 1:
                        out = "_".join([out] + ret[1:])
                else:
                    out = re.sub(f"h[0-9a-f]{{{self.config.hash_length}}}", hash_, out)
        return out

    def dist(self):
        return f"{self.name()}-{self.version()}-{self.build_id()}"

    def pkg_fn(self):
        return f"{self.dist()}.tar.bz2"

    def is_app(self):
        return bool(self.get_value("app/entry"))

    def app_meta(self):
        d = {"type": "app"}
        if self.get_value("app/icon"):
            d["icon"] = "{}.png".format(
                compute_sum(join(self.path, self.get_value("app/icon")), "md5")
            )

        for field, key in [
            ("app/entry", "app_entry"),
            ("app/type", "app_type"),
            ("app/cli_opts", "app_cli_opts"),
            ("app/summary", "summary"),
            ("app/own_environment", "app_own_environment"),
        ]:
            value = self.get_value(field)
            if value:
                d[key] = value
        return d

    def info_index(self):
        arch = (
            "noarch" if self.config.target_subdir == "noarch" else self.config.host_arch
        )
        d = dict(
            name=self.name(),
            version=self.version(),
            build=self.build_id(),
            build_number=self.build_number(),
            platform=self.config.host_platform
            if (self.config.host_platform != "noarch" and arch != "noarch")
            else None,
            arch=ARCH_MAP.get(arch, arch),
            subdir=self.config.target_subdir,
            depends=sorted(" ".join(ms.spec.split()) for ms in self.ms_depends()),
            timestamp=int(time.time() * 1000),
        )
        for key in ("license", "license_family"):
            value = self.get_value("about/" + key)
            if value:
                d[key] = value

        preferred_env = self.get_value("build/preferred_env")
        if preferred_env:
            d["preferred_env"] = preferred_env

        # conda 4.4+ optional dependencies
        constrains = ensure_list(self.get_value("requirements/run_constrained"))
        # filter None values
        constrains = [v for v in constrains if v]
        if constrains:
            d["constrains"] = constrains

        if self.get_value("build/features"):
            d["features"] = " ".join(self.get_value("build/features"))
        if self.get_value("build/track_features"):
            d["track_features"] = " ".join(self.get_value("build/track_features"))
        if self.get_value("build/provides_features"):
            d["provides_features"] = self.get_value("build/provides_features")
        if self.get_value("build/requires_features"):
            d["requires_features"] = self.get_value("build/requires_features")
        if self.get_value("build/python_site_packages_path"):
            d["python_site_packages_path"] = self.get_value(
                "build/python_site_packages_path"
            )
        if self.noarch:
            d["platform"] = d["arch"] = None
            d["subdir"] = "noarch"
            # These are new-style noarch settings.  the self.noarch setting can be True in 2 ways:
            #    if noarch: True or if noarch_python: True.  This is disambiguation.
            build_noarch = self.get_value("build/noarch")
            if build_noarch:
                d["noarch"] = build_noarch
        if self.is_app():
            d.update(self.app_meta())
        return d

    def has_prefix_files(self):
        ret = ensure_list(self.get_value("build/has_prefix_files", []))
        if not isinstance(ret, list):
            raise RuntimeError("build/has_prefix_files should be a list of paths")
        if on_win:
            if any("\\" in i for i in ret):
                raise RuntimeError(
                    "build/has_prefix_files paths must use / "
                    "as the path delimiter on Windows"
                )
        return expand_globs(ret, self.config.host_prefix)

    def ignore_prefix_files(self):
        ret = self.get_value("build/ignore_prefix_files", False)
        if not isinstance(ret, (list, bool)):
            raise RuntimeError(
                "build/ignore_prefix_files should be boolean or a list of paths "
                "(optionally globs)"
            )
        if on_win:
            if isinstance(ret, list) and any("\\" in i for i in ret):
                raise RuntimeError(
                    "build/ignore_prefix_files paths must use / "
                    "as the path delimiter on Windows"
                )
        return (
            expand_globs(ret, self.config.host_prefix) if isinstance(ret, list) else ret
        )

    def always_include_files(self):
        files = ensure_list(self.get_value("build/always_include_files", []))
        if any("\\" in i for i in files):
            raise RuntimeError(
                "build/always_include_files paths must use / "
                "as the path delimiter on Windows"
            )
        if on_win:
            files = [f.replace("/", "\\") for f in files]

        return expand_globs(files, self.config.host_prefix)

    def ignore_verify_codes(self):
        return ensure_list(self.get_value("build/ignore_verify_codes", []))

    def binary_relocation(self):
        ret = self.get_value("build/binary_relocation", True)
        if not isinstance(ret, (list, bool)):
            raise RuntimeError(
                "build/binary_relocation should be boolean or a list of paths "
                "(optionally globs)"
            )
        if on_win:
            if isinstance(ret, list) and any("\\" in i for i in ret):
                raise RuntimeError(
                    "build/binary_relocation paths must use / "
                    "as the path delimiter on Windows"
                )
        return (
            expand_globs(ret, self.config.host_prefix) if isinstance(ret, list) else ret
        )

    def include_recipe(self) -> bool:
        return bool(self.get_value("build/include_recipe", True))

    def binary_has_prefix_files(self):
        ret = ensure_list(self.get_value("build/binary_has_prefix_files", []))
        if not isinstance(ret, list):
            raise RuntimeError(
                "build/binary_has_prefix_files should be a list of paths"
            )
        if on_win:
            if any("\\" in i for i in ret):
                raise RuntimeError(
                    "build/binary_has_prefix_files paths must use / "
                    "as the path delimiter on Windows"
                )
        return expand_globs(ret, self.config.host_prefix)

    def skip(self) -> bool:
        return bool(self.get_value("build/skip", False))

    def _get_contents(
        self,
        permit_undefined_jinja,
        allow_no_other_outputs=False,
        bypass_env_check=False,
        template_string=None,
        skip_build_id=False,
        alt_name=None,
        variant=None,
    ):
        """
        Get the contents of our [meta.yaml|conda.yaml] file.
        If jinja is installed, then the template.render function is called
        before standard conda macro processors.

        permit_undefined_jinja: If True, *any* use of undefined jinja variables will
                                evaluate to an emtpy string, without emitting an error.
        """
        from .jinja_context import (
            FilteredLoader,
            UndefinedNeverFail,
            context_processor,
        )

        path, filename = os.path.split(self.meta_path)
        loaders = [  # search relative to '<conda_root>/Lib/site-packages/conda_build/templates'
            jinja2.PackageLoader("conda_build"),
            # search relative to RECIPE_DIR
            jinja2.FileSystemLoader(path),
        ]

        # search relative to current conda environment directory
        conda_env_path = os.environ.get(
            "CONDA_DEFAULT_ENV"
        )  # path to current conda environment
        if conda_env_path and os.path.isdir(conda_env_path):
            conda_env_path = os.path.abspath(conda_env_path)
            conda_env_path = conda_env_path.replace("\\", "/")  # need unix-style path
            env_loader = jinja2.FileSystemLoader(conda_env_path)
            loaders.append(jinja2.PrefixLoader({"$CONDA_DEFAULT_ENV": env_loader}))

        undefined_type = jinja2.StrictUndefined
        if permit_undefined_jinja:
            # The UndefinedNeverFail class keeps a global list of all undefined names
            # Clear any leftover names from the last parse.
            UndefinedNeverFail.all_undefined_names = []
            undefined_type = UndefinedNeverFail

        loader = FilteredLoader(jinja2.ChoiceLoader(loaders), config=self.config)
        env = jinja2.Environment(loader=loader, undefined=undefined_type)

        from .environ import get_dict

        env.globals.update(get_selectors(self.config))
        env.globals.update(get_dict(m=self, skip_build_id=skip_build_id))
        env.globals.update({"CONDA_BUILD_STATE": "RENDER"})
        env.globals.update(
            context_processor(
                self,
                path,
                config=self.config,
                permit_undefined_jinja=permit_undefined_jinja,
                allow_no_other_outputs=allow_no_other_outputs,
                bypass_env_check=bypass_env_check,
                skip_build_id=skip_build_id,
                variant=variant,
            )
        )
        # override PKG_NAME with custom value.  This gets used when an output needs to pretend
        #   that it is top-level when getting the top-level recipe data.
        if alt_name:
            env.globals.update({"PKG_NAME": alt_name})

        # Future goal here.  Not supporting jinja2 on replaced sections right now.

        # we write a temporary file, so that we can dynamically replace sections in the meta.yaml
        #     file on disk.  These replaced sections also need to have jinja2 filling in templates.
        # The really hard part here is that we need to operate on plain text, because we need to
        #     keep selectors and all that.

        try:
            if template_string:
                template = env.from_string(template_string)
            elif filename:
                template = env.get_or_select_template(filename)
            else:
                template = env.from_string("")

            os.environ["CONDA_BUILD_STATE"] = "RENDER"
            rendered = template.render(environment=env)

            if permit_undefined_jinja:
                self.undefined_jinja_vars = UndefinedNeverFail.all_undefined_names
            else:
                self.undefined_jinja_vars = []

        except jinja2.TemplateError as ex:
            if "'None' has not attribute" in str(ex):
                ex = "Failed to run jinja context function"
            raise CondaBuildUserError(
                f"Failed to render jinja template in {self.meta_path}:\n{str(ex)}"
            )
        finally:
            if "CONDA_BUILD_STATE" in os.environ:
                del os.environ["CONDA_BUILD_STATE"]
        return rendered

    def __unicode__(self):
        """
        String representation of the MetaData.
        """
        return str(self.__dict__)

    def __str__(self):
        return self.__unicode__()

    def __repr__(self):
        """
        String representation of the MetaData.
        """
        return self.__str__()

    @property
    def meta_path(self):
        meta_path = (
            self._meta_path
            # get the parent recipe path if this is a subpackage
            or self.get_value("extra/parent_recipe", {}).get("path", "")
        )
        if meta_path and os.path.basename(meta_path) != self._meta_name:
            meta_path = os.path.join(meta_path, self._meta_name)
        return meta_path

    @property
    def uses_setup_py_in_meta(self):
        meta_text = ""
        if self.meta_path:
            with open(self.meta_path, "rb") as f:
                meta_text = UnicodeDammit(f.read()).unicode_markup
        return "load_setup_py_data" in meta_text or "load_setuptools" in meta_text

    @property
    def uses_regex_in_meta(self):
        meta_text = ""
        if self.meta_path:
            with open(self.meta_path, "rb") as f:
                meta_text = UnicodeDammit(f.read()).unicode_markup
        return "load_file_regex" in meta_text

    @property
    def uses_load_file_data_in_meta(self):
        meta_text = ""
        if self.meta_path:
            with open(self.meta_path, "rb") as f:
                meta_text = UnicodeDammit(f.read()).unicode_markup
        return "load_file_data" in meta_text

    @property
    def needs_source_for_render(self):
        return (
            self.uses_vcs_in_meta
            or self.uses_setup_py_in_meta
            or self.uses_regex_in_meta
            or self.uses_load_file_data_in_meta
        )

    @property
    def uses_jinja(self):
        if not self.meta_path:
            return False
        with open(self.meta_path, "rb") as f:
            meta_text = UnicodeDammit(f.read()).unicode_markup
            matches = re.findall(r"{{.*}}", meta_text)
        return len(matches) > 0

    @property
    def uses_vcs_in_meta(self) -> Literal["git", "svn", "mercurial"] | None:
        """returns name of vcs used if recipe contains metadata associated with version control systems.
        If this metadata is present, a download/copy will be forced in parse_or_try_download.
        """
        vcs = None
        vcs_types = ["git", "svn", "hg"]
        # We would get here if we use Jinja2 templating, but specify source with path.
        if self.meta_path:
            with open(self.meta_path, "rb") as f:
                meta_text = UnicodeDammit(f.read()).unicode_markup
                for _vcs in vcs_types:
                    matches = re.findall(rf"{_vcs.upper()}_[^\.\s\'\"]+", meta_text)
                    if len(matches) > 0 and _vcs != self.get_value("package/name"):
                        if _vcs == "hg":
                            _vcs = "mercurial"
                        vcs = _vcs
                        break
        return vcs

    @property
    def uses_vcs_in_build(self) -> Literal["git", "svn", "mercurial"] | None:
        # TODO :: Re-work this. Is it even useful? We can declare any vcs in our build deps.
        build_script = "bld.bat" if on_win else "build.sh"
        build_script = os.path.join(self.path, build_script)
        for recipe_file in (build_script, self.meta_path):
            if os.path.isfile(recipe_file):
                vcs_types = ["git", "svn", "hg"]
                with open(self.meta_path, "rb") as f:
                    build_script = UnicodeDammit(f.read()).unicode_markup
                    for vcs in vcs_types:
                        # commands are assumed to have 3 parts:
                        #   1. the vcs command, optionally with an exe extension
                        #   2. a subcommand - for example, "clone"
                        #   3. a target url or other argument
                        matches = re.findall(
                            rf"{vcs}(?:\.exe)?(?:\s+\w+\s+[\w\/\.:@]+)",
                            build_script,
                            flags=re.IGNORECASE,
                        )
                        if len(matches) > 0 and vcs != self.get_value("package/name"):
                            if vcs == "hg":
                                vcs = "mercurial"
                            return vcs
        return None

    def get_recipe_text(
        self,
        extract_pattern: str | None = None,
        force_top_level: bool = False,
        apply_selectors: bool = True,
    ) -> str:
        meta_path = self.meta_path
        if meta_path:
            recipe_text = read_meta_file(meta_path)
            if self.is_output and not force_top_level:
                recipe_text = self.extract_single_output_text(
                    self.name(), getattr(self, "type", None)
                )
        else:
            from .render import output_yaml

            recipe_text = output_yaml(self)
        recipe_text = _filter_recipe_text(recipe_text, extract_pattern)
        if apply_selectors:
            recipe_text = select_lines(
                recipe_text,
                get_selectors(self.config),
                variants_in_place=bool(self.config.variant),
            )
        return recipe_text.rstrip()

    def extract_requirements_text(self, force_top_level=False):
        # outputs are already filtered into each output for us
        f = r"(^\s*requirements:.*?)(?=^\s*test:|^\s*extra:|^\s*about:|^\s*-\s+name:|^outputs:|\Z)"
        if "package:" in self.get_recipe_text(force_top_level=force_top_level):
            # match top-level requirements - start of line means top-level requirements
            #    ^requirements:.*?
            # match output with similar name
            #    (?:-\s+name:\s+%s.*?)requirements:.*?
            # terminate match of other sections
            #    (?=^\s*-\sname|^\s*test:|^\s*extra:|^\s*about:|^outputs:|\Z)
            f = r"(^requirements:.*?)(?=^test:|^extra:|^about:|^outputs:|\Z)"
        return self.get_recipe_text(f, force_top_level=force_top_level)

    def extract_outputs_text(self, apply_selectors=True):
        return self.get_recipe_text(
            r"(^outputs:.*?)(?=^test:|^extra:|^about:|\Z)",
            force_top_level=True,
            apply_selectors=apply_selectors,
        )

    def extract_source_text(self):
        return self.get_recipe_text(
            r"(\s*source:.*?)(?=^build:|^requirements:|^test:|^extra:|^about:|^outputs:|\Z)"
        )

    def extract_package_and_build_text(self):
        return self.get_recipe_text(
            r"(^.*?)(?=^requirements:|^test:|^extra:|^about:|^outputs:|\Z)"
        )

    def extract_single_output_text(
        self, output_name, output_type, apply_selectors=True
    ):
        # first, need to figure out which index in our list of outputs the name matches.
        #    We have to do this on rendered data, because templates can be used in output names
        recipe_text = self.extract_outputs_text(apply_selectors=apply_selectors)
        output_matches = output_re.findall(recipe_text)
        outputs = self.meta.get("outputs") or (
            self.parent_outputs if hasattr(self, "parent_outputs") else None
        )
        if not outputs:
            outputs = [{"name": self.name()}]

        try:
            if output_type:
                output_tuples = [
                    (
                        out.get("name", self.name()),
                        out.get(
                            "type",
                            CondaPkgFormat.V2
                            if self.config.conda_pkg_format == CondaPkgFormat.V2
                            else CondaPkgFormat.V1,
                        ),
                    )
                    for out in outputs
                ]
                output_index = output_tuples.index((output_name, output_type))
            else:
                output_tuples = [out.get("name", self.name()) for out in outputs]
                output_index = output_tuples.index(output_name)
            output = output_matches[output_index] if output_matches else ""
        except ValueError:
            if not self.path and self.meta.get("extra", {}).get("parent_recipe"):
                utils.get_logger(__name__).warning(
                    f"Didn't match any output in raw metadata.  Target value was: {output_name}"
                )
                output = ""
            else:
                output = self.name()
        return output

    @property
    def numpy_xx(self) -> bool:
        """This is legacy syntax that we need to support for a while.  numpy x.x means
        "pin run as build" for numpy.  It was special-cased to only numpy."""
        text = self.extract_requirements_text()
        return bool(numpy_xx_re.search(text))

    @property
    def uses_numpy_pin_compatible_without_xx(self) -> tuple[bool, bool]:
        text = self.extract_requirements_text()
        compatible_search = numpy_compatible_re.search(text)
        max_pin_search = None
        if compatible_search:
            max_pin_search = numpy_compatible_x_re.search(text)
        # compatible_search matches simply use of pin_compatible('numpy')
        # max_pin_search quantifies the actual number of x's in the max_pin field.  The max_pin
        #     field can be absent, which is equivalent to a single 'x'
        return (
            bool(compatible_search),
            max_pin_search.group(1).count("x") != 2 if max_pin_search else True,
        )

    @property
    def uses_subpackage(self):
        outputs = self.get_section("outputs")
        in_reqs = False
        for out in outputs:
            if "name" in out:
                name_re = re.compile(r"^{}(\s|\Z|$)".format(out["name"]))
                in_reqs = any(
                    name_re.match(req) for req in self.get_depends_top_and_out("run")
                )
                if in_reqs:
                    break
        subpackage_pin = False
        if not in_reqs and self.meta_path:
            data = self.extract_requirements_text(force_top_level=True)
            if data:
                subpackage_pin = re.search(r"{{\s*pin_subpackage\(.*\)\s*}}", data)
        return in_reqs or bool(subpackage_pin)

    @property
    def uses_new_style_compiler_activation(self):
        text = self.extract_requirements_text()
        return bool(re.search(r"\{\{\s*compiler\(.*\)\s*\}\}", text))

    def validate_features(self):
        if any(
            "-" in feature for feature in ensure_list(self.get_value("build/features"))
        ):
            raise ValueError(
                "- is a disallowed character in features.  Please change this "
                "character in your recipe."
            )

    def copy(self: Self) -> MetaData:
        new = copy.copy(self)
        new.config = self.config.copy()
        new.meta = copy.deepcopy(self.meta)
        new.type = getattr(
            self,
            "type",
            CondaPkgFormat.V2
            if self.config.conda_pkg_format == CondaPkgFormat.V2
            else CondaPkgFormat.V1,
        )
        return new

    @property
    def noarch(self):
        return self.get_value("build/noarch")

    @noarch.setter
    def noarch(self, value: str | None) -> None:
        self.meta.setdefault("build", {})["noarch"] = value
        if not self.noarch_python and not value:
            self.config.reset_platform()
        elif value:
            self.config.host_platform = "noarch"

    @property
    def noarch_python(self) -> bool:
        return bool(self.get_value("build/noarch_python"))

    @noarch_python.setter
    def noarch_python(self, value: bool) -> None:
        self.meta.setdefault("build", {})["noarch_python"] = value
        if not self.noarch and not value:
            self.config.reset_platform()
        elif value:
            self.config.host_platform = "noarch"

    @property
    def variant_in_source(self):
        variant = self.config.variant
        self.config.variant = {}
        self.parse_again(
            permit_undefined_jinja=True,
            allow_no_other_outputs=True,
            bypass_env_check=True,
        )
        vars_in_recipe = set(self.undefined_jinja_vars)
        self.config.variant = variant

        for key in vars_in_recipe & set(variant.keys()):
            # We use this variant in the top-level recipe.
            # constrain the stored variants to only this version in the output
            #     variant mapping
            if re.search(
                rf"\s*\{{\{{\s*{key}\s*(?:.*?)?\}}\}}", self.extract_source_text()
            ):
                return True
        return False

    @property
    def pin_depends(self):
        return self.get_value("build/pin_depends", "").lower()

    @property
    def source_provided(self):
        return not self.get_section("source") or (
            os.path.isdir(self.config.work_dir) and os.listdir(self.config.work_dir)
        )

    def reconcile_metadata_with_output_dict(self, output_metadata, output_dict):
        output_metadata.meta["package"]["name"] = output_dict.get("name", self.name())

        # make sure that subpackages do not duplicate tests from top-level recipe
        test = output_metadata.meta.get("test", {})
        if output_dict.get("name") != self.name() or not (
            output_dict.get("script") or output_dict.get("files")
        ):
            if "commands" in test:
                del test["commands"]
            if "imports" in test:
                del test["imports"]

        # make sure that subpackages do not duplicate top-level entry-points or run_exports
        build = output_metadata.meta.get("build", {})
        transfer_keys = "entry_points", "run_exports", "script"
        for key in transfer_keys:
            if key in output_dict:
                build[key] = output_dict[key]
            elif key in build:
                del build[key]
        output_metadata.meta["build"] = build

        # reset this so that reparsing does not reset the metadata name
        output_metadata._meta_path = ""

    def get_output_metadata(self, output):
        if output.get("name") == self.name():
            output_metadata = self.copy()
            output_metadata.type = output.get(
                "type",
                CondaPkgFormat.V2
                if self.config.conda_pkg_format == CondaPkgFormat.V2
                else CondaPkgFormat.V1,
            )

        else:
            output_metadata = self.copy()
            output_reqs = utils.expand_reqs(output.get("requirements", {}))
            build_reqs = output_reqs.get("build", [])
            host_reqs = output_reqs.get("host", [])
            run_reqs = output_reqs.get("run", [])
            constrain_reqs = output_reqs.get("run_constrained", [])
            # pass through any other unrecognized req types
            other_reqs = {
                k: v
                for k, v in output_reqs.items()
                if k not in ("build", "host", "run", "run_constrained")
            }

            if output.get("target"):
                output_metadata.config.target_subdir = output["target"]

            if self.name() != output.get("name") or (
                output.get("script") or output.get("files")
            ):
                self.reconcile_metadata_with_output_dict(output_metadata, output)

            output_metadata.type = output.get(
                "type",
                CondaPkgFormat.V2
                if self.config.conda_pkg_format == CondaPkgFormat.V2
                else CondaPkgFormat.V1,
            )

            if "name" in output:
                # since we are copying reqs from the top-level package, which
                #   can depend on subpackages, make sure that we filter out
                #   subpackages so that they don't depend on themselves
                subpackage_pattern = re.compile(
                    r"(?:^{}(?:\s|$|\Z))".format(output["name"])
                )
                if build_reqs:
                    build_reqs = [
                        req for req in build_reqs if not subpackage_pattern.match(req)
                    ]
                if host_reqs:
                    host_reqs = [
                        req for req in host_reqs if not subpackage_pattern.match(req)
                    ]
                if run_reqs:
                    run_reqs = [
                        req for req in run_reqs if not subpackage_pattern.match(req)
                    ]

            requirements = {}
            requirements.update({"build": build_reqs}) if build_reqs else None
            requirements.update({"host": host_reqs}) if host_reqs else None
            requirements.update({"run": run_reqs}) if run_reqs else None
            requirements.update(
                {"run_constrained": constrain_reqs}
            ) if constrain_reqs else None
            requirements.update(other_reqs)
            output_metadata.meta["requirements"] = requirements

            output_metadata.meta["package"]["version"] = (
                output.get("version") or self.version()
            )
            output_metadata.final = False
            output_metadata.noarch = output.get("noarch", False)
            output_metadata.noarch_python = output.get("noarch_python", False)
            # primarily for tests - make sure that we keep the platform consistent (setting noarch
            #      would reset it)
            if (
                not (output_metadata.noarch or output_metadata.noarch_python)
                and self.config.platform != output_metadata.config.platform
            ):
                output_metadata.config.platform = self.config.platform

            build = output_metadata.meta.get("build", {})
            # legacy (conda build 2.1.x - 3.0.25). Newer stuff should just emulate
            #   the top-level recipe, with full sections for build, test, about
            if "number" in output:
                build["number"] = output["number"]
            if "string" in output:
                build["string"] = output["string"]
            if "run_exports" in output and output["run_exports"]:
                build["run_exports"] = output["run_exports"]
            if "track_features" in output and output["track_features"]:
                build["track_features"] = output["track_features"]
            if "features" in output and output["features"]:
                build["features"] = output["features"]

            # 3.0.26+ - just pass through the whole build section from the output.
            #    It clobbers everything else, aside from build number
            if "build" in output:
                build = output["build"]
                if build is None:
                    build = {}
                if "number" not in build:
                    build["number"] = output.get(
                        "number", output_metadata.build_number()
                    )
            output_metadata.meta["build"] = build
            if "test" in output:
                output_metadata.meta["test"] = output["test"]
            if "about" in output:
                output_metadata.meta["about"] = output["about"]
            self.append_parent_metadata(output_metadata)
        return output_metadata

    def append_parent_metadata(self, out_metadata):
        extra = self.meta.get("extra", {})
        extra["parent_recipe"] = {
            "path": self.path,
            "name": self.name(),
            "version": self.version(),
        }
        out_metadata.meta["extra"] = extra

    def get_reduced_variant_set(self, used_variables):
        # reduce variable space to limit work we need to do
        full_collapsed_variants = list_of_dicts_to_dict_of_lists(self.config.variants)
        reduced_collapsed_variants = full_collapsed_variants.copy()
        reduce_keys = set(self.config.variants[0].keys()) - set(used_variables)

        zip_key_groups = self.config.variant.get("zip_keys", [])
        zip_key_groups = (
            [zip_key_groups]
            if zip_key_groups and isinstance(zip_key_groups[0], str)
            else zip_key_groups
        )
        used_zip_key_groups = [
            group for group in zip_key_groups if any(set(group) & set(used_variables))
        ]

        extend_keys = full_collapsed_variants.get("extend_keys", [])
        reduce_keys = [
            key
            for key in reduce_keys
            if not any(key in group for group in used_zip_key_groups)
            and key not in extend_keys
        ]
        for key in reduce_keys:
            values = full_collapsed_variants.get(key)
            if (
                values is not None
                and len(values)
                and not hasattr(values, "keys")
                and key != "zip_keys"
            ):
                # save only one element from this key
                reduced_collapsed_variants[key] = utils.ensure_list(next(iter(values)))

        out = dict_of_lists_to_list_of_dicts(reduced_collapsed_variants)
        return out

    def get_output_metadata_set(
        self,
        permit_undefined_jinja: bool = False,
        permit_unsatisfiable_variants: bool = False,
        bypass_env_check: bool = False,
    ) -> list[OutputTuple]:
        from .source import provide

        output_tuples: list[OutputTuple] = []
        if self.final:
            outputs = get_output_dicts_from_metadata(self)
            output_tuples = [(outputs[0], self)]
        else:
            all_output_metadata = OrderedDict()

            used_variables = self.get_used_loop_vars(force_global=True)
            top_loop = (
                self.get_reduced_variant_set(used_variables) or self.config.variants[:1]
            )

            for variant in (
                top_loop
                if (hasattr(self.config, "variants") and self.config.variants)
                else [self.config.variant]
            ):
                ref_metadata = self.copy()
                ref_metadata.config.variant = variant
                if ref_metadata.needs_source_for_render and self.variant_in_source:
                    ref_metadata.parse_again()
                    utils.rm_rf(ref_metadata.config.work_dir)
                    provide(ref_metadata)
                    ref_metadata.parse_again()
                try:
                    ref_metadata.parse_until_resolved(
                        allow_no_other_outputs=True, bypass_env_check=True
                    )
                except SystemExit:
                    pass
                outputs = get_output_dicts_from_metadata(ref_metadata)

                try:
                    for out in outputs:
                        requirements = out.get("requirements")
                        if requirements:
                            requirements = utils.expand_reqs(requirements)
                            for env in ("build", "host", "run"):
                                insert_variant_versions(requirements, variant, env)
                            out["requirements"] = requirements
                        out_metadata = ref_metadata.get_output_metadata(out)

                        # keeping track of other outputs is necessary for correct functioning of the
                        #    pin_subpackage jinja2 function.  It's important that we store all of
                        #    our outputs so that they can be referred to in later rendering.  We
                        #    also refine this collection as each output metadata object is
                        #    finalized - see the finalize_outputs_pass function
                        all_output_metadata[
                            out_metadata.name(),
                            deepfreeze(
                                {
                                    k: out_metadata.config.variant[k]
                                    for k in out_metadata.get_used_vars()
                                }
                            ),
                        ] = (out, out_metadata)
                        output_tuples.append((out, out_metadata))
                        ref_metadata.other_outputs = out_metadata.other_outputs = (
                            all_output_metadata
                        )
                except SystemExit:
                    if not permit_undefined_jinja:
                        raise
                    output_tuples = []

            assert output_tuples, (
                "Error: output metadata set is empty.  Please file an issue"
                " on the conda-build tracker at https://github.com/conda/conda-build/issues"
            )

            render_order: list[OutputTuple] = _toposort_outputs(output_tuples)
            _check_circular_dependencies(render_order, config=self.config)
            conda_packages = OrderedDict()
            non_conda_packages = []

            for output_d, m in render_order:
                if not output_d.get("type") or output_d["type"] in (
                    CondaPkgFormat.V1,
                    CondaPkgFormat.V2,
                ):
                    conda_packages[
                        m.name(),
                        deepfreeze({k: m.config.variant[k] for k in m.get_used_vars()}),
                    ] = (output_d, m)
                elif output_d.get("type") == "wheel":
                    if not output_d.get("requirements", {}).get("build") or not any(
                        "pip" in req for req in output_d["requirements"]["build"]
                    ):
                        build_reqs = output_d.get("requirements", {}).get("build", [])
                        build_reqs.extend(
                            ["pip", "python {}".format(m.config.variant["python"])]
                        )
                        output_d["requirements"] = output_d.get("requirements", {})
                        output_d["requirements"]["build"] = build_reqs
                        m.meta["requirements"] = m.get_section("requirements")
                        m.meta["requirements"]["build"] = build_reqs
                    non_conda_packages.append((output_d, m))
                else:
                    # for wheels and other non-conda packages, just append them at the end.
                    #    no deduplication with hashes currently.
                    # hard part about including any part of output_d
                    #    outside of this func is that it is harder to
                    #    obtain an exact match elsewhere
                    non_conda_packages.append((output_d, m))

            # early stages don't need to do the finalization.  Skip it until the later stages
            #     when we need it.
            if not permit_undefined_jinja and not ref_metadata.skip():
                conda_packages = finalize_outputs_pass(
                    ref_metadata,
                    conda_packages,
                    pass_no=0,
                    permit_unsatisfiable_variants=permit_unsatisfiable_variants,
                    bypass_env_check=bypass_env_check,
                )

                # Sanity check: if any exact pins of any subpackages, make sure that they match
                ensure_matching_hashes(conda_packages)
            final_conda_packages = []
            for out_d, m in conda_packages.values():
                # We arbitrarily mark all output metadata as final, regardless
                #    of if it truly is or not. This is done to add sane hashes
                #    to unfinalizable packages, so that they are differentiable
                #    from one another. This is mostly a test concern than an
                #    actual one, as any "final" recipe returned here will still
                #    barf if anyone tries to actually build it.
                m.final = True
                final_conda_packages.append((out_d, m))
            output_tuples = final_conda_packages + non_conda_packages
        _check_run_constrained(output_tuples)
        return output_tuples

    def get_loop_vars(self, subset=None):
        return get_vars(
            getattr(self.config, "input_variants", self.config.variants), subset=subset
        )

    def get_used_loop_vars(self, force_top_level=False, force_global=False):
        used_vars = self.get_used_vars(
            force_top_level=force_top_level, force_global=force_global
        )
        return self.get_loop_vars(subset=used_vars)

    def get_rendered_recipe_text(
        self, permit_undefined_jinja=False, extract_pattern=None
    ):
        template_string = self.get_recipe_text(
            extract_pattern=extract_pattern, force_top_level=True
        ).rstrip()

        return (
            yaml.safe_load(
                self._get_contents(
                    permit_undefined_jinja=permit_undefined_jinja,
                    template_string=template_string,
                    skip_build_id=False,
                )
            )
            or {}
        )

    def get_rendered_outputs_section(self, permit_undefined_jinja=False, variant=None):
        extract_pattern = r"(.*)package:"
        template_string = "\n".join(
            (
                self.get_recipe_text(
                    extract_pattern=extract_pattern, force_top_level=True
                ),
                # second item: the output text for this metadata
                #    object (might be output)
                self.extract_outputs_text(),
            )
        ).rstrip()

        outputs = (
            yaml.safe_load(
                self._get_contents(
                    permit_undefined_jinja=permit_undefined_jinja,
                    template_string=template_string,
                    skip_build_id=False,
                    allow_no_other_outputs=permit_undefined_jinja,
                    variant=variant,
                )
            )
            or {}
        ).get("outputs", [])
        return get_output_dicts_from_metadata(self, outputs=outputs)

    def get_rendered_output(self, name, permit_undefined_jinja=False, variant=None):
        """This is for obtaining the rendered, parsed, dictionary-object representation of an
        output. It's not useful for saying what variables are used. You need earlier, more raw
        versions of the metadata for that. It is useful, however, for getting updated, re-rendered
        contents of outputs."""
        output = None
        for output_ in self.get_rendered_outputs_section(
            permit_undefined_jinja=permit_undefined_jinja, variant=variant
        ):
            if output_.get("name") == name:
                output = output_
                break
        return output

    @property
    def force_ignore_keys(self):
        return ensure_list(self.get_value("build/force_ignore_keys"))

    @property
    def force_use_keys(self):
        return ensure_list(self.get_value("build/force_use_keys"))

    def get_used_vars(self, force_top_level=False, force_global=False):
        global used_vars_cache
        recipe_dir = self.path

        hashed_variants = deepfreeze(self.config.variant)
        if hasattr(self.config, "used_vars"):
            used_vars = self.config.used_vars
        elif (
            self.name(),
            recipe_dir,
            force_top_level,
            force_global,
            self.config.subdir,
            hashed_variants,
        ) in used_vars_cache:
            used_vars = used_vars_cache[
                (
                    self.name(),
                    recipe_dir,
                    force_top_level,
                    force_global,
                    self.config.subdir,
                    hashed_variants,
                )
            ]
        else:
            meta_yaml_reqs = self._get_used_vars_meta_yaml(
                force_top_level=force_top_level, force_global=force_global
            )
            is_output = "package:" not in self.get_recipe_text()

            if is_output:
                script_reqs = self._get_used_vars_output_script()
            else:
                script_reqs = self._get_used_vars_build_scripts()

            used_vars = meta_yaml_reqs | script_reqs
            # force target_platform to always be included, because it determines behavior
            if "target_platform" in self.config.variant and not self.noarch:
                used_vars.add("target_platform")
            # and channel_targets too.
            if "channel_targets" in self.config.variant:
                used_vars.add("channel_targets")

            if self.force_use_keys or self.force_ignore_keys:
                used_vars = (used_vars - set(self.force_ignore_keys)) | set(
                    self.force_use_keys
                )

            used_vars_cache[
                (
                    self.name(),
                    recipe_dir,
                    force_top_level,
                    force_global,
                    self.config.subdir,
                    hashed_variants,
                )
            ] = used_vars
        return used_vars

    def _get_used_vars_meta_yaml_helper(
        self, force_top_level=False, force_global=False, apply_selectors=False
    ):
        if force_global:
            recipe_text = self.get_recipe_text(
                force_top_level=force_top_level, apply_selectors=apply_selectors
            )
            # a bit hacky.  When we force global, we don't distinguish
            #     between requirements and the rest
            reqs_text = recipe_text
        else:
            if self.is_output and not force_top_level:
                recipe_text = self.extract_single_output_text(
                    self.name(),
                    getattr(self, "type", None),
                    apply_selectors=apply_selectors,
                )
            else:
                recipe_text = self.get_recipe_text(
                    force_top_level=force_top_level, apply_selectors=apply_selectors
                ).replace(
                    self.extract_outputs_text(apply_selectors=apply_selectors).strip(),
                    "",
                ) + self.extract_single_output_text(
                    self.name(),
                    getattr(self, "type", None),
                    apply_selectors=apply_selectors,
                )
            reqs_re = re.compile(
                r"requirements:.+?(?=^\w|\Z|^\s+-\s(?=name|type))", flags=re.M | re.S
            )
            reqs_text = reqs_re.search(recipe_text)
            reqs_text = reqs_text.group() if reqs_text else ""

        return reqs_text, recipe_text

    def _get_used_vars_meta_yaml(self, force_top_level=False, force_global=False):
        # make variant dict hashable so that memoization works
        variant_keys = tuple(sorted(self.config.variant.keys()))

        reqs_text, recipe_text = self._get_used_vars_meta_yaml_helper(
            force_top_level=force_top_level,
            force_global=force_global,
            apply_selectors=False,
        )

        all_used_selectors = find_used_variables_in_text(
            variant_keys, recipe_text, selectors_only=True
        )

        reqs_text, recipe_text = self._get_used_vars_meta_yaml_helper(
            force_top_level=force_top_level,
            force_global=force_global,
            apply_selectors=True,
        )
        all_used_reqs = find_used_variables_in_text(
            variant_keys, recipe_text, selectors_only=False
        )

        all_used = all_used_reqs.union(all_used_selectors)

        # things that are only used in requirements need further consideration,
        #   for omitting things that are only used in run
        if force_global:
            used = all_used
        else:
            requirements_used = find_used_variables_in_text(variant_keys, reqs_text)
            outside_reqs_used = all_used - requirements_used

            requirements_used = trim_build_only_deps(self, requirements_used)
            used = outside_reqs_used | requirements_used

        return used

    def _get_used_vars_build_scripts(self):
        used_vars = set()
        buildsh = os.path.join(self.path, "build.sh")
        if os.path.isfile(buildsh):
            used_vars.update(
                find_used_variables_in_shell_script(self.config.variant, buildsh)
            )
        bldbat = os.path.join(self.path, "bld.bat")
        if self.config.platform == "win" and os.path.isfile(bldbat):
            used_vars.update(
                find_used_variables_in_batch_script(self.config.variant, bldbat)
            )
        return used_vars

    def _get_used_vars_output_script(self):
        this_output = (
            self.get_rendered_output(self.name(), permit_undefined_jinja=True) or {}
        )
        used_vars = set()
        if "script" in this_output:
            script = os.path.join(self.path, this_output["script"])
            if os.path.splitext(script)[1] == ".sh":
                used_vars.update(
                    find_used_variables_in_shell_script(self.config.variant, script)
                )
            elif os.path.splitext(script)[1] == ".bat":
                used_vars.update(
                    find_used_variables_in_batch_script(self.config.variant, script)
                )
            else:
                log = utils.get_logger(__name__)
                log.warning(
                    f"Not detecting used variables in output script {script}; conda-build only knows "
                    "how to search .sh and .bat files right now."
                )
        return used_vars

    def get_variants_as_dict_of_lists(self):
        return list_of_dicts_to_dict_of_lists(self.config.variants)

    def clean(self):
        """This ensures that clean is called with the correct build id"""
        self.config.clean()

    @property
    def activate_build_script(self) -> bool:
        return bool(
            self.config.activate
            and self.get_value("build/activate_in_script") is not False
        )

    @property
    def build_is_host(self) -> bool:
        manual_overrides = (
            self.get_value("build/merge_build_host") is True
            or self.config.build_is_host
        )
        manually_disabled = self.get_value("build/merge_build_host") is False
        return manual_overrides or (
            self.config.subdirs_same
            and not manually_disabled
            and "host" not in self.meta.get("requirements", {})
            and not self.uses_new_style_compiler_activation
        )

    def get_top_level_recipe_without_outputs(self):
        recipe_no_outputs = self.get_recipe_text(force_top_level=True).replace(
            self.extract_outputs_text(), ""
        )
        top_no_outputs = {}
        # because we're an output, calls to PKG_NAME used in the top-level
        #    content will reflect our current name, not the top-level name. We
        #    fix that here by replacing any PKG_NAME instances with the known
        #    parent name
        parent_recipe = self.meta.get("extra", {}).get("parent_recipe", {})
        alt_name = parent_recipe["name"] if self.is_output else None
        if recipe_no_outputs:
            top_no_outputs = yaml.safe_load(
                self._get_contents(
                    False, template_string=recipe_no_outputs, alt_name=alt_name
                )
            )
        return top_no_outputs or {}

    def get_test_deps(self, py_files, pl_files, lua_files, r_files):
        specs = [f"{self.name()} {self.version()} {self.build_id()}"]

        # add packages listed in the run environment and test/requires
        specs.extend(ms.spec for ms in self.ms_depends("run"))
        specs += utils.ensure_list(self.get_value("test/requires", []))

        if py_files:
            # as the tests are run by python, ensure that python is installed.
            # (If they already provided python as a run or test requirement,
            #  this won't hurt anything.)
            specs += ["python"]
        if pl_files:
            # as the tests are run by perl, we need to specify it
            specs += ["perl"]
        if lua_files:
            # not sure how this shakes out
            specs += ["lua"]
        if r_files and not any(s.split()[0] in ("r-base", "mro-base") for s in specs):
            # not sure how this shakes out
            specs += ["r-base"]

        specs.extend(utils.ensure_list(self.config.extra_deps))
        return specs


class MetaDataTuple(NamedTuple):
    metadata: MetaData
    need_download: bool
    need_reparse: bool<|MERGE_RESOLUTION|>--- conflicted
+++ resolved
@@ -24,12 +24,8 @@
 from frozendict import deepfreeze
 
 from . import utils
-<<<<<<< HEAD
 from .config import CondaPkgFormat, Config, get_or_merge_config
 from .deprecations import deprecated
-=======
-from .config import Config, get_or_merge_config
->>>>>>> bd94b7f9
 from .exceptions import (
     CondaBuildException,
     CondaBuildUserError,

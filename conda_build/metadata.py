--- conflicted
+++ resolved
@@ -1,11 +1,7 @@
 # Copyright (C) 2014 Anaconda, Inc
 # SPDX-License-Identifier: BSD-3-Clause
-<<<<<<< HEAD
 from __future__ import annotations
 
-from collections import OrderedDict
-=======
->>>>>>> 76bcbfc3
 import contextlib
 import copy
 import hashlib
@@ -14,13 +10,10 @@
 import re
 import sys
 import time
-<<<<<<< HEAD
 import warnings
-=======
 from collections import OrderedDict
 from functools import lru_cache
 from os.path import isfile, join
->>>>>>> 76bcbfc3
 
 from bs4 import UnicodeDammit
 

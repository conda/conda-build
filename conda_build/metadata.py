--- conflicted
+++ resolved
@@ -22,13 +22,8 @@
 from conda.models.match_spec import MatchSpec
 from frozendict import deepfreeze
 
-<<<<<<< HEAD
-from . import exceptions, utils
+from . import utils
 from .config import CondaPkgFormat, Config, get_or_merge_config
-=======
-from . import utils
-from .config import Config, get_or_merge_config
->>>>>>> d908fe1e
 from .deprecations import deprecated
 from .exceptions import (
     CondaBuildException,

from __future__ import absolute_import, division, print_function

import os
import re
import sys
from os.path import isdir, isfile, join

from conda.compat import iteritems, PY3, text_type
from conda.utils import memoized, md5_file
import conda.config as cc
from conda.resolve import MatchSpec
from conda.cli.common import specs_from_url

from . import exceptions

try:
    import yaml

    # try to import C loader
    try:
        from yaml import CBaseLoader as BaseLoader
    except ImportError:
        from yaml import BaseLoader
except ImportError:
    sys.exit('Error: could not import yaml (required to read meta.yaml '
             'files of conda recipes)')

from conda_build.config import config
from conda_build.utils import comma_join


def ns_cfg():
    # Remember to update the docs of any of this changes
    plat = cc.subdir
    py = config.CONDA_PY
    np = config.CONDA_NPY
    pl = config.CONDA_PERL
    lua = config.CONDA_LUA
    assert isinstance(py, int), py
    d = dict(
        linux=plat.startswith('linux-'),
        linux32=bool(plat == 'linux-32'),
        linux64=bool(plat == 'linux-64'),
        arm=plat.startswith('linux-arm'),
        osx=plat.startswith('osx-'),
        unix=plat.startswith(('linux-', 'osx-')),
        win=plat.startswith('win-'),
        win32=bool(plat == 'win-32'),
        win64=bool(plat == 'win-64'),
        pl=pl,
        py=py,
        lua=lua,
        luajit=bool(lua[0] == "2"),
        py3k=bool(30 <= py < 40),
        py2k=bool(20 <= py < 30),
        py26=bool(py == 26),
        py27=bool(py == 27),
        py33=bool(py == 33),
        py34=bool(py == 34),
        py35=bool(py == 35),
        np=np,
        os=os,
        environ=os.environ,
    )
    for machine in cc.non_x86_linux_machines:
        d[machine] = bool(plat == 'linux-%s' % machine)

    d.update(os.environ)
    return d


# Selectors must be either:
# - at end of the line
# - embedded (anywhere) within a comment
#
# Notes:
# - [([^\[\]]+)\] means "find a pair of brackets containing any
#                 NON-bracket chars, and capture the contents"
# - (?(2).*)$ means "allow trailing characters iff group 2 (#.*) was found."
sel_pat = re.compile(r'(.+?)\s*(#.*)?\[([^\[\]]+)\](?(2).*)$')


def select_lines(data, namespace):
    lines = []
    for i, line in enumerate(data.splitlines()):
        line = line.rstrip()
        if line.lstrip().startswith('#'):
            # Don't bother with comment only lines
            continue
        m = sel_pat.match(line)
        if m:
            cond = m.group(3)
            try:
                if eval(cond, namespace, {}):
                    lines.append(m.group(1))
            except:
                sys.exit('''\
Error: Invalid selector in meta.yaml line %d:
%s
''' % (i + 1, line))
                sys.exit(1)
            continue
        lines.append(line)
    return '\n'.join(lines) + '\n'


@memoized
def yamlize(data):
    try:
        return yaml.load(data, Loader=BaseLoader)
    except yaml.error.YAMLError as e:
        if '{{' in data:
            try:
                import jinja2
                jinja2  # Avoid pyflakes failure: 'jinja2' imported but unused
            except ImportError:
                raise exceptions.UnableToParseMissingJinja2(original=e)
        raise exceptions.UnableToParse(original=e)


allowed_license_families = set("""
AGPL
Apache
BSD
GPL2
GPL3
LGPL
MIT
Other
PSF
Proprietary
Public-Domain
""".split())


def ensure_valid_license_family(meta):
    try:
        license_family = meta['about']['license_family']
    except KeyError:
        return
    if license_family not in allowed_license_families:
        raise RuntimeError(exceptions.indent(
            "about/license_family '%s' not allowed. Allowed families are %s." %
            (license_family, comma_join(sorted(allowed_license_families)))))


def ensure_valid_fields(meta):
    try:
        pin_depends = meta['build']['pin_depends']
    except KeyError:
        pin_depends = ''
    if pin_depends not in ('', 'record', 'strict'):
        raise RuntimeError("build/pin_depends cannot be '%s'" % pin_depends)


def parse(data, path=None):
    data = select_lines(data, ns_cfg())
    res = yamlize(data)
    # ensure the result is a dict
    if res is None:
        res = {}
    for field in FIELDS:
        if field not in res:
            continue
        # ensure that empty fields are dicts (otherwise selectors can cause invalid fields)
        if not res[field]:
            res[field] = {}
        if not isinstance(res[field], dict):
            raise RuntimeError("The %s field should be a dict, not %s in file %s." %
                               (field, res[field].__class__.__name__, path))

    ensure_valid_fields(res)
    ensure_valid_license_family(res)
    return sanitize(res)


trues = {'y', 'on', 'true', 'yes'}
falses = {'n', 'no', 'false', 'off'}

default_structs = {
    'source/patches': list,
    'build/entry_points': list,
    'build/script_env': list,
    'build/features': list,
    'build/track_features': list,
    'requirements/build': list,
    'requirements/run': list,
    'requirements/conflicts': list,
    'test/requires': list,
    'test/files': list,
    'test/commands': list,
    'test/imports': list,
    'package/version': text_type,
    'build/string': text_type,
    'build/pin_depends': text_type,
    'source/svn_rev': text_type,
    'source/git_tag': text_type,
    'source/git_branch': text_type,
    'source/md5': text_type,
    'source/git_rev': text_type,
    'source/path': text_type,
    'source/git_url': text_type,
    'build/osx_is_app': bool,
    'build/preserve_egg_dir': bool,
    'build/binary_relocation': bool,
    'build/noarch_python': bool,
    'build/detect_binary_files_with_prefix': bool,
    'build/skip': bool,
    'app/own_environment': bool
}


def sanitize(meta):
    """
    Sanitize the meta-data to remove aliases/handle deprecation

    """
    # make a copy to avoid side-effects
    meta = meta.copy()
    sanitize_funs = [('source', _git_clean), ]
    for section, func in sanitize_funs:
        if section in meta:
            meta[section] = func(meta[section])
    return meta


def _git_clean(source_meta):
    """
    Reduce the redundancy in git specification by removing git_tag and
    git_branch.

    If one is specified, copy to git_rev.

    If more than one field is used to specified, exit
    and complain.
    """

    git_rev_tags_old = ('git_branch', 'git_tag')
    git_rev = 'git_rev'

    git_rev_tags = (git_rev,) + git_rev_tags_old

    has_rev_tags = tuple(bool(source_meta.get(tag, text_type())) for
                          tag in git_rev_tags)
    if sum(has_rev_tags) > 1:
        msg = "Error: multiple git_revs:"
        msg += ', '.join("{}".format(key) for key, has in
                         zip(git_rev_tags, has_rev_tags) if has)
        sys.exit(msg)

    # make a copy of the input so we have no side-effects
    ret_meta = source_meta.copy()
    # loop over the old versions
    for key, has in zip(git_rev_tags[1:], has_rev_tags[1:]):
        # update if needed
        if has:
            ret_meta[git_rev_tags[0]] = ret_meta[key]
        # and remove
        ret_meta.pop(key, None)

    return ret_meta

# If you update this please update the example in
# conda-docs/docs/source/build.rst
FIELDS = {
    'package': ['name', 'version'],
    'source': ['fn', 'url', 'md5', 'sha1', 'sha256', 'path',
               'git_url', 'git_tag', 'git_branch', 'git_rev', 'git_depth',
               'hg_url', 'hg_tag',
               'svn_url', 'svn_rev', 'svn_ignore_externals',
               'patches'
               ],
    'build': ['number', 'string', 'entry_points', 'osx_is_app',
              'features', 'track_features', 'preserve_egg_dir',
              'no_link', 'binary_relocation', 'script', 'noarch_python',
              'has_prefix_files', 'binary_has_prefix_files', 'script_env',
              'detect_binary_files_with_prefix', 'rpaths',
              'always_include_files', 'skip', 'msvc_compiler',
              'pin_depends'  # pin_depends is experimental still
              ],
    'requirements': ['build', 'run', 'conflicts'],
    'app': ['entry', 'icon', 'summary', 'type', 'cli_opts',
            'own_environment'],
    'test': ['requires', 'commands', 'files', 'imports'],
    'about': ['home', 'dev_url', 'doc_url', 'license_url',  # these are URLs
              'license', 'summary', 'description', 'license_family',  # text
              'license_file', 'readme',  # paths in source tree
              ],
}


def check_bad_chrs(s, field):
    bad_chrs = '=!@#$%^&*:;"\'\\|<>?/ '
    if field in ('package/version', 'build/string'):
        bad_chrs += '-'
    for c in bad_chrs:
        if c in s:
            sys.exit("Error: bad character '%s' in %s: %s" % (c, field, s))


def handle_config_version(ms, ver):
    """
    'ms' is an instance of MatchSpec, and 'ver' is the version from the
    configuration, e.g. for ms.name == 'python', ver = 26 or None,
    return a (sometimes new) MatchSpec object
    """
    if ms.strictness == 3:
        return ms

    if ms.strictness == 2:
        if ms.spec.split()[1] == 'x.x':
            if ver is None:
                raise RuntimeError("'%s' requires external setting" % ms.spec)
            # (no return here - proceeds below)
        else:  # regular version
            return ms

    if ver is None or (ms.strictness == 1 and ms.name == 'numpy'):
        return MatchSpec(ms.name)

    ver = text_type(ver)
    if '.' not in ver:
        if ms.name == 'numpy':
            ver = '%s.%s' % (ver[0], ver[1:])
        else:
            ver = '.'.join(ver)
    return MatchSpec('%s %s*' % (ms.name, ver))


class MetaData(object):

    def __init__(self, path):
        assert isdir(path)
        self.path = path
        self.meta_path = join(path, 'meta.yaml')
        self.requirements_path = join(path, 'requirements.txt')
        if not isfile(self.meta_path):
            self.meta_path = join(path, 'conda.yaml')
            if not isfile(self.meta_path):
                sys.exit("Error: meta.yaml or conda.yaml not found in %s" % path)

        # Check if the file $RECIPE_DIR/jinja_config.py exists and import the
        # callback function jinja_config(jinja_env) if so.
        try:
            callback_filename = os.path.join(path, 'jinja_config.py')
            if PY3:
                from importlib.machinery import SourceFileLoader
                jinja_plugin = SourceFileLoader("jinja_plugin", callback_filename).load_module()
            else:
                import imp
                jinja_plugin = imp.load_source('jinja_plugin', callback_filename)
        except:
            self.jinja_config_callback = lambda *x: None
        else:
            self.jinja_config_callback = jinja_plugin.jinja_config

        # Start with bare-minimum contents so we can call environ.get_dict() with impunity
        # We'll immediately replace these contents in parse_again()
        self.meta = parse("package:\n"
                          "  name: uninitialized", path=self.meta_path)

        # This is the 'first pass' parse of meta.yaml, so not all variables are defined yet
        # (e.g. GIT_FULL_HASH, etc. are undefined)
        # Therefore, undefined jinja variables are permitted here
        # In the second pass, we'll be more strict. See build.build()
        self.parse_again(permit_undefined_jinja=True)

    def parse_again(self, permit_undefined_jinja=False, jinja_config=lambda *x: None):
        """Redo parsing for key-value pairs that are not initialized in the
        first pass.

        permit_undefined_jinja: If True, *any* use of undefined jinja variables will
                                evaluate to an emtpy string, without emitting an error.

        jinja_config: A function to customize jinja's global namespace. It is called as
                      `jinja_config(jinja_env)` just before parsing starts.
        """
        if not self.meta_path:
            return
<<<<<<< HEAD
        self.meta = parse(self._get_contents(permit_undefined_jinja), path=self.meta_path)
=======
        self.meta = parse(self._get_contents(permit_undefined_jinja, jinja_config))
>>>>>>> 08b2ff8a

        if (isfile(self.requirements_path) and
                   not self.meta['requirements']['run']):
            self.meta.setdefault('requirements', {})
            run_requirements = specs_from_url(self.requirements_path)
            self.meta['requirements']['run'] = run_requirements

    @classmethod
    def fromdict(cls, metadata):
        """
        Create a MetaData object from metadata dict directly.
        """
        m = super(MetaData, cls).__new__(cls)
        m.path = ''
        m.meta_path = ''
        m.meta = sanitize(metadata)
        return m

    def get_section(self, section):
        return self.meta.get(section, {})

    def get_value(self, field, default=None, autotype=True):
        """
        Get a value from a meta.yaml.
        :param field: Field to return
        :param default: Default object to return if field doesn't exist
        :param autotype: If True, return the default type of field if one exists.
        False will return the default object.
        :return:
        """
        section, key = field.split('/')

        # get correct default
        if autotype and default is None and field in default_structs:
            default = default_structs[field]()

        value = self.get_section(section).get(key, default)

        # handle yaml 1.1 boolean values
        if isinstance(value, text_type):
            if value.lower() in trues:
                value = True
            elif value.lower() in falses:
                value = False

        return value

    def check_fields(self):
        for section, submeta in iteritems(self.meta):
            if section == 'extra':
                continue
            if section not in FIELDS:
                sys.exit("Error: unknown section: %s" % section)
            for key in submeta:
                if key not in FIELDS[section]:
                    sys.exit("Error: in section %r: unknown key %r" %
                             (section, key))

    def name(self):
        res = self.get_value('package/name')
        if not res:
            sys.exit('Error: package/name missing in: %r' % self.meta_path)
        res = text_type(res)
        if res != res.lower():
            sys.exit('Error: package/name must be lowercase, got: %r' % res)
        check_bad_chrs(res, 'package/name')
        return res

    def version(self):
        res = self.get_value('package/version')
        if res is None:
            sys.exit("Error: package/version missing in: %r" % self.meta_path)
        check_bad_chrs(res, 'package/version')
        return res

    def build_number(self):
        return int(self.get_value('build/number', 0))

    def ms_depends(self, typ='run'):
        res = []
        name_ver_list = [
            ('python', config.CONDA_PY),
            ('numpy', config.CONDA_NPY),
            ('perl', config.CONDA_PERL),
            ('lua', config.CONDA_LUA),
            # r is kept for legacy installations, r-base deprecates it.
            ('r', config.CONDA_R),
            ('r-base', config.CONDA_R),
        ]
        for spec in self.get_value('requirements/' + typ, []):
            try:
                ms = MatchSpec(spec)
            except AssertionError:
                raise RuntimeError("Invalid package specification: %r" % spec)
            if ms.name == self.name():
                raise RuntimeError("%s cannot depend on itself" % self.name())
            for name, ver in name_ver_list:
                if ms.name == name:
                    if self.get_value('build/noarch_python'):
                        continue
                    ms = handle_config_version(ms, ver)

            for c in '=!@#$%^&*:;"\'\\|<>?/':
                if c in ms.name:
                    sys.exit("Error: bad character '%s' in package name "
                             "dependency '%s'" % (c, ms.name))
                parts = spec.split()
                if len(parts) >= 2:
                    if parts[1] in {'>', '>=', '=', '==', '!=', '<', '<='}:
                        msg = ("Error: bad character '%s' in package version "
                               "dependency '%s'" % (parts[1], ms.name))
                        if len(parts) >= 3:
                            msg += "\nPerhaps you meant '%s %s%s'" % (ms.name,
                                parts[1], parts[2])
                        sys.exit(msg)
            res.append(ms)
        return res

    def build_id(self):
        ret = self.get_value('build/string')
        if ret:
            check_bad_chrs(ret, 'build/string')
            return ret
        res = []
        version_pat = re.compile(r'(?:==)?(\d+)\.(\d+)')
        for name, s in (('numpy', 'np'), ('python', 'py'),
                        ('perl', 'pl'), ('lua', 'lua'),
                        ('r', 'r'), ('r-base', 'r')):
            for ms in self.ms_depends():
                if ms.name == name:
                    try:
                        v = ms.spec.split()[1]
                    except IndexError:
                        if name not in ['numpy']:
                            res.append(s)
                        break
                    if any(i in v for i in ',|>!<'):
                        break
                    if name not in ['perl', 'lua', 'r', 'r-base']:
                        match = version_pat.match(v)
                        if match:
                            res.append(s + match.group(1) + match.group(2))
                    else:
                        res.append(s + v.strip('*'))
                    break

        features = self.get_value('build/features', [])
        if res:
            res.append('_')
        if features:
            res.extend(('_'.join(features), '_'))
        res.append('%d' % self.build_number())
        return ''.join(res)

    def dist(self):
        return '%s-%s-%s' % (self.name(), self.version(), self.build_id())

    def pkg_fn(self):
        return "%s.tar.bz2" % self.dist()

    def is_app(self):
        return bool(self.get_value('app/entry'))

    def app_meta(self):
        d = {'type': 'app'}
        if self.get_value('app/icon'):
            d['icon'] = '%s.png' % md5_file(join(
                self.path, self.get_value('app/icon')))

        for field, key in [('app/entry', 'app_entry'),
                           ('app/type', 'app_type'),
                           ('app/cli_opts', 'app_cli_opts'),
                           ('app/summary', 'summary'),
                           ('app/own_environment', 'app_own_environment')]:
            value = self.get_value(field)
            if value:
                d[key] = value
        return d

    def info_index(self):
        d = dict(
            name=self.name(),
            version=self.version(),
            build=self.build_id(),
            build_number=self.build_number(),
            platform=cc.platform,
            arch=cc.arch_name,
            subdir=cc.subdir,
            depends=sorted(' '.join(ms.spec.split())
                             for ms in self.ms_depends()),
        )
        for key in ('license', 'license_family'):
            value = self.get_value('about/' + key)
            if value:
                d[key] = value

        if self.get_value('build/features'):
            d['features'] = ' '.join(self.get_value('build/features'))
        if self.get_value('build/track_features'):
            d['track_features'] = ' '.join(self.get_value('build/track_features'))
        if self.get_value('build/noarch_python'):
            d['platform'] = d['arch'] = None
            d['subdir'] = 'noarch'
        if self.is_app():
            d.update(self.app_meta())
        return d

    def has_prefix_files(self):
        ret = self.get_value('build/has_prefix_files', [])
        if not isinstance(ret, list):
            raise RuntimeError('build/has_prefix_files should be a list of paths')
        if sys.platform == 'win32':
            if any('\\' in i for i in ret):
                raise RuntimeError("build/has_prefix_files paths must use / "
                                   "as the path delimiter on Windows")
        return ret

    def always_include_files(self):
        return self.get_value('build/always_include_files', [])

    def binary_has_prefix_files(self):
        ret = self.get_value('build/binary_has_prefix_files', [])
        if not isinstance(ret, list):
            raise RuntimeError('build/binary_has_prefix_files should be a list of paths')
        if sys.platform == 'win32':
            if any('\\' in i for i in ret):
                raise RuntimeError("build/binary_has_prefix_files paths must use / "
                                   "as the path delimiter on Windows")
        return ret

    def skip(self):
        return self.get_value('build/skip', False)

    def _get_contents(self, permit_undefined_jinja, jinja_config):
        '''
        Get the contents of our [meta.yaml|conda.yaml] file.
        If jinja is installed, then the template.render function is called
        before standard conda macro processors.

        permit_undefined_jinja: If True, *any* use of undefined jinja variables will
                                evaluate to an emtpy string, without emitting an error.
        '''
        try:
            import jinja2
        except ImportError:
            print("There was an error importing jinja2.", file=sys.stderr)
            print("Please run `conda install jinja2` to enable jinja template support", file=sys.stderr)  # noqa
            with open(self.meta_path) as fd:
                return fd.read()

        from conda_build.jinja_context import context_processor

        path, filename = os.path.split(self.meta_path)
        loaders = [  # search relative to '<conda_root>/Lib/site-packages/conda_build/templates'
                   jinja2.PackageLoader('conda_build'),
                   # search relative to RECIPE_DIR
                   jinja2.FileSystemLoader(path)
                   ]

        # search relative to current conda environment directory
        conda_env_path = os.environ.get('CONDA_DEFAULT_ENV')  # path to current conda environment
        if conda_env_path and os.path.isdir(conda_env_path):
            conda_env_path = os.path.abspath(conda_env_path)
            conda_env_path = conda_env_path.replace('\\', '/')  # need unix-style path
            env_loader = jinja2.FileSystemLoader(conda_env_path)
            loaders.append(jinja2.PrefixLoader({'$CONDA_DEFAULT_ENV': env_loader}))

        class FilteredLoader(jinja2.BaseLoader):
            """
            A pass-through for the given loader, except that the loaded source is
            filtered according to any metadata selectors in the source text.
            """

            def __init__(self, unfiltered_loader):
                self._unfiltered_loader = unfiltered_loader
                self.list_templates = unfiltered_loader.list_templates

            def get_source(self, environment, template):
                contents, filename, uptodate = self._unfiltered_loader.get_source(environment,
                                                                                  template)
                return select_lines(contents, ns_cfg()), filename, uptodate

        undefined_type = jinja2.StrictUndefined
        if permit_undefined_jinja:
            class UndefinedNeverFail(jinja2.Undefined):
                """
                A class for Undefined jinja variables.
                This is even less strict than the default jinja2.Undefined class,
                because it permits things like {{ MY_UNDEFINED_VAR[:2] }} and
                {{ MY_UNDEFINED_VAR|int }}. This can mask lots of errors in jinja templates, so it
                should only be used for a first-pass parse, when you plan on running a 'strict'
                second pass later.
                """
                __add__ = __radd__ = __mul__ = __rmul__ = __div__ = __rdiv__ = \
                __truediv__ = __rtruediv__ = __floordiv__ = __rfloordiv__ = \
                __mod__ = __rmod__ = __pos__ = __neg__ = __call__ = \
                __getitem__ = __lt__ = __le__ = __gt__ = __ge__ = \
                __complex__ = __pow__ = __rpow__ = \
                    lambda *args, **kwargs: UndefinedNeverFail()

                __str__ = __repr__ = \
                    lambda *args, **kwargs: u''

                __int__ = lambda _: 0
                __float__ = lambda _: 0.0

                def __getattr__(self, k):
                    try:
                        return object.__getattr__(self, k)
                    except AttributeError:
                        return UndefinedNeverFail()

                def __setattr__(self, k, v):
                    pass

            undefined_type = UndefinedNeverFail

        loader = FilteredLoader(jinja2.ChoiceLoader(loaders))
        env = jinja2.Environment(loader=loader, undefined=undefined_type)
        env.globals.update(ns_cfg())
        env.globals.update(context_processor(self, path))
        jinja_config(env)
        self.jinja_config_callback(env)

        try:
            template = env.get_or_select_template(filename)
            return template.render(environment=env)
        except jinja2.TemplateError as ex:
            sys.exit("Error: Failed to render jinja template in {}:\n{}"
                     .format(self.meta_path, ex.message))

    def __unicode__(self):
        '''
        String representation of the MetaData.
        '''
        return text_type(self.__dict__)

    def __str__(self):
        if PY3:
            return self.__unicode__()
        else:
            return self.__unicode__().encode('utf-8')

    def __repr__(self):
        '''
        String representation of the MetaData.
        '''
        return self.__str__()


if __name__ == '__main__':
    from pprint import pprint
    from os.path import expanduser

    m = MetaData(expanduser('~/conda-recipes/pycosat'))
    pprint(m.info_index())<|MERGE_RESOLUTION|>--- conflicted
+++ resolved
@@ -377,11 +377,8 @@
         """
         if not self.meta_path:
             return
-<<<<<<< HEAD
-        self.meta = parse(self._get_contents(permit_undefined_jinja), path=self.meta_path)
-=======
-        self.meta = parse(self._get_contents(permit_undefined_jinja, jinja_config))
->>>>>>> 08b2ff8a
+        self.meta = parse(self._get_contents(permit_undefined_jinja, jinja_config=jinja_config),
+                          path=self.meta_path)
 
         if (isfile(self.requirements_path) and
                    not self.meta['requirements']['run']):

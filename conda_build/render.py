# Copyright (C) 2014 Anaconda, Inc
# SPDX-License-Identifier: BSD-3-Clause
from collections import OrderedDict, defaultdict
<<<<<<< HEAD
from locale import getpreferredencoding
from functools import lru_cache
=======
>>>>>>> 1d6f64d5
import json
import os
from os.path import isdir, isfile, abspath
import random
import re
import shutil
import string
import subprocess
import sys
import tarfile
import tempfile

import yaml

from .conda_interface import (UnsatisfiableError, ProgressiveFetchExtract,
                              TemporaryDirectory)
from .conda_interface import execute_actions
from .conda_interface import pkgs_dirs
from .conda_interface import conda_43
from .conda_interface import specs_from_url
from .utils import CONDA_PACKAGE_EXTENSION_V1, CONDA_PACKAGE_EXTENSION_V2

from conda_build import exceptions, utils, environ
from conda_build.metadata import MetaData, combine_top_level_metadata_with_output
import conda_build.source as source
from conda_build.variants import (get_package_variants, list_of_dicts_to_dict_of_lists,
                                  filter_by_key_value)
from conda_build.exceptions import DependencyNeedsBuildingError
from conda_build.index import get_build_index
# from conda_build.jinja_context import pin_subpackage_against_outputs


def odict_representer(dumper, data):
    return dumper.represent_dict(data.items())


yaml.add_representer(set, yaml.representer.SafeRepresenter.represent_list)
yaml.add_representer(tuple, yaml.representer.SafeRepresenter.represent_list)
yaml.add_representer(OrderedDict, odict_representer)


def bldpkg_path(m):
    '''
    Returns path to built package's tarball given its ``Metadata``.
    '''
    subdir = 'noarch' if m.noarch or m.noarch_python else m.config.host_subdir

    if not hasattr(m, 'type'):
        if m.config.conda_pkg_format == "2":
            pkg_type = "conda_v2"
        else:
            pkg_type = "conda"
    else:
        pkg_type = m.type

    # the default case will switch over to conda_v2 at some point
    if pkg_type == "conda":
        path = os.path.join(m.config.output_folder, subdir, f'{m.dist()}{CONDA_PACKAGE_EXTENSION_V1}')
    elif pkg_type == "conda_v2":
        path = os.path.join(m.config.output_folder, subdir, f'{m.dist()}{CONDA_PACKAGE_EXTENSION_V2}')
    else:
        path = f'{m.type} file for {m.name()} in: {os.path.join(m.config.output_folder, subdir)}'
    return path


def actions_to_pins(actions):
    specs = []
    if conda_43:
        spec_name = lambda x: x.dist_name
    else:
        spec_name = lambda x: str(x)
    if 'LINK' in actions:
        specs = [' '.join(spec_name(spec).split()[0].rsplit('-', 2)) for spec in actions['LINK']]
    return specs


def _categorize_deps(m, specs, exclude_pattern, variant):
    subpackages = []
    dependencies = []
    pass_through_deps = []
    dash_or_under = re.compile("[-_]")
    # ones that get filtered from actual versioning, to exclude them from the hash calculation
    for spec in specs:
        if not exclude_pattern or not exclude_pattern.match(spec):
            is_subpackage = False
            spec_name = spec.split()[0]
            for entry in m.get_section('outputs'):
                name = entry.get('name')
                if name == spec_name:
                    subpackages.append(' '.join((name, m.version())))
                    is_subpackage = True
            if not is_subpackage:
                dependencies.append(spec)
            # fill in variant version iff no version at all is provided
            for key, value in variant.items():
                # for sake of comparison, ignore dashes and underscores
                if (dash_or_under.sub("", key) == dash_or_under.sub("", spec_name) and
                        not re.search(r'%s\s+[0-9a-zA-Z\_\.\<\>\=\*]' % spec_name, spec)):
                    dependencies.append(" ".join((spec_name, value)))
        elif exclude_pattern.match(spec):
            pass_through_deps.append(spec)
    return subpackages, dependencies, pass_through_deps


def get_env_dependencies(m, env, variant, exclude_pattern=None,
                         permit_unsatisfiable_variants=False,
                         merge_build_host_on_same_platform=True):
    specs = m.get_depends_top_and_out(env)
    # replace x.x with our variant's numpy version, or else conda tries to literally go get x.x
    if env in ('build', 'host'):
        no_xx_specs = []
        for spec in specs:
            if ' x.x' in spec:
                pkg_name = spec.split()[0]
                no_xx_specs.append(' '.join((pkg_name, variant.get(pkg_name, ""))))
            else:
                no_xx_specs.append(spec)
        specs = no_xx_specs

    subpackages, dependencies, pass_through_deps = _categorize_deps(m, specs, exclude_pattern, variant)

    dependencies = set(dependencies)
    unsat = None
    random_string = ''.join(random.choice(string.ascii_uppercase + string.digits)
                            for _ in range(10))
    with TemporaryDirectory(prefix="_", suffix=random_string) as tmpdir:
        try:
            actions = environ.get_install_actions(tmpdir, tuple(dependencies), env,
                                                  subdir=getattr(m.config, f'{env}_subdir'),
                                                  debug=m.config.debug,
                                                  verbose=m.config.verbose,
                                                  locking=m.config.locking,
                                                  bldpkgs_dirs=tuple(m.config.bldpkgs_dirs),
                                                  timeout=m.config.timeout,
                                                  disable_pip=m.config.disable_pip,
                                                  max_env_retry=m.config.max_env_retry,
                                                  output_folder=m.config.output_folder,
                                                  channel_urls=tuple(m.config.channel_urls))
        except (UnsatisfiableError, DependencyNeedsBuildingError) as e:
            # we'll get here if the environment is unsatisfiable
            if hasattr(e, 'packages'):
                unsat = ', '.join(e.packages)
            else:
                unsat = e.message
            if permit_unsatisfiable_variants:
                actions = {}
            else:
                raise

    specs = actions_to_pins(actions)
    return (utils.ensure_list((specs + subpackages + pass_through_deps) or
                  m.meta.get('requirements', {}).get(env, [])),
            actions, unsat)


def strip_channel(spec_str):
    if hasattr(spec_str, 'decode'):
        spec_str = spec_str.decode()
    if ':' in spec_str:
        spec_str = spec_str.split("::")[-1]
    return spec_str


def get_pin_from_build(m, dep, build_dep_versions):
    dep_split = dep.split()
    dep_name = dep_split[0]
    build = ''
    if len(dep_split) >= 3:
        build = dep_split[2]
    pin = None
    version = build_dep_versions.get(dep_name) or m.config.variant.get(dep_name)
    if (version and dep_name in m.config.variant.get('pin_run_as_build', {}) and
            not (dep_name == 'python' and (m.noarch or m.noarch_python)) and
            dep_name in build_dep_versions):
        pin_cfg = m.config.variant['pin_run_as_build'][dep_name]
        if isinstance(pin_cfg, str):
            # if pin arg is a single 'x.x', use the same value for min and max
            pin_cfg = dict(min_pin=pin_cfg, max_pin=pin_cfg)
        pin = utils.apply_pin_expressions(version.split()[0], **pin_cfg)
    elif dep.startswith('numpy') and 'x.x' in dep:
        if not build_dep_versions.get(dep_name):
            raise ValueError("numpy x.x specified, but numpy not in build requirements.")
        pin = utils.apply_pin_expressions(version.split()[0], min_pin='x.x', max_pin='x.x')
    if pin:
        dep = " ".join((dep_name, pin, build)).strip()
    return dep


def _filter_run_exports(specs, ignore_list):
    filtered_specs = {}
    for agent, specs_list in specs.items():
        for spec in specs_list:
            if hasattr(spec, 'decode'):
                spec = spec.decode()
            if not any((ignore_spec == '*' or spec == ignore_spec or
                        spec.startswith(ignore_spec + ' ')) for ignore_spec in ignore_list):
                filtered_specs[agent] = filtered_specs.get(agent, []) + [spec]
    return filtered_specs


def find_pkg_dir_or_file_in_pkgs_dirs(pkg_dist, m, files_only=False):
    _pkgs_dirs = pkgs_dirs + list(m.config.bldpkgs_dirs)
    pkg_loc = None
    for pkgs_dir in _pkgs_dirs:
        pkg_dir = os.path.join(pkgs_dir, pkg_dist)
        pkg_file = os.path.join(pkgs_dir, pkg_dist + CONDA_PACKAGE_EXTENSION_V1)
        if not files_only and os.path.isdir(pkg_dir):
            pkg_loc = pkg_dir
            break
        elif os.path.isfile(pkg_file):
            pkg_loc = pkg_file
            break
        elif files_only and os.path.isdir(pkg_dir):
            pkg_loc = pkg_file
            # create the tarball on demand.  This is so that testing on archives works.
            with tarfile.open(pkg_file, 'w:bz2') as archive:
                for entry in os.listdir(pkg_dir):
                    archive.add(os.path.join(pkg_dir, entry), arcname=entry)
            pkg_subdir = os.path.join(m.config.croot, m.config.host_subdir)
            pkg_loc = os.path.join(pkg_subdir, os.path.basename(pkg_file))
            shutil.move(pkg_file, pkg_loc)
    return pkg_loc


@lru_cache(None)
def _read_specs_from_package(pkg_loc, pkg_dist):
    specs = {}
    if pkg_loc and os.path.isdir(pkg_loc):
        downstream_file = os.path.join(pkg_loc, 'info/run_exports')
        if os.path.isfile(downstream_file):
            with open(downstream_file) as f:
                specs = {'weak': [spec.rstrip() for spec in f.readlines()]}
        # a later attempt: record more info in the yaml file, to support "strong" run exports
        elif os.path.isfile(downstream_file + '.yaml'):
            with open(downstream_file + '.yaml') as f:
                specs = yaml.safe_load(f)
        elif os.path.isfile(downstream_file + '.json'):
            with open(downstream_file + '.json') as f:
                specs = json.load(f)
    if not specs and pkg_loc and os.path.isfile(pkg_loc):
        # switching to json for consistency in conda-build 4
        specs_yaml = utils.package_has_file(pkg_loc, 'info/run_exports.yaml')
        specs_json = utils.package_has_file(pkg_loc, 'info/run_exports.json')
        if hasattr(specs_json, "decode"):
            specs_json = specs_json.decode("utf-8")

        if specs_json:
            specs = json.loads(specs_json)
        elif specs_yaml:
            specs = yaml.safe_load(specs_yaml)
        else:
            legacy_specs = utils.package_has_file(pkg_loc, 'info/run_exports')
            # exclude packages pinning themselves (makes no sense)
            if legacy_specs:
                weak_specs = set()
                if hasattr(pkg_dist, "decode"):
                    pkg_dist = pkg_dist.decode("utf-8")
                for spec in legacy_specs.splitlines():
                    if hasattr(spec, "decode"):
                        spec = spec.decode("utf-8")
                    if not spec.startswith(pkg_dist.rsplit('-', 2)[0]):
                        weak_specs.add(spec.rstrip())
                specs = {'weak': sorted(list(weak_specs))}
    return specs


def execute_download_actions(m, actions, env, package_subset=None, require_files=False):
    index, _, _ = get_build_index(getattr(m.config, f'{env}_subdir'), bldpkgs_dir=m.config.bldpkgs_dir,
                                  output_folder=m.config.output_folder, channel_urls=m.config.channel_urls,
                                  debug=m.config.debug, verbose=m.config.verbose, locking=m.config.locking,
                                  timeout=m.config.timeout)

    # this should be just downloading packages.  We don't need to extract them -

    download_actions = {k: v for k, v in actions.items() if k in ('FETCH', 'EXTRACT', 'PREFIX')}
    if 'FETCH' in actions or 'EXTRACT' in actions:
        # this is to force the download
        execute_actions(download_actions, index, verbose=m.config.debug)

    pkg_files = {}

    packages = actions.get('LINK', [])
    package_subset = utils.ensure_list(package_subset)
    selected_packages = set()
    if package_subset:
        for pkg in package_subset:
            if hasattr(pkg, 'name'):
                if pkg in packages:
                    selected_packages.add(pkg)
            else:
                pkg_name = pkg.split()[0]
                for link_pkg in packages:
                    if pkg_name == link_pkg.name:
                        selected_packages.add(link_pkg)
                        break
        packages = selected_packages

    for pkg in packages:
        if hasattr(pkg, 'dist_name'):
            pkg_dist = pkg.dist_name
        else:
            pkg = strip_channel(pkg)
            pkg_dist = pkg.split(' ')[0]
        pkg_loc = find_pkg_dir_or_file_in_pkgs_dirs(pkg_dist, m, files_only=require_files)

        # ran through all pkgs_dirs, and did not find package or folder.  Download it.
        # TODO: this is a vile hack reaching into conda's internals. Replace with
        #    proper conda API when available.
        if not pkg_loc and conda_43:
            try:
                pkg_record = [_ for _ in index if _.dist_name == pkg_dist][0]
                # the conda 4.4 API uses a single `link_prefs` kwarg
                # whereas conda 4.3 used `index` and `link_dists` kwargs
                pfe = ProgressiveFetchExtract(link_prefs=(index[pkg_record],))
            except TypeError:
                # TypeError: __init__() got an unexpected keyword argument 'link_prefs'
                pfe = ProgressiveFetchExtract(link_dists=[pkg], index=index)
            with utils.LoggingContext():
                pfe.execute()
            for pkg_dir in pkgs_dirs:
                _loc = os.path.join(pkg_dir, index[pkg].fn)
                if os.path.isfile(_loc):
                    pkg_loc = _loc
                    break
        pkg_files[pkg] = pkg_loc, pkg_dist

    return pkg_files


def get_upstream_pins(m, actions, env):
    """Download packages from specs, then inspect each downloaded package for additional
    downstream dependency specs.  Return these additional specs."""

    env_specs = m.meta.get('requirements', {}).get(env, [])
    explicit_specs = [req.split(' ')[0] for req in env_specs] if env_specs else []
    linked_packages = actions.get('LINK', [])
    linked_packages = [pkg for pkg in linked_packages if pkg.name in explicit_specs]

    ignore_pkgs_list = utils.ensure_list(m.get_value('build/ignore_run_exports_from'))
    ignore_list = utils.ensure_list(m.get_value('build/ignore_run_exports'))
    additional_specs = {}
    for pkg in linked_packages:
        if any(pkg.name in req.split(' ')[0] for req in ignore_pkgs_list):
            continue
        run_exports = None
        if m.config.use_channeldata:
            channeldata = utils.download_channeldata(pkg.channel)
            # only use channeldata if requested, channeldata exists and contains
            # a packages key, otherwise use run_exports from the packages themselves
            if 'packages' in channeldata:
                pkg_data = channeldata['packages'].get(pkg.name, {})
                run_exports = pkg_data.get('run_exports', {}).get(pkg.version, {})
        if run_exports is None:
            loc, dist = execute_download_actions(m, actions, env=env, package_subset=pkg)[pkg]
            run_exports = _read_specs_from_package(loc, dist)
        specs = _filter_run_exports(run_exports, ignore_list)
        if specs:
            additional_specs = utils.merge_dicts_of_lists(additional_specs, specs)
    return additional_specs


def _read_upstream_pin_files(m, env, permit_unsatisfiable_variants, exclude_pattern):
    deps, actions, unsat = get_env_dependencies(m, env, m.config.variant,
                                exclude_pattern,
                                permit_unsatisfiable_variants=permit_unsatisfiable_variants)
    # extend host deps with strong build run exports.  This is important for things like
    #    vc feature activation to work correctly in the host env.
    extra_run_specs = get_upstream_pins(m, actions, env)
    return list(set(deps)) or m.meta.get('requirements', {}).get(env, []), unsat, extra_run_specs


def add_upstream_pins(m, permit_unsatisfiable_variants, exclude_pattern):
    """Applies run_exports from any build deps to host and run sections"""
    # if we have host deps, they're more important than the build deps.
    requirements = m.meta.get('requirements', {})
    build_deps, build_unsat, extra_run_specs_from_build = _read_upstream_pin_files(m, 'build',
                                                    permit_unsatisfiable_variants, exclude_pattern)

    # is there a 'host' section?
    if m.is_cross:
        # this must come before we read upstream pins, because it will enforce things
        #      like vc version from the compiler.
        host_reqs = utils.ensure_list(m.get_value('requirements/host'))
        # ensure host_reqs is present, so in-place modification below is actually in-place
        requirements = m.meta.setdefault('requirements', {})
        requirements['host'] = host_reqs

        if not host_reqs:
            matching_output = [out for out in m.meta.get('outputs', []) if
                               out.get('name') == m.name()]
            if matching_output:
                requirements = utils.expand_reqs(matching_output[0].get('requirements', {}))
                matching_output[0]['requirements'] = requirements
                host_reqs = requirements.setdefault('host', [])
        # in-place modification of above thingie
        host_reqs.extend(extra_run_specs_from_build.get('strong', []))

        host_deps, host_unsat, extra_run_specs_from_host = _read_upstream_pin_files(m, 'host',
                                                    permit_unsatisfiable_variants, exclude_pattern)
        if m.noarch or m.noarch_python:
            extra_run_specs = set(extra_run_specs_from_host.get('noarch', []))
            extra_run_constrained_specs = set()
        else:
            extra_run_specs = set(extra_run_specs_from_host.get('strong', []) +
                                  extra_run_specs_from_host.get('weak', []) +
                                  extra_run_specs_from_build.get('strong', []))
            extra_run_constrained_specs = set(
                extra_run_specs_from_host.get('strong_constrains', []) +
                extra_run_specs_from_host.get('weak_constrains', []) +
                extra_run_specs_from_build.get('strong_constrains', [])
            )
    else:
        host_deps = []
        host_unsat = []
        if m.noarch or m.noarch_python:
            if m.build_is_host:
                extra_run_specs = set(extra_run_specs_from_build.get('noarch', []))
                extra_run_constrained_specs = set()
                build_deps = set(build_deps or []).update(extra_run_specs_from_build.get('noarch', []))
            else:
                extra_run_specs = set()
                extra_run_constrained_specs = set()
                build_deps = set(build_deps or [])
        else:
            extra_run_specs = set(extra_run_specs_from_build.get('strong', []))
            extra_run_constrained_specs = set(extra_run_specs_from_build.get('strong_constrains', []))
            if m.build_is_host:
                extra_run_specs.update(extra_run_specs_from_build.get('weak', []))
                extra_run_constrained_specs.update(extra_run_specs_from_build.get('weak_constrains', []))
                build_deps = set(build_deps or []).update(extra_run_specs_from_build.get('weak', []))
            else:
                host_deps = set(extra_run_specs_from_build.get('strong', []))

    run_deps = extra_run_specs | set(utils.ensure_list(requirements.get('run')))
    run_constrained_deps = extra_run_constrained_specs | set(utils.ensure_list(requirements.get('run_constrained')))

    for section, deps in (
        ('build', build_deps), ('host', host_deps), ('run', run_deps), ('run_constrained', run_constrained_deps),
    ):
        if deps:
            requirements[section] = list(deps)

    m.meta['requirements'] = requirements
    return build_unsat, host_unsat


def _simplify_to_exact_constraints(metadata):
    """
    For metapackages that are pinned exactly, we want to bypass all dependencies that may
    be less exact.
    """
    requirements = metadata.meta.get('requirements', {})
    # collect deps on a per-section basis
    for section in 'build', 'host', 'run':
        deps = utils.ensure_list(requirements.get(section, []))
        deps_dict = defaultdict(list)
        for dep in deps:
            spec_parts = utils.ensure_valid_spec(dep).split()
            name = spec_parts[0]
            if len(spec_parts) > 1:
                deps_dict[name].append(spec_parts[1:])
            else:
                deps_dict[name].append([])

        deps_list = []
        for name, values in deps_dict.items():
            exact_pins = []
            for dep in values:
                if len(dep) > 1:
                    version, build = dep[:2]
                    if not (any(c in version for c in ('>', '<', '*')) or '*' in build):
                        exact_pins.append(dep)
            if len(values) == 1 and not any(values):
                deps_list.append(name)
            elif exact_pins:
                if not all(pin == exact_pins[0] for pin in exact_pins):
                    raise ValueError(f"Conflicting exact pins: {exact_pins}")
                else:
                    deps_list.append(' '.join([name] + exact_pins[0]))
            else:
                deps_list.extend(' '.join([name] + dep) for dep in values if dep)
        if section in requirements and deps_list:
            requirements[section] = deps_list
    metadata.meta['requirements'] = requirements


def finalize_metadata(m, parent_metadata=None, permit_unsatisfiable_variants=False):
    """Fully render a recipe.  Fill in versions for build/host dependencies."""
    if not parent_metadata:
        parent_metadata = m
    if m.skip():
        m.final = True
    else:
        exclude_pattern = None
        excludes = set(m.config.variant.get('ignore_version', []))

        for key in m.config.variant.get('pin_run_as_build', {}).keys():
            if key in excludes:
                excludes.remove(key)

        output_excludes = set()
        if hasattr(m, 'other_outputs'):
            output_excludes = {name for (name, variant) in m.other_outputs.keys()}

        if excludes or output_excludes:
            exclude_pattern = re.compile(r'|'.join(fr'(?:^{exc}(?:\s|$|\Z))'
                                            for exc in excludes | output_excludes))

        parent_recipe = m.meta.get('extra', {}).get('parent_recipe', {})

        # extract the topmost section where variables are defined, and put it on top of the
        #     requirements for a particular output
        # Re-parse the output from the original recipe, so that we re-consider any jinja2 stuff
        output = parent_metadata.get_rendered_output(m.name(), variant=m.config.variant)

        is_top_level = True
        if output:
            if 'package' in output or 'name' not in output:
                # it's just a top-level recipe
                output = {'name': m.name()}
            else:
                is_top_level = False

            if not parent_recipe or parent_recipe['name'] == m.name():
                combine_top_level_metadata_with_output(m, output)
            requirements = utils.expand_reqs(output.get('requirements', {}))
            m.meta['requirements'] = requirements

        if m.meta.get('requirements'):
            utils.insert_variant_versions(m.meta['requirements'],
                                          m.config.variant, 'build')
            utils.insert_variant_versions(m.meta['requirements'],
                                        m.config.variant, 'host')

        m = parent_metadata.get_output_metadata(m.get_rendered_output(m.name()))
        build_unsat, host_unsat = add_upstream_pins(m,
                                                    permit_unsatisfiable_variants,
                                                    exclude_pattern)
        # getting this AFTER add_upstream_pins is important, because that function adds deps
        #     to the metadata.
        requirements = m.meta.get('requirements', {})

        # here's where we pin run dependencies to their build time versions.  This happens based
        #     on the keys in the 'pin_run_as_build' key in the variant, which is a list of package
        #     names to have this behavior.
        if output_excludes:
            exclude_pattern = re.compile(r'|'.join(fr'(?:^{exc}(?:\s|$|\Z))'
                                            for exc in output_excludes))
        pinning_env = 'host' if m.is_cross else 'build'

        build_reqs = requirements.get(pinning_env, [])
        # if python is in the build specs, but doesn't have a specific associated
        #    version, make sure to add one
        if build_reqs and 'python' in build_reqs:
            build_reqs.append('python {}'.format(m.config.variant['python']))
            m.meta['requirements'][pinning_env] = build_reqs

        full_build_deps, _, _ = get_env_dependencies(m, pinning_env,
                                        m.config.variant,
                                        exclude_pattern=exclude_pattern,
                                        permit_unsatisfiable_variants=permit_unsatisfiable_variants)
        full_build_dep_versions = {dep.split()[0]: " ".join(dep.split()[1:])
                                   for dep in full_build_deps}

        if isfile(m.requirements_path) and not requirements.get('run'):
            requirements['run'] = specs_from_url(m.requirements_path)
        run_deps = requirements.get('run', [])

        versioned_run_deps = [get_pin_from_build(m, dep, full_build_dep_versions)
                            for dep in run_deps]
        versioned_run_deps = [utils.ensure_valid_spec(spec, warn=True)
                              for spec in versioned_run_deps]
        requirements[pinning_env] = full_build_deps
        requirements['run'] = versioned_run_deps

        m.meta['requirements'] = requirements

        # append other requirements, such as python.app, appropriately
        m.append_requirements()

        if m.pin_depends == 'strict':
            m.meta['requirements']['run'] = environ.get_pinned_deps(
                m, 'run')
        test_deps = m.get_value('test/requires')
        if test_deps:
            versioned_test_deps = list({get_pin_from_build(m, dep, full_build_dep_versions)
                                        for dep in test_deps})
            versioned_test_deps = [utils.ensure_valid_spec(spec, warn=True)
                                for spec in versioned_test_deps]
            m.meta['test']['requires'] = versioned_test_deps
        extra = m.meta.get('extra', {})
        extra['copy_test_source_files'] = m.config.copy_test_source_files
        m.meta['extra'] = extra

        # if source/path is relative, then the output package makes no sense at all.  The next
        #   best thing is to hard-code the absolute path.  This probably won't exist on any
        #   system other than the original build machine, but at least it will work there.
        if m.meta.get('source'):
            if 'path' in m.meta['source']:
                source_path = m.meta['source']['path']
                os.path.expanduser(source_path)
                if not os.path.isabs(source_path):
                    m.meta['source']['path'] = os.path.normpath(
                        os.path.join(m.path, source_path))
                elif ('git_url' in m.meta['source'] and not (
                        # absolute paths are not relative paths
                        os.path.isabs(m.meta['source']['git_url']) or
                        # real urls are not relative paths
                        ":" in m.meta['source']['git_url'])):
                    m.meta['source']['git_url'] = os.path.normpath(
                        os.path.join(m.path, m.meta['source']['git_url']))

        if not m.meta.get('build'):
            m.meta['build'] = {}

        _simplify_to_exact_constraints(m)

        if build_unsat or host_unsat:
            m.final = False
            log = utils.get_logger(__name__)
            log.warn("Returning non-final recipe for {}; one or more dependencies "
                    "was unsatisfiable:".format(m.dist()))
            if build_unsat:
                log.warn(f"Build: {build_unsat}")
            if host_unsat:
                log.warn(f"Host: {host_unsat}")
        else:
            m.final = True
    if is_top_level:
        parent_metadata = m
    return m


def try_download(metadata, no_download_source, raise_error=False):
    if not metadata.source_provided and not no_download_source:
        # this try/catch is for when the tool to download source is actually in
        #    meta.yaml, and not previously installed in builder env.
        try:
            source.provide(metadata)
        except subprocess.CalledProcessError as error:
            print("Warning: failed to download source.  If building, will try "
                "again after downloading recipe dependencies.")
            print("Error was: ")
            print(error)

    if not metadata.source_provided:
        if no_download_source:
            raise ValueError("no_download_source specified, but can't fully render recipe without"
                             " downloading source.  Please fix the recipe, or don't use "
                             "no_download_source.")
        elif raise_error:
            raise RuntimeError("Failed to download or patch source. Please see build log for info.")


def reparse(metadata):
    """Some things need to be parsed again after the build environment has been created
    and activated."""
    metadata.final = False
    sys.path.insert(0, metadata.config.build_prefix)
    sys.path.insert(0, metadata.config.host_prefix)
    py_ver = '.'.join(metadata.config.variant['python'].split('.')[:2])
    sys.path.insert(0, utils.get_site_packages(metadata.config.host_prefix, py_ver))
    metadata.parse_until_resolved()
    metadata = finalize_metadata(metadata)
    return metadata


def distribute_variants(metadata, variants, permit_unsatisfiable_variants=False,
                        allow_no_other_outputs=False, bypass_env_check=False):
    rendered_metadata = {}
    need_source_download = True

    # don't bother distributing python if it's a noarch package, and figure out
    # which python version we prefer. `python_age` can use used to tweak which
    # python gets used here.
    if metadata.noarch or metadata.noarch_python:
        from .conda_interface import VersionOrder
        age = int(metadata.get_value('build/noarch_python_build_age', metadata.config.noarch_python_build_age))
        versions = []
        for variant in variants:
            if 'python' in variant:
                vo = variant['python']
                if vo not in versions:
                    versions.append(vo)
        version_indices = sorted(range(len(versions)), key=lambda k: VersionOrder(versions[k].split(' ')[0]))
        if age < 0:
            age = 0
        elif age > len(versions) - 1:
            age = len(versions) - 1
        build_ver = versions[version_indices[len(versions) - 1 - age]]
        variants = filter_by_key_value(variants, 'python', build_ver,
                                       'noarch_python_reduction')

    # store these for reference later
    metadata.config.variants = variants
    # These are always the full set.  just 'variants' is the one that gets
    #     used mostly, and can be reduced
    metadata.config.input_variants = variants

    recipe_requirements = metadata.extract_requirements_text()
    recipe_package_and_build_text = metadata.extract_package_and_build_text()
    recipe_text = recipe_package_and_build_text + recipe_requirements
    if hasattr(recipe_text, 'decode'):
        recipe_text = recipe_text.decode()

    metadata.config.variant = variants[0]
    used_variables = metadata.get_used_loop_vars(force_global=False)
    top_loop = metadata.get_reduced_variant_set(used_variables)

    for variant in top_loop:
        from conda_build.build import get_all_replacements
        get_all_replacements(variant)
        mv = metadata.copy()
        mv.config.variant = variant

        pin_run_as_build = variant.get('pin_run_as_build', {})
        if mv.numpy_xx and 'numpy' not in pin_run_as_build:
            pin_run_as_build['numpy'] = {'min_pin': 'x.x', 'max_pin': 'x.x'}

        conform_dict = {}
        for key in used_variables:
            # We use this variant in the top-level recipe.
            # constrain the stored variants to only this version in the output
            #     variant mapping
            conform_dict[key] = variant[key]

        for key, values in conform_dict.items():
            mv.config.variants = (filter_by_key_value(mv.config.variants, key, values,
                                                      'distribute_variants_reduction') or
                                  mv.config.variants)
        get_all_replacements(mv.config.variants)
        pin_run_as_build = variant.get('pin_run_as_build', {})
        if mv.numpy_xx and 'numpy' not in pin_run_as_build:
            pin_run_as_build['numpy'] = {'min_pin': 'x.x', 'max_pin': 'x.x'}

        numpy_pinned_variants = []
        for _variant in mv.config.variants:
            _variant['pin_run_as_build'] = pin_run_as_build
            numpy_pinned_variants.append(_variant)
        mv.config.variants = numpy_pinned_variants

        mv.config.squished_variants = list_of_dicts_to_dict_of_lists(mv.config.variants)

        if mv.needs_source_for_render and mv.variant_in_source:
            mv.parse_again()
            utils.rm_rf(mv.config.work_dir)
            source.provide(mv)
            mv.parse_again()

        try:
            mv.parse_until_resolved(allow_no_other_outputs=allow_no_other_outputs,
                                    bypass_env_check=bypass_env_check)
        except SystemExit:
            pass
        need_source_download = (not mv.needs_source_for_render or not mv.source_provided)

        rendered_metadata[(mv.dist(),
                           mv.config.variant.get('target_platform', mv.config.subdir),
                           tuple((var, mv.config.variant.get(var))
                                 for var in mv.get_used_vars()))] = \
                                     (mv, need_source_download, None)
    # list of tuples.
    # each tuple item is a tuple of 3 items:
    #    metadata, need_download, need_reparse_in_env
    return list(rendered_metadata.values())


def expand_outputs(metadata_tuples):
    """Obtain all metadata objects for all outputs from recipe.  Useful for outputting paths."""
    expanded_outputs = OrderedDict()

    for (_m, download, reparse) in metadata_tuples:
        from conda_build.build import get_all_replacements
        get_all_replacements(_m.config)
        from copy import deepcopy
        for (output_dict, m) in deepcopy(_m).get_output_metadata_set(permit_unsatisfiable_variants=False):
            get_all_replacements(m.config)
            expanded_outputs[m.dist()] = (output_dict, m)
    return list(expanded_outputs.values())


def render_recipe(recipe_path, config, no_download_source=False, variants=None,
                  permit_unsatisfiable_variants=True, reset_build_id=True, bypass_env_check=False):
    """Returns a list of tuples, each consisting of

    (metadata-object, needs_download, needs_render_in_env)

    You get one tuple per variant.  Outputs are not factored in here (subpackages won't affect these
    results returned here.)
    """
    arg = recipe_path
    if isfile(arg):
        if arg.endswith(('.tar', '.tar.gz', '.tgz', '.tar.bz2')):
            recipe_dir = tempfile.mkdtemp()
            t = tarfile.open(arg, 'r:*')
            t.extractall(path=recipe_dir)
            t.close()
            need_cleanup = True
        elif arg.endswith('.yaml'):
            recipe_dir = os.path.dirname(arg)
            need_cleanup = False
        else:
            print("Ignoring non-recipe: %s" % arg)
            return None, None
    else:
        recipe_dir = abspath(arg)
        need_cleanup = False

    if not isdir(recipe_dir):
        sys.exit("Error: no such directory: %s" % recipe_dir)

    try:
        m = MetaData(recipe_dir, config=config)
    except exceptions.YamlParsingError as e:
        sys.stderr.write(e.error_msg())
        sys.exit(1)

    rendered_metadata = {}

    # important: set build id *before* downloading source.  Otherwise source goes into a different
    #    build folder.
    if config.set_build_id:
        m.config.compute_build_id(m.name(), m.version(), reset=reset_build_id)

    # this source may go into a folder that doesn't match the eventual build folder.
    #   There's no way around it AFAICT.  We must download the source to be able to render
    #   the recipe (from anything like GIT_FULL_HASH), but we can't know the final build
    #   folder until rendering is complete, because package names can have variant jinja2 in them.
    if m.needs_source_for_render and not m.source_provided:
        try_download(m, no_download_source=no_download_source)
    if m.final:
        if not hasattr(m.config, 'variants') or not m.config.variant:
            m.config.ignore_system_variants = True
            if os.path.isfile(os.path.join(m.path, 'conda_build_config.yaml')):
                m.config.variant_config_files = [os.path.join(m.path, 'conda_build_config.yaml')]
            m.config.variants = get_package_variants(m, variants=variants)
            m.config.variant = m.config.variants[0]
        rendered_metadata = [(m, False, False), ]
    else:
        # merge any passed-in variants with any files found
        variants = get_package_variants(m, variants=variants)

        # when building, we don't want to fully expand all outputs into metadata, only expand
        #    whatever variants we have (i.e. expand top-level variants, not output-only variants)
        rendered_metadata = distribute_variants(m, variants,
                                    permit_unsatisfiable_variants=permit_unsatisfiable_variants,
                                    allow_no_other_outputs=True, bypass_env_check=bypass_env_check)
    if need_cleanup:
        utils.rm_rf(recipe_dir)
    return rendered_metadata


# Keep this out of the function below so it can be imported by other modules.
FIELDS = ["package", "source", "build", "requirements", "test", "app", "outputs", "about", "extra"]


# Next bit of stuff is to support YAML output in the order we expect.
# http://stackoverflow.com/a/17310199/1170370
class _MetaYaml(dict):
    fields = FIELDS

    def to_omap(self):
        return [(field, self[field]) for field in _MetaYaml.fields if field in self]


def _represent_omap(dumper, data):
    return dumper.represent_mapping('tag:yaml.org,2002:map', data.to_omap())


def _unicode_representer(dumper, uni):
    node = yaml.ScalarNode(tag='tag:yaml.org,2002:str', value=uni)
    return node


class _IndentDumper(yaml.Dumper):
    def increase_indent(self, flow=False, indentless=False):
        return super().increase_indent(flow, False)

    def ignore_aliases(self, data):
        return True


yaml.add_representer(_MetaYaml, _represent_omap)
yaml.add_representer(str, _unicode_representer)
unicode = None  # silence pyflakes about unicode not existing in py3


def output_yaml(metadata, filename=None, suppress_outputs=False):
    local_metadata = metadata.copy()
    if suppress_outputs and local_metadata.is_output and 'outputs' in local_metadata.meta:
        del local_metadata.meta['outputs']
    output = yaml.dump(_MetaYaml(local_metadata.meta), Dumper=_IndentDumper,
                       default_flow_style=False, indent=2)
    if filename:
        if any(sep in filename for sep in ('\\', '/')):
            try:
                os.makedirs(os.path.dirname(filename))
            except OSError:
                pass
        with open(filename, "w") as f:
            f.write(output)
        return "Wrote yaml to %s" % filename
    else:
        return output<|MERGE_RESOLUTION|>--- conflicted
+++ resolved
@@ -1,11 +1,7 @@
 # Copyright (C) 2014 Anaconda, Inc
 # SPDX-License-Identifier: BSD-3-Clause
 from collections import OrderedDict, defaultdict
-<<<<<<< HEAD
-from locale import getpreferredencoding
 from functools import lru_cache
-=======
->>>>>>> 1d6f64d5
 import json
 import os
 from os.path import isdir, isfile, abspath

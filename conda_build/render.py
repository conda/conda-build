# (c) Continuum Analytics, Inc. / http://continuum.io
# All Rights Reserved
#
# conda is distributed under the terms of the BSD 3-clause license.
# Consult LICENSE.txt or http://opensource.org/licenses/BSD-3-Clause.

from __future__ import absolute_import, division, print_function

from locale import getpreferredencoding
import os
from os.path import isdir, isfile, abspath
import subprocess
import sys
import tarfile
import tempfile

import yaml

from conda.compat import PY3

from conda.lock import Locked

from conda_build import exceptions, utils
from conda_build.metadata import MetaData
import conda_build.source as source
from conda_build.completers import all_versions, conda_version
from conda_build.utils import find_recipe, rm_rf


def set_language_env_vars(args, parser, config, execute=None):
    """Given args passed into conda command, set language env vars"""
    for lang in all_versions:
        versions = getattr(args, lang)
        if not versions:
            continue
        if versions == ['all']:
            if all_versions[lang]:
                versions = all_versions[lang]
            else:
                parser.error("'all' is not supported for --%s" % lang)
        if len(versions) > 1:
            for ver in versions[:]:
                setattr(args, lang, [str(ver)])
                if execute:
                    execute(args, parser, config)
                # This is necessary to make all combinations build.
                setattr(args, lang, versions)
            return
        else:
            version = versions[0]
            if lang in ('python', 'numpy'):
                version = int(version.replace('.', ''))
            setattr(config, conda_version[lang], version)
        if not len(str(version)) in (2, 3) and lang in ['python', 'numpy']:
            if all_versions[lang]:
                raise RuntimeError("%s must be major.minor, like %s, not %s" %
                    (conda_version[lang], all_versions[lang][-1] / 10, version))
            else:
                raise RuntimeError("%s must be major.minor, not %s" %
                    (conda_version[lang], version))

    # Using --python, --numpy etc. is equivalent to using CONDA_PY, CONDA_NPY, etc.
    # Auto-set those env variables
    for var in conda_version.values():
        if hasattr(config, var) and getattr(config, var):
            # Set the env variable.
            os.environ[var] = str(getattr(config, var))


def bldpkg_path(m, config):
    '''
    Returns path to built package's tarball given its ``Metadata``.
    '''
    return os.path.join(config.bldpkgs_dir, '%s.tar.bz2' % m.dist())


def parse_or_try_download(metadata, no_download_source, config,
                          force_download=False):

    need_reparse_in_env = False
    if (force_download or (not no_download_source and (metadata.uses_vcs_in_meta() or
                                                       metadata.uses_setuptools_in_meta()))):

<<<<<<< HEAD
        # this try/catch is for when the tool to download source is actually in
        #    meta.yaml, and not previously installed in builder env.
        try:
            if not config.dirty:
                source.provide(metadata.path, metadata.get_section('source'), config=config)
                need_source_download = False
            try:
                metadata.parse_again(config=config, permit_undefined_jinja=False)
            except exceptions.UnableToParseMissingSetuptoolsDependencies:
                need_reparse_in_env = True
        except subprocess.CalledProcessError as error:
            print("Warning: failed to download source.  If building, will try "
                "again after downloading recipe dependencies.")
            print("Error was: ")
            print(error)
            need_source_download = True
=======
    if (force_download or (not no_download_source and metadata.uses_vcs_in_meta())):
        # lock this while downloading or moving source.  This does not affect other recipes/builds
        # - they each have their own build_folder.
        with Locked(config.build_folder):
            # this try/catch is for when the tool to download source is actually in
            #    meta.yaml, and not previously installed in builder env.
            try:
                if not dirty:
                    source.provide(metadata.path, metadata.get_section('source'),
                                verbose=verbose)
                metadata.parse_again(permit_undefined_jinja=False)
                need_source_download = False
            except subprocess.CalledProcessError as error:
                print("Warning: failed to download source.  If building, will try "
                    "again after downloading recipe dependencies.")
                print("Error was: ")
                print(error)
                need_source_download = True
>>>>>>> 4f263d75
    elif not metadata.get_section('source'):
        need_source_download = False
        if not os.path.isdir(config.work_dir):
            os.makedirs(config.work_dir)
    else:
        # we have not downloaded source in the render phase.  Download it in
        #     the build phase
        need_source_download = not no_download_source
    try:
        metadata.parse_until_resolved(config=config)
    except exceptions.UnableToParseMissingSetuptoolsDependencies:
        need_reparse_in_env = True
    return metadata, need_source_download, need_reparse_in_env


def reparse(metadata, config):
    """Some things need to be parsed again after the build environment has been created
    and activated."""
    sys.path.insert(0, config.build_prefix)
    sys.path.insert(0, utils.get_site_packages(config.build_prefix))
    metadata.parse_again(config=config, permit_undefined_jinja=False)


<<<<<<< HEAD
def render_recipe(recipe_path, config, no_download_source=False):
    if not isdir(config.croot):
        os.makedirs(config.croot)
    with Locked(config.croot):
        if not config.dirty:
            rm_rf(config.work_dir)

            assert not isdir(config.work_dir), ("Failed to clean work directory.  Please close open"
                                                " programs/terminals/folders and try again.")

        arg = find_recipe(recipe_path)

        # Don't use byte literals for paths in Python 2
        if not PY3:
            arg = arg.decode(getpreferredencoding() or 'utf-8')
        if isfile(arg):
            if arg.endswith(('.tar', '.tar.gz', '.tgz', '.tar.bz2')):
                recipe_dir = tempfile.mkdtemp()
                t = tarfile.open(arg, 'r:*')
                t.extractall(path=recipe_dir)
                t.close()
                need_cleanup = True
            else:
                print("Ignoring non-recipe: %s" % arg)
                return
=======
def render_recipe(recipe_path, no_download_source, verbose, dirty=False):
    arg = recipe_path
    # Don't use byte literals for paths in Python 2
    if not PY3:
        arg = arg.decode(getpreferredencoding() or 'utf-8')
    if isfile(arg):
        if arg.endswith(('.tar', '.tar.gz', '.tgz', '.tar.bz2')):
            recipe_dir = tempfile.mkdtemp()
            t = tarfile.open(arg, 'r:*')
            t.extractall(path=recipe_dir)
            t.close()
            need_cleanup = True
>>>>>>> 4f263d75
        else:
            print("Ignoring non-recipe: %s" % arg)
            return
    else:
        recipe_dir = abspath(arg)
        need_cleanup = False

    if not isdir(recipe_dir):
        sys.exit("Error: no such directory: %s" % recipe_dir)

    try:
        m = MetaData(recipe_dir)
    except exceptions.YamlParsingError as e:
        sys.stderr.write(e.error_msg())
        sys.exit(1)

<<<<<<< HEAD
        m, need_download, need_reparse_in_env = parse_or_try_download(m,
                                                   no_download_source=no_download_source,
                                                   config=config)

        if need_cleanup:
            rm_rf(recipe_dir)
=======
    m, need_download = parse_or_try_download(m, no_download_source=no_download_source,
                                verbose=verbose, dirty=dirty)

    if need_cleanup:
        shutil.rmtree(recipe_dir)
>>>>>>> 4f263d75

    return m, need_download, need_reparse_in_env


# Next bit of stuff is to support YAML output in the order we expect.
# http://stackoverflow.com/a/17310199/1170370
class _MetaYaml(dict):
    fields = ["package", "source", "build", "requirements", "test", "about", "extra"]

    def to_omap(self):
        return [(field, self[field]) for field in _MetaYaml.fields if field in self]


def _represent_omap(dumper, data):
    return dumper.represent_mapping(u'tag:yaml.org,2002:map', data.to_omap())


def _unicode_representer(dumper, uni):
    node = yaml.ScalarNode(tag=u'tag:yaml.org,2002:str', value=uni)
    return node


class _IndentDumper(yaml.Dumper):
    def increase_indent(self, flow=False, indentless=False):
        return super(_IndentDumper, self).increase_indent(flow, False)

yaml.add_representer(_MetaYaml, _represent_omap)
if PY3:
    yaml.add_representer(str, _unicode_representer)
    unicode = None  # silence pyflakes about unicode not existing in py3
else:
    yaml.add_representer(unicode, _unicode_representer)


def output_yaml(metadata, filename=None):
    output = yaml.dump(_MetaYaml(metadata.meta), Dumper=_IndentDumper,
                       default_flow_style=False, indent=4)
    if filename:
        with open(filename, "w") as f:
            f.write(output)
        return "Wrote yaml to %s" % filename
    else:
        return output<|MERGE_RESOLUTION|>--- conflicted
+++ resolved
@@ -81,43 +81,26 @@
     if (force_download or (not no_download_source and (metadata.uses_vcs_in_meta() or
                                                        metadata.uses_setuptools_in_meta()))):
 
-<<<<<<< HEAD
-        # this try/catch is for when the tool to download source is actually in
-        #    meta.yaml, and not previously installed in builder env.
-        try:
-            if not config.dirty:
-                source.provide(metadata.path, metadata.get_section('source'), config=config)
-                need_source_download = False
-            try:
-                metadata.parse_again(config=config, permit_undefined_jinja=False)
-            except exceptions.UnableToParseMissingSetuptoolsDependencies:
-                need_reparse_in_env = True
-        except subprocess.CalledProcessError as error:
-            print("Warning: failed to download source.  If building, will try "
-                "again after downloading recipe dependencies.")
-            print("Error was: ")
-            print(error)
-            need_source_download = True
-=======
-    if (force_download or (not no_download_source and metadata.uses_vcs_in_meta())):
         # lock this while downloading or moving source.  This does not affect other recipes/builds
         # - they each have their own build_folder.
         with Locked(config.build_folder):
             # this try/catch is for when the tool to download source is actually in
             #    meta.yaml, and not previously installed in builder env.
             try:
-                if not dirty:
-                    source.provide(metadata.path, metadata.get_section('source'),
-                                verbose=verbose)
-                metadata.parse_again(permit_undefined_jinja=False)
-                need_source_download = False
+                if not config.dirty:
+                    source.provide(metadata.path, metadata.get_section('source'), config=config)
+                    need_source_download = False
+                try:
+                    metadata.parse_again(config=config, permit_undefined_jinja=False)
+                except exceptions.UnableToParseMissingSetuptoolsDependencies:
+                    need_reparse_in_env = True
             except subprocess.CalledProcessError as error:
                 print("Warning: failed to download source.  If building, will try "
                     "again after downloading recipe dependencies.")
                 print("Error was: ")
                 print(error)
                 need_source_download = True
->>>>>>> 4f263d75
+
     elif not metadata.get_section('source'):
         need_source_download = False
         if not os.path.isdir(config.work_dir):
@@ -141,34 +124,7 @@
     metadata.parse_again(config=config, permit_undefined_jinja=False)
 
 
-<<<<<<< HEAD
 def render_recipe(recipe_path, config, no_download_source=False):
-    if not isdir(config.croot):
-        os.makedirs(config.croot)
-    with Locked(config.croot):
-        if not config.dirty:
-            rm_rf(config.work_dir)
-
-            assert not isdir(config.work_dir), ("Failed to clean work directory.  Please close open"
-                                                " programs/terminals/folders and try again.")
-
-        arg = find_recipe(recipe_path)
-
-        # Don't use byte literals for paths in Python 2
-        if not PY3:
-            arg = arg.decode(getpreferredencoding() or 'utf-8')
-        if isfile(arg):
-            if arg.endswith(('.tar', '.tar.gz', '.tgz', '.tar.bz2')):
-                recipe_dir = tempfile.mkdtemp()
-                t = tarfile.open(arg, 'r:*')
-                t.extractall(path=recipe_dir)
-                t.close()
-                need_cleanup = True
-            else:
-                print("Ignoring non-recipe: %s" % arg)
-                return
-=======
-def render_recipe(recipe_path, no_download_source, verbose, dirty=False):
     arg = recipe_path
     # Don't use byte literals for paths in Python 2
     if not PY3:
@@ -180,7 +136,6 @@
             t.extractall(path=recipe_dir)
             t.close()
             need_cleanup = True
->>>>>>> 4f263d75
         else:
             print("Ignoring non-recipe: %s" % arg)
             return
@@ -197,20 +152,12 @@
         sys.stderr.write(e.error_msg())
         sys.exit(1)
 
-<<<<<<< HEAD
-        m, need_download, need_reparse_in_env = parse_or_try_download(m,
-                                                   no_download_source=no_download_source,
-                                                   config=config)
-
-        if need_cleanup:
-            rm_rf(recipe_dir)
-=======
-    m, need_download = parse_or_try_download(m, no_download_source=no_download_source,
-                                verbose=verbose, dirty=dirty)
+    m, need_download, need_reparse_in_env = parse_or_try_download(m,
+                                                no_download_source=no_download_source,
+                                                config=config)
 
     if need_cleanup:
-        shutil.rmtree(recipe_dir)
->>>>>>> 4f263d75
+        rm_rf(recipe_dir)
 
     return m, need_download, need_reparse_in_env
 

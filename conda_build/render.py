# Copyright (C) 2014 Anaconda, Inc
# SPDX-License-Identifier: BSD-3-Clause
from __future__ import annotations

import json
import os
import random
import re
import string
import subprocess
import sys
import tarfile
import tempfile
from collections import OrderedDict, defaultdict
from functools import lru_cache
from os.path import abspath, isdir, isfile
from pathlib import Path

import yaml

<<<<<<< HEAD
import conda_build.index
import conda_build.source as source
from conda_build import environ, exceptions, utils
from conda_build.exceptions import DependencyNeedsBuildingError
=======
import conda_build.source as source
from conda_build import environ, exceptions, utils
from conda_build.exceptions import DependencyNeedsBuildingError
from conda_build.index import get_build_index
>>>>>>> a9a3bd5b
from conda_build.metadata import MetaData, combine_top_level_metadata_with_output
from conda_build.variants import (
    filter_by_key_value,
    get_package_variants,
    list_of_dicts_to_dict_of_lists,
)

from .conda_interface import (
    ProgressiveFetchExtract,
    TemporaryDirectory,
    UnsatisfiableError,
    execute_actions,
    pkgs_dirs,
    specs_from_url,
)
from .utils import CONDA_PACKAGE_EXTENSION_V1, CONDA_PACKAGE_EXTENSION_V2

# from conda_build.jinja_context import pin_subpackage_against_outputs


def odict_representer(dumper, data):
    return dumper.represent_dict(data.items())


yaml.add_representer(set, yaml.representer.SafeRepresenter.represent_list)
yaml.add_representer(tuple, yaml.representer.SafeRepresenter.represent_list)
yaml.add_representer(OrderedDict, odict_representer)


def bldpkg_path(m):
    """
    Returns path to built package's tarball given its ``Metadata``.
    """
    subdir = "noarch" if m.noarch or m.noarch_python else m.config.host_subdir

    if not hasattr(m, "type"):
        if m.config.conda_pkg_format == "2":
            pkg_type = "conda_v2"
        else:
            pkg_type = "conda"
    else:
        pkg_type = m.type

    # the default case will switch over to conda_v2 at some point
    if pkg_type == "conda":
        path = os.path.join(
            m.config.output_folder, subdir, f"{m.dist()}{CONDA_PACKAGE_EXTENSION_V1}"
        )
    elif pkg_type == "conda_v2":
        path = os.path.join(
            m.config.output_folder, subdir, f"{m.dist()}{CONDA_PACKAGE_EXTENSION_V2}"
        )
    else:
        path = f"{m.type} file for {m.name()} in: {os.path.join(m.config.output_folder, subdir)}"
    return path


def actions_to_pins(actions):
    if "LINK" in actions:
        return [
            " ".join(spec.dist_name.split()[0].rsplit("-", 2))
            for spec in actions["LINK"]
        ]
    return []


def _categorize_deps(m, specs, exclude_pattern, variant):
    subpackages = []
    dependencies = []
    pass_through_deps = []
    dash_or_under = re.compile("[-_]")
    # ones that get filtered from actual versioning, to exclude them from the hash calculation
    for spec in specs:
        if not exclude_pattern or not exclude_pattern.match(spec):
            is_subpackage = False
            spec_name = spec.split()[0]
            for entry in m.get_section("outputs"):
                name = entry.get("name")
                if name == spec_name:
                    subpackages.append(" ".join((name, m.version())))
                    is_subpackage = True
            if not is_subpackage:
                dependencies.append(spec)
            # fill in variant version iff no version at all is provided
            for key, value in variant.items():
                # for sake of comparison, ignore dashes and underscores
                if dash_or_under.sub("", key) == dash_or_under.sub(
                    "", spec_name
                ) and not re.search(r"%s\s+[0-9a-zA-Z\_\.\<\>\=\*]" % spec_name, spec):
                    dependencies.append(" ".join((spec_name, value)))
        elif exclude_pattern.match(spec):
            pass_through_deps.append(spec)
    return subpackages, dependencies, pass_through_deps


def get_env_dependencies(
    m,
    env,
    variant,
    exclude_pattern=None,
    permit_unsatisfiable_variants=False,
    merge_build_host_on_same_platform=True,
):
    specs = m.get_depends_top_and_out(env)
    # replace x.x with our variant's numpy version, or else conda tries to literally go get x.x
    if env in ("build", "host"):
        no_xx_specs = []
        for spec in specs:
            if " x.x" in spec:
                pkg_name = spec.split()[0]
                no_xx_specs.append(" ".join((pkg_name, variant.get(pkg_name, ""))))
            else:
                no_xx_specs.append(spec)
        specs = no_xx_specs

    subpackages, dependencies, pass_through_deps = _categorize_deps(
        m, specs, exclude_pattern, variant
    )

    dependencies = set(dependencies)
    unsat = None
    random_string = "".join(
        random.choice(string.ascii_uppercase + string.digits) for _ in range(10)
    )
    with TemporaryDirectory(prefix="_", suffix=random_string) as tmpdir:
        try:
            actions = environ.get_install_actions(
                tmpdir,
                tuple(dependencies),
                env,
                subdir=getattr(m.config, f"{env}_subdir"),
                debug=m.config.debug,
                verbose=m.config.verbose,
                locking=m.config.locking,
                bldpkgs_dirs=tuple(m.config.bldpkgs_dirs),
                timeout=m.config.timeout,
                disable_pip=m.config.disable_pip,
                max_env_retry=m.config.max_env_retry,
                output_folder=m.config.output_folder,
                channel_urls=tuple(m.config.channel_urls),
            )
        except (UnsatisfiableError, DependencyNeedsBuildingError) as e:
            # we'll get here if the environment is unsatisfiable
            if hasattr(e, "packages"):
                unsat = ", ".join(e.packages)
            else:
                unsat = e.message
            if permit_unsatisfiable_variants:
                actions = {}
            else:
                raise

    specs = actions_to_pins(actions)
    return (
        utils.ensure_list(
            (specs + subpackages + pass_through_deps)
            or m.meta.get("requirements", {}).get(env, [])
        ),
        actions,
        unsat,
    )


def strip_channel(spec_str):
    if hasattr(spec_str, "decode"):
        spec_str = spec_str.decode()
    if ":" in spec_str:
        spec_str = spec_str.split("::")[-1]
    return spec_str


def get_pin_from_build(m, dep, build_dep_versions):
    dep_split = dep.split()
    dep_name = dep_split[0]
    build = ""
    if len(dep_split) >= 3:
        build = dep_split[2]
    pin = None
    version = build_dep_versions.get(dep_name) or m.config.variant.get(dep_name)
    if (
        version
        and dep_name in m.config.variant.get("pin_run_as_build", {})
        and not (dep_name == "python" and (m.noarch or m.noarch_python))
        and dep_name in build_dep_versions
    ):
        pin_cfg = m.config.variant["pin_run_as_build"][dep_name]
        if isinstance(pin_cfg, str):
            # if pin arg is a single 'x.x', use the same value for min and max
            pin_cfg = dict(min_pin=pin_cfg, max_pin=pin_cfg)
        pin = utils.apply_pin_expressions(version.split()[0], **pin_cfg)
    elif dep.startswith("numpy") and "x.x" in dep:
        if not build_dep_versions.get(dep_name):
            raise ValueError(
                "numpy x.x specified, but numpy not in build requirements."
            )
        pin = utils.apply_pin_expressions(
            version.split()[0], min_pin="x.x", max_pin="x.x"
        )
    if pin:
        dep = " ".join((dep_name, pin, build)).strip()
    return dep


def _filter_run_exports(specs, ignore_list):
    filtered_specs = {}
    for agent, specs_list in specs.items():
        for spec in specs_list:
            if hasattr(spec, "decode"):
                spec = spec.decode()
            if not any(
                (
                    ignore_spec == "*"
                    or spec == ignore_spec
                    or spec.startswith(ignore_spec + " ")
                )
                for ignore_spec in ignore_list
            ):
                filtered_specs[agent] = filtered_specs.get(agent, []) + [spec]
    return filtered_specs


def find_pkg_dir_or_file_in_pkgs_dirs(
    distribution: str, m: MetaData, files_only: bool = False
) -> str | None:
    for cache in map(Path, (*pkgs_dirs, *m.config.bldpkgs_dirs)):
        package = cache / (distribution + CONDA_PACKAGE_EXTENSION_V1)
        if package.is_file():
            return str(package)

        directory = cache / distribution
        if directory.is_dir():
            if not files_only:
                return str(directory)

            # get the package's subdir
            try:
                subdir = json.loads((directory / "info" / "index.json").read_text())[
                    "subdir"
                ]
            except (FileNotFoundError, KeyError):
                subdir = m.config.host_subdir

            # create the tarball on demand so testing on archives works
            package = Path(
                m.config.croot, subdir, distribution + CONDA_PACKAGE_EXTENSION_V1
            )
            with tarfile.open(package, "w:bz2") as archive:
                for entry in directory.iterdir():
                    archive.add(entry, arcname=entry.name)

            return str(package)


@lru_cache(maxsize=None)
def _read_specs_from_package(pkg_loc, pkg_dist):
    specs = {}
    if pkg_loc and os.path.isdir(pkg_loc):
        downstream_file = os.path.join(pkg_loc, "info/run_exports")
        if os.path.isfile(downstream_file):
            with open(downstream_file) as f:
                specs = {"weak": [spec.rstrip() for spec in f.readlines()]}
        # a later attempt: record more info in the yaml file, to support "strong" run exports
        elif os.path.isfile(downstream_file + ".yaml"):
            with open(downstream_file + ".yaml") as f:
                specs = yaml.safe_load(f)
        elif os.path.isfile(downstream_file + ".json"):
            with open(downstream_file + ".json") as f:
                specs = json.load(f)
    if not specs and pkg_loc and os.path.isfile(pkg_loc):
        # switching to json for consistency in conda-build 4
        specs_yaml = utils.package_has_file(pkg_loc, "info/run_exports.yaml")
        specs_json = utils.package_has_file(pkg_loc, "info/run_exports.json")
        if hasattr(specs_json, "decode"):
            specs_json = specs_json.decode("utf-8")

        if specs_json:
            specs = json.loads(specs_json)
        elif specs_yaml:
            specs = yaml.safe_load(specs_yaml)
        else:
            legacy_specs = utils.package_has_file(pkg_loc, "info/run_exports")
            # exclude packages pinning themselves (makes no sense)
            if legacy_specs:
                weak_specs = set()
                if hasattr(pkg_dist, "decode"):
                    pkg_dist = pkg_dist.decode("utf-8")
                for spec in legacy_specs.splitlines():
                    if hasattr(spec, "decode"):
                        spec = spec.decode("utf-8")
                    if not spec.startswith(pkg_dist.rsplit("-", 2)[0]):
                        weak_specs.add(spec.rstrip())
                specs = {"weak": sorted(list(weak_specs))}
    return specs


def execute_download_actions(m, actions, env, package_subset=None, require_files=False):
<<<<<<< HEAD
    subdir = getattr(m.config, f"{env}_subdir")
    index, _, _ = conda_build.index.get_build_index(
        subdir,
        m.config.bldpkgs_dir,
        m.config.output_folder,
        False,
        False,
        m.config.channel_urls,
        m.config.debug,
        m.config.verbose,
=======
    index, _, _ = get_build_index(
        getattr(m.config, f"{env}_subdir"),
        bldpkgs_dir=m.config.bldpkgs_dir,
        output_folder=m.config.output_folder,
        channel_urls=m.config.channel_urls,
        debug=m.config.debug,
        verbose=m.config.verbose,
>>>>>>> a9a3bd5b
        locking=m.config.locking,
        timeout=m.config.timeout,
    )

    # this should be just downloading packages.  We don't need to extract them -

    download_actions = {
        k: v for k, v in actions.items() if k in ("FETCH", "EXTRACT", "PREFIX")
    }
    if "FETCH" in actions or "EXTRACT" in actions:
        # this is to force the download
        execute_actions(download_actions, index, verbose=m.config.debug)

    pkg_files = {}

    packages = actions.get("LINK", [])
    package_subset = utils.ensure_list(package_subset)
    selected_packages = set()
    if package_subset:
        for pkg in package_subset:
            if hasattr(pkg, "name"):
                if pkg in packages:
                    selected_packages.add(pkg)
            else:
                pkg_name = pkg.split()[0]
                for link_pkg in packages:
                    if pkg_name == link_pkg.name:
                        selected_packages.add(link_pkg)
                        break
        packages = selected_packages

    for pkg in packages:
        if hasattr(pkg, "dist_name"):
            pkg_dist = pkg.dist_name
        else:
            pkg = strip_channel(pkg)
            pkg_dist = pkg.split(" ")[0]
        pkg_loc = find_pkg_dir_or_file_in_pkgs_dirs(
            pkg_dist, m, files_only=require_files
        )

        # ran through all pkgs_dirs, and did not find package or folder.  Download it.
        # TODO: this is a vile hack reaching into conda's internals. Replace with
        #    proper conda API when available.
        if not pkg_loc:
            try:
                pkg_record = [_ for _ in index if _.dist_name == pkg_dist][0]
                # the conda 4.4 API uses a single `link_prefs` kwarg
                # whereas conda 4.3 used `index` and `link_dists` kwargs
                pfe = ProgressiveFetchExtract(link_prefs=(index[pkg_record],))
            except TypeError:
                # TypeError: __init__() got an unexpected keyword argument 'link_prefs'
                pfe = ProgressiveFetchExtract(link_dists=[pkg], index=index)
            with utils.LoggingContext():
                pfe.execute()
            for pkg_dir in pkgs_dirs:
                _loc = os.path.join(pkg_dir, index[pkg].fn)
                if os.path.isfile(_loc):
                    pkg_loc = _loc
                    break
        pkg_files[pkg] = pkg_loc, pkg_dist

    return pkg_files


def get_upstream_pins(m, actions, env):
    """Download packages from specs, then inspect each downloaded package for additional
    downstream dependency specs.  Return these additional specs."""

    env_specs = m.meta.get("requirements", {}).get(env, [])
    explicit_specs = [req.split(" ")[0] for req in env_specs] if env_specs else []
    linked_packages = actions.get("LINK", [])
    linked_packages = [pkg for pkg in linked_packages if pkg.name in explicit_specs]

    ignore_pkgs_list = utils.ensure_list(m.get_value("build/ignore_run_exports_from"))
    ignore_list = utils.ensure_list(m.get_value("build/ignore_run_exports"))
    additional_specs = {}
    for pkg in linked_packages:
        if any(pkg.name in req.split(" ")[0] for req in ignore_pkgs_list):
            continue
        run_exports = None
        if m.config.use_channeldata:
            channeldata = utils.download_channeldata(pkg.channel)
            # only use channeldata if requested, channeldata exists and contains
            # a packages key, otherwise use run_exports from the packages themselves
            if "packages" in channeldata:
                pkg_data = channeldata["packages"].get(pkg.name, {})
                run_exports = pkg_data.get("run_exports", {}).get(pkg.version, {})
        if run_exports is None:
            loc, dist = execute_download_actions(
                m, actions, env=env, package_subset=pkg
            )[pkg]
            run_exports = _read_specs_from_package(loc, dist)
        specs = _filter_run_exports(run_exports, ignore_list)
        if specs:
            additional_specs = utils.merge_dicts_of_lists(additional_specs, specs)
    return additional_specs


def _read_upstream_pin_files(m, env, permit_unsatisfiable_variants, exclude_pattern):
    deps, actions, unsat = get_env_dependencies(
        m,
        env,
        m.config.variant,
        exclude_pattern,
        permit_unsatisfiable_variants=permit_unsatisfiable_variants,
    )
    # extend host deps with strong build run exports.  This is important for things like
    #    vc feature activation to work correctly in the host env.
    extra_run_specs = get_upstream_pins(m, actions, env)
    return (
        list(set(deps)) or m.meta.get("requirements", {}).get(env, []),
        unsat,
        extra_run_specs,
    )


def add_upstream_pins(m, permit_unsatisfiable_variants, exclude_pattern):
    """Applies run_exports from any build deps to host and run sections"""
    # if we have host deps, they're more important than the build deps.
    requirements = m.meta.get("requirements", {})
    build_deps, build_unsat, extra_run_specs_from_build = _read_upstream_pin_files(
        m, "build", permit_unsatisfiable_variants, exclude_pattern
    )

    # is there a 'host' section?
    if m.is_cross:
        # this must come before we read upstream pins, because it will enforce things
        #      like vc version from the compiler.
        host_reqs = utils.ensure_list(m.get_value("requirements/host"))
        # ensure host_reqs is present, so in-place modification below is actually in-place
        requirements = m.meta.setdefault("requirements", {})
        requirements["host"] = host_reqs

        if not host_reqs:
            matching_output = [
                out for out in m.meta.get("outputs", []) if out.get("name") == m.name()
            ]
            if matching_output:
                requirements = utils.expand_reqs(
                    matching_output[0].get("requirements", {})
                )
                matching_output[0]["requirements"] = requirements
                host_reqs = requirements.setdefault("host", [])
        # in-place modification of above thingie
        host_reqs.extend(extra_run_specs_from_build.get("strong", []))

        host_deps, host_unsat, extra_run_specs_from_host = _read_upstream_pin_files(
            m, "host", permit_unsatisfiable_variants, exclude_pattern
        )
        if m.noarch or m.noarch_python:
            extra_run_specs = set(extra_run_specs_from_host.get("noarch", []))
            extra_run_constrained_specs = set()
        else:
            extra_run_specs = set(
                extra_run_specs_from_host.get("strong", [])
                + extra_run_specs_from_host.get("weak", [])
                + extra_run_specs_from_build.get("strong", [])
            )
            extra_run_constrained_specs = set(
                extra_run_specs_from_host.get("strong_constrains", [])
                + extra_run_specs_from_host.get("weak_constrains", [])
                + extra_run_specs_from_build.get("strong_constrains", [])
            )
    else:
        host_deps = []
        host_unsat = []
        if m.noarch or m.noarch_python:
            if m.build_is_host:
                extra_run_specs = set(extra_run_specs_from_build.get("noarch", []))
                extra_run_constrained_specs = set()
                build_deps = set(build_deps or []).update(
                    extra_run_specs_from_build.get("noarch", [])
                )
            else:
                extra_run_specs = set()
                extra_run_constrained_specs = set()
                build_deps = set(build_deps or [])
        else:
            extra_run_specs = set(extra_run_specs_from_build.get("strong", []))
            extra_run_constrained_specs = set(
                extra_run_specs_from_build.get("strong_constrains", [])
            )
            if m.build_is_host:
                extra_run_specs.update(extra_run_specs_from_build.get("weak", []))
                extra_run_constrained_specs.update(
                    extra_run_specs_from_build.get("weak_constrains", [])
                )
                build_deps = set(build_deps or []).update(
                    extra_run_specs_from_build.get("weak", [])
                )
            else:
                host_deps = set(extra_run_specs_from_build.get("strong", []))

    run_deps = extra_run_specs | set(utils.ensure_list(requirements.get("run")))
    run_constrained_deps = extra_run_constrained_specs | set(
        utils.ensure_list(requirements.get("run_constrained"))
    )

    for section, deps in (
        ("build", build_deps),
        ("host", host_deps),
        ("run", run_deps),
        ("run_constrained", run_constrained_deps),
    ):
        if deps:
            requirements[section] = list(deps)

    m.meta["requirements"] = requirements
    return build_unsat, host_unsat


def _simplify_to_exact_constraints(metadata):
    """
    For metapackages that are pinned exactly, we want to bypass all dependencies that may
    be less exact.
    """
    requirements = metadata.meta.get("requirements", {})
    # collect deps on a per-section basis
    for section in "build", "host", "run":
        deps = utils.ensure_list(requirements.get(section, []))
        deps_dict = defaultdict(list)
        for dep in deps:
            spec_parts = utils.ensure_valid_spec(dep).split()
            name = spec_parts[0]
            if len(spec_parts) > 1:
                deps_dict[name].append(spec_parts[1:])
            else:
                deps_dict[name].append([])

        deps_list = []
        for name, values in deps_dict.items():
            exact_pins = []
            for dep in values:
                if len(dep) > 1:
                    version, build = dep[:2]
                    if not (any(c in version for c in (">", "<", "*")) or "*" in build):
                        exact_pins.append(dep)
            if len(values) == 1 and not any(values):
                deps_list.append(name)
            elif exact_pins:
                if not all(pin == exact_pins[0] for pin in exact_pins):
                    raise ValueError(f"Conflicting exact pins: {exact_pins}")
                else:
                    deps_list.append(" ".join([name] + exact_pins[0]))
            else:
                deps_list.extend(" ".join([name] + dep) for dep in values if dep)
        if section in requirements and deps_list:
            requirements[section] = deps_list
    metadata.meta["requirements"] = requirements


def finalize_metadata(m, parent_metadata=None, permit_unsatisfiable_variants=False):
    """Fully render a recipe.  Fill in versions for build/host dependencies."""
    if not parent_metadata:
        parent_metadata = m
    if m.skip():
        m.final = True
    else:
        exclude_pattern = None
        excludes = set(m.config.variant.get("ignore_version", []))

        for key in m.config.variant.get("pin_run_as_build", {}).keys():
            if key in excludes:
                excludes.remove(key)

        output_excludes = set()
        if hasattr(m, "other_outputs"):
            output_excludes = {name for (name, variant) in m.other_outputs.keys()}

        if excludes or output_excludes:
            exclude_pattern = re.compile(
                r"|".join(
                    rf"(?:^{exc}(?:\s|$|\Z))" for exc in excludes | output_excludes
                )
            )

        parent_recipe = m.meta.get("extra", {}).get("parent_recipe", {})

        # extract the topmost section where variables are defined, and put it on top of the
        #     requirements for a particular output
        # Re-parse the output from the original recipe, so that we re-consider any jinja2 stuff
        output = parent_metadata.get_rendered_output(m.name(), variant=m.config.variant)

        is_top_level = True
        if output:
            if "package" in output or "name" not in output:
                # it's just a top-level recipe
                output = {"name": m.name()}
            else:
                is_top_level = False

            if not parent_recipe or parent_recipe["name"] == m.name():
                combine_top_level_metadata_with_output(m, output)
            requirements = utils.expand_reqs(output.get("requirements", {}))
            m.meta["requirements"] = requirements

        if m.meta.get("requirements"):
            utils.insert_variant_versions(
                m.meta["requirements"], m.config.variant, "build"
            )
            utils.insert_variant_versions(
                m.meta["requirements"], m.config.variant, "host"
            )

        m = parent_metadata.get_output_metadata(m.get_rendered_output(m.name()))
        build_unsat, host_unsat = add_upstream_pins(
            m, permit_unsatisfiable_variants, exclude_pattern
        )
        # getting this AFTER add_upstream_pins is important, because that function adds deps
        #     to the metadata.
        requirements = m.meta.get("requirements", {})

        # here's where we pin run dependencies to their build time versions.  This happens based
        #     on the keys in the 'pin_run_as_build' key in the variant, which is a list of package
        #     names to have this behavior.
        if output_excludes:
            exclude_pattern = re.compile(
                r"|".join(rf"(?:^{exc}(?:\s|$|\Z))" for exc in output_excludes)
            )
        pinning_env = "host" if m.is_cross else "build"

        build_reqs = requirements.get(pinning_env, [])
        # if python is in the build specs, but doesn't have a specific associated
        #    version, make sure to add one
        if build_reqs and "python" in build_reqs:
            build_reqs.append("python {}".format(m.config.variant["python"]))
            m.meta["requirements"][pinning_env] = build_reqs

        full_build_deps, _, _ = get_env_dependencies(
            m,
            pinning_env,
            m.config.variant,
            exclude_pattern=exclude_pattern,
            permit_unsatisfiable_variants=permit_unsatisfiable_variants,
        )
        full_build_dep_versions = {
            dep.split()[0]: " ".join(dep.split()[1:]) for dep in full_build_deps
        }

        if isfile(m.requirements_path) and not requirements.get("run"):
            requirements["run"] = specs_from_url(m.requirements_path)
        run_deps = requirements.get("run", [])

        versioned_run_deps = [
            get_pin_from_build(m, dep, full_build_dep_versions) for dep in run_deps
        ]
        versioned_run_deps = [
            utils.ensure_valid_spec(spec, warn=True) for spec in versioned_run_deps
        ]
        requirements[pinning_env] = full_build_deps
        requirements["run"] = versioned_run_deps

        m.meta["requirements"] = requirements

        # append other requirements, such as python.app, appropriately
        m.append_requirements()

        if m.pin_depends == "strict":
            m.meta["requirements"]["run"] = environ.get_pinned_deps(m, "run")
        test_deps = m.get_value("test/requires")
        if test_deps:
            versioned_test_deps = list(
                {
                    get_pin_from_build(m, dep, full_build_dep_versions)
                    for dep in test_deps
                }
            )
            versioned_test_deps = [
                utils.ensure_valid_spec(spec, warn=True) for spec in versioned_test_deps
            ]
            m.meta["test"]["requires"] = versioned_test_deps
        extra = m.meta.get("extra", {})
        extra["copy_test_source_files"] = m.config.copy_test_source_files
        m.meta["extra"] = extra

        # if source/path is relative, then the output package makes no sense at all.  The next
        #   best thing is to hard-code the absolute path.  This probably won't exist on any
        #   system other than the original build machine, but at least it will work there.
        if m.meta.get("source"):
            if "path" in m.meta["source"]:
                source_path = m.meta["source"]["path"]
                os.path.expanduser(source_path)
                if not os.path.isabs(source_path):
                    m.meta["source"]["path"] = os.path.normpath(
                        os.path.join(m.path, source_path)
                    )
                elif "git_url" in m.meta["source"] and not (
                    # absolute paths are not relative paths
                    os.path.isabs(m.meta["source"]["git_url"])
                    or
                    # real urls are not relative paths
                    ":" in m.meta["source"]["git_url"]
                ):
                    m.meta["source"]["git_url"] = os.path.normpath(
                        os.path.join(m.path, m.meta["source"]["git_url"])
                    )

        if not m.meta.get("build"):
            m.meta["build"] = {}

        _simplify_to_exact_constraints(m)

        if build_unsat or host_unsat:
            m.final = False
            log = utils.get_logger(__name__)
            log.warn(
                "Returning non-final recipe for {}; one or more dependencies "
                "was unsatisfiable:".format(m.dist())
            )
            if build_unsat:
                log.warn(f"Build: {build_unsat}")
            if host_unsat:
                log.warn(f"Host: {host_unsat}")
        else:
            m.final = True
    if is_top_level:
        parent_metadata = m
    return m


def try_download(metadata, no_download_source, raise_error=False):
    if not metadata.source_provided and not no_download_source:
        # this try/catch is for when the tool to download source is actually in
        #    meta.yaml, and not previously installed in builder env.
        try:
            source.provide(metadata)
        except subprocess.CalledProcessError as error:
            print(
                "Warning: failed to download source.  If building, will try "
                "again after downloading recipe dependencies."
            )
            print("Error was: ")
            print(error)

    if not metadata.source_provided:
        if no_download_source:
            raise ValueError(
                "no_download_source specified, but can't fully render recipe without"
                " downloading source.  Please fix the recipe, or don't use "
                "no_download_source."
            )
        elif raise_error:
            raise RuntimeError(
                "Failed to download or patch source. Please see build log for info."
            )


def reparse(metadata):
    """Some things need to be parsed again after the build environment has been created
    and activated."""
    metadata.final = False
    sys.path.insert(0, metadata.config.build_prefix)
    sys.path.insert(0, metadata.config.host_prefix)
    py_ver = ".".join(metadata.config.variant["python"].split(".")[:2])
    sys.path.insert(0, utils.get_site_packages(metadata.config.host_prefix, py_ver))
    metadata.parse_until_resolved()
    metadata = finalize_metadata(metadata)
    return metadata


def distribute_variants(
    metadata,
    variants,
    permit_unsatisfiable_variants=False,
    allow_no_other_outputs=False,
    bypass_env_check=False,
):
    rendered_metadata = {}
    need_source_download = True

    # don't bother distributing python if it's a noarch package, and figure out
    # which python version we prefer. `python_age` can use used to tweak which
    # python gets used here.
    if metadata.noarch or metadata.noarch_python:
        from .conda_interface import VersionOrder

        age = int(
            metadata.get_value(
                "build/noarch_python_build_age", metadata.config.noarch_python_build_age
            )
        )
        versions = []
        for variant in variants:
            if "python" in variant:
                vo = variant["python"]
                if vo not in versions:
                    versions.append(vo)
        version_indices = sorted(
            range(len(versions)), key=lambda k: VersionOrder(versions[k].split(" ")[0])
        )
        if age < 0:
            age = 0
        elif age > len(versions) - 1:
            age = len(versions) - 1
        build_ver = versions[version_indices[len(versions) - 1 - age]]
        variants = filter_by_key_value(
            variants, "python", build_ver, "noarch_python_reduction"
        )

    # store these for reference later
    metadata.config.variants = variants
    # These are always the full set.  just 'variants' is the one that gets
    #     used mostly, and can be reduced
    metadata.config.input_variants = variants

    recipe_requirements = metadata.extract_requirements_text()
    recipe_package_and_build_text = metadata.extract_package_and_build_text()
    recipe_text = recipe_package_and_build_text + recipe_requirements
    if hasattr(recipe_text, "decode"):
        recipe_text = recipe_text.decode()

    metadata.config.variant = variants[0]
    used_variables = metadata.get_used_loop_vars(force_global=False)
    top_loop = metadata.get_reduced_variant_set(used_variables)

    for variant in top_loop:
        from conda_build.build import get_all_replacements

        get_all_replacements(variant)
        mv = metadata.copy()
        mv.config.variant = variant

        pin_run_as_build = variant.get("pin_run_as_build", {})
        if mv.numpy_xx and "numpy" not in pin_run_as_build:
            pin_run_as_build["numpy"] = {"min_pin": "x.x", "max_pin": "x.x"}

        conform_dict = {}
        for key in used_variables:
            # We use this variant in the top-level recipe.
            # constrain the stored variants to only this version in the output
            #     variant mapping
            conform_dict[key] = variant[key]

        for key, values in conform_dict.items():
            mv.config.variants = (
                filter_by_key_value(
                    mv.config.variants, key, values, "distribute_variants_reduction"
                )
                or mv.config.variants
            )
        get_all_replacements(mv.config.variants)
        pin_run_as_build = variant.get("pin_run_as_build", {})
        if mv.numpy_xx and "numpy" not in pin_run_as_build:
            pin_run_as_build["numpy"] = {"min_pin": "x.x", "max_pin": "x.x"}

        numpy_pinned_variants = []
        for _variant in mv.config.variants:
            _variant["pin_run_as_build"] = pin_run_as_build
            numpy_pinned_variants.append(_variant)
        mv.config.variants = numpy_pinned_variants

        mv.config.squished_variants = list_of_dicts_to_dict_of_lists(mv.config.variants)

        if mv.needs_source_for_render and mv.variant_in_source:
            mv.parse_again()
            utils.rm_rf(mv.config.work_dir)
            source.provide(mv)
            mv.parse_again()

        try:
            mv.parse_until_resolved(
                allow_no_other_outputs=allow_no_other_outputs,
                bypass_env_check=bypass_env_check,
            )
        except SystemExit:
            pass
        need_source_download = not mv.needs_source_for_render or not mv.source_provided

        rendered_metadata[
            (
                mv.dist(),
                mv.config.variant.get("target_platform", mv.config.subdir),
                tuple((var, mv.config.variant.get(var)) for var in mv.get_used_vars()),
            )
        ] = (mv, need_source_download, None)
    # list of tuples.
    # each tuple item is a tuple of 3 items:
    #    metadata, need_download, need_reparse_in_env
    return list(rendered_metadata.values())


def expand_outputs(metadata_tuples):
    """Obtain all metadata objects for all outputs from recipe.  Useful for outputting paths."""
    expanded_outputs = OrderedDict()

    for _m, download, reparse in metadata_tuples:
        from conda_build.build import get_all_replacements

        get_all_replacements(_m.config)
        from copy import deepcopy

        for output_dict, m in deepcopy(_m).get_output_metadata_set(
            permit_unsatisfiable_variants=False
        ):
            get_all_replacements(m.config)
            expanded_outputs[m.dist()] = (output_dict, m)
    return list(expanded_outputs.values())


def render_recipe(
    recipe_path,
    config,
    no_download_source=False,
    variants=None,
    permit_unsatisfiable_variants=True,
    reset_build_id=True,
    bypass_env_check=False,
):
    """Returns a list of tuples, each consisting of

    (metadata-object, needs_download, needs_render_in_env)

    You get one tuple per variant.  Outputs are not factored in here (subpackages won't affect these
    results returned here.)
    """
    arg = recipe_path
    if isfile(arg):
        if arg.endswith((".tar", ".tar.gz", ".tgz", ".tar.bz2")):
            recipe_dir = tempfile.mkdtemp()
            t = tarfile.open(arg, "r:*")
            t.extractall(path=recipe_dir)
            t.close()
            need_cleanup = True
        elif arg.endswith(".yaml"):
            recipe_dir = os.path.dirname(arg)
            need_cleanup = False
        else:
            print("Ignoring non-recipe: %s" % arg)
            return None, None
    else:
        recipe_dir = abspath(arg)
        need_cleanup = False

    if not isdir(recipe_dir):
        sys.exit("Error: no such directory: %s" % recipe_dir)

    try:
        m = MetaData(recipe_dir, config=config)
    except exceptions.YamlParsingError as e:
        sys.stderr.write(e.error_msg())
        sys.exit(1)

    rendered_metadata = {}

    # important: set build id *before* downloading source.  Otherwise source goes into a different
    #    build folder.
    if config.set_build_id:
        m.config.compute_build_id(m.name(), m.version(), reset=reset_build_id)

    # this source may go into a folder that doesn't match the eventual build folder.
    #   There's no way around it AFAICT.  We must download the source to be able to render
    #   the recipe (from anything like GIT_FULL_HASH), but we can't know the final build
    #   folder until rendering is complete, because package names can have variant jinja2 in them.
    if m.needs_source_for_render and not m.source_provided:
        try_download(m, no_download_source=no_download_source)
    if m.final:
        if not hasattr(m.config, "variants") or not m.config.variant:
            m.config.ignore_system_variants = True
            if os.path.isfile(os.path.join(m.path, "conda_build_config.yaml")):
                m.config.variant_config_files = [
                    os.path.join(m.path, "conda_build_config.yaml")
                ]
            m.config.variants = get_package_variants(m, variants=variants)
            m.config.variant = m.config.variants[0]
        rendered_metadata = [
            (m, False, False),
        ]
    else:
        # merge any passed-in variants with any files found
        variants = get_package_variants(m, variants=variants)

        # when building, we don't want to fully expand all outputs into metadata, only expand
        #    whatever variants we have (i.e. expand top-level variants, not output-only variants)
        rendered_metadata = distribute_variants(
            m,
            variants,
            permit_unsatisfiable_variants=permit_unsatisfiable_variants,
            allow_no_other_outputs=True,
            bypass_env_check=bypass_env_check,
        )
    if need_cleanup:
        utils.rm_rf(recipe_dir)
    return rendered_metadata


# Keep this out of the function below so it can be imported by other modules.
FIELDS = [
    "package",
    "source",
    "build",
    "requirements",
    "test",
    "app",
    "outputs",
    "about",
    "extra",
]


# Next bit of stuff is to support YAML output in the order we expect.
# http://stackoverflow.com/a/17310199/1170370
class _MetaYaml(dict):
    fields = FIELDS

    def to_omap(self):
        return [(field, self[field]) for field in _MetaYaml.fields if field in self]


def _represent_omap(dumper, data):
    return dumper.represent_mapping("tag:yaml.org,2002:map", data.to_omap())


def _unicode_representer(dumper, uni):
    node = yaml.ScalarNode(tag="tag:yaml.org,2002:str", value=uni)
    return node


class _IndentDumper(yaml.Dumper):
    def increase_indent(self, flow=False, indentless=False):
        return super().increase_indent(flow, False)

    def ignore_aliases(self, data):
        return True


yaml.add_representer(_MetaYaml, _represent_omap)
yaml.add_representer(str, _unicode_representer)
unicode = None  # silence pyflakes about unicode not existing in py3


def output_yaml(metadata, filename=None, suppress_outputs=False):
    local_metadata = metadata.copy()
    if (
        suppress_outputs
        and local_metadata.is_output
        and "outputs" in local_metadata.meta
    ):
        del local_metadata.meta["outputs"]
    output = yaml.dump(
        _MetaYaml(local_metadata.meta),
        Dumper=_IndentDumper,
        default_flow_style=False,
        indent=2,
    )
    if filename:
        if any(sep in filename for sep in ("\\", "/")):
            try:
                os.makedirs(os.path.dirname(filename))
            except OSError:
                pass
        with open(filename, "w") as f:
            f.write(output)
        return "Wrote yaml to %s" % filename
    else:
        return output<|MERGE_RESOLUTION|>--- conflicted
+++ resolved
@@ -18,17 +18,10 @@
 
 import yaml
 
-<<<<<<< HEAD
 import conda_build.index
 import conda_build.source as source
 from conda_build import environ, exceptions, utils
 from conda_build.exceptions import DependencyNeedsBuildingError
-=======
-import conda_build.source as source
-from conda_build import environ, exceptions, utils
-from conda_build.exceptions import DependencyNeedsBuildingError
-from conda_build.index import get_build_index
->>>>>>> a9a3bd5b
 from conda_build.metadata import MetaData, combine_top_level_metadata_with_output
 from conda_build.variants import (
     filter_by_key_value,
@@ -325,26 +318,15 @@
 
 
 def execute_download_actions(m, actions, env, package_subset=None, require_files=False):
-<<<<<<< HEAD
-    subdir = getattr(m.config, f"{env}_subdir")
     index, _, _ = conda_build.index.get_build_index(
-        subdir,
-        m.config.bldpkgs_dir,
-        m.config.output_folder,
-        False,
-        False,
-        m.config.channel_urls,
-        m.config.debug,
-        m.config.verbose,
-=======
-    index, _, _ = get_build_index(
-        getattr(m.config, f"{env}_subdir"),
+        subdir=getattr(m.config, f"{env}_subdir"),
         bldpkgs_dir=m.config.bldpkgs_dir,
         output_folder=m.config.output_folder,
+        clear_cache=False,
+        omit_defaults=False,
         channel_urls=m.config.channel_urls,
         debug=m.config.debug,
         verbose=m.config.verbose,
->>>>>>> a9a3bd5b
         locking=m.config.locking,
         timeout=m.config.timeout,
     )

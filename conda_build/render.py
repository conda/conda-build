--- conflicted
+++ resolved
@@ -35,13 +35,10 @@
     pkgs_dirs,
     specs_from_url,
 )
-<<<<<<< HEAD
 from ._legacy_conda_imports.dist import dist_string_from_package_record
-=======
 from .exceptions import DependencyNeedsBuildingError
 from .index import get_build_index
 from .metadata import MetaData, combine_top_level_metadata_with_output
->>>>>>> c7964016
 from .utils import CONDA_PACKAGE_EXTENSION_V1, CONDA_PACKAGE_EXTENSION_V2
 from .variants import (
     filter_by_key_value,

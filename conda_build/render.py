# Copyright (C) 2014 Anaconda, Inc
# SPDX-License-Identifier: BSD-3-Clause
from __future__ import annotations

import json
import os
import random
import re
import string
import subprocess
import sys
import tarfile
from collections import OrderedDict, defaultdict
from contextlib import contextmanager
from functools import lru_cache
from os.path import (
    isabs,
    isdir,
    isfile,
    join,
    normpath,
)
from pathlib import Path
from typing import TYPE_CHECKING

import yaml
from conda.base.context import context
from conda.cli.common import specs_from_url
from conda.core.package_cache_data import ProgressiveFetchExtract
from conda.exceptions import UnsatisfiableError
from conda.gateways.disk.create import TemporaryDirectory
from conda.models.records import PackageRecord
from conda.models.version import VersionOrder

from . import environ, exceptions, source, utils
from .exceptions import DependencyNeedsBuildingError
from .index import get_build_index
from .metadata import MetaData, MetaDataTuple, combine_top_level_metadata_with_output
from .utils import (
    CONDA_PACKAGE_EXTENSION_V1,
    CONDA_PACKAGE_EXTENSION_V2,
    package_record_to_requirement,
)
from .variants import (
    filter_by_key_value,
    get_package_variants,
    list_of_dicts_to_dict_of_lists,
)

if TYPE_CHECKING:
    import os
    from typing import Any, Iterable, Iterator

    from .config import Config


def odict_representer(dumper, data):
    return dumper.represent_dict(data.items())


yaml.add_representer(set, yaml.representer.SafeRepresenter.represent_list)
yaml.add_representer(tuple, yaml.representer.SafeRepresenter.represent_list)
yaml.add_representer(OrderedDict, odict_representer)


def bldpkg_path(m: MetaData) -> str:
    """
    Returns path to built package's tarball given its ``Metadata``.
    """
    subdir = "noarch" if m.noarch or m.noarch_python else m.config.host_subdir

    if not hasattr(m, "type"):
        if m.config.conda_pkg_format == "2":
            pkg_type = "conda_v2"
        else:
            pkg_type = "conda"
    else:
        pkg_type = m.type

    # the default case will switch over to conda_v2 at some point
    if pkg_type == "conda":
        path = join(
            m.config.output_folder, subdir, f"{m.dist()}{CONDA_PACKAGE_EXTENSION_V1}"
        )
    elif pkg_type == "conda_v2":
        path = join(
            m.config.output_folder, subdir, f"{m.dist()}{CONDA_PACKAGE_EXTENSION_V2}"
        )
    else:
        path = (
            f"{m.type} file for {m.name()} in: {join(m.config.output_folder, subdir)}"
        )
    return path


def _categorize_deps(m, specs, exclude_pattern, variant):
    subpackages = []
    dependencies = []
    pass_through_deps = []
    dash_or_under = re.compile("[-_]")
    # ones that get filtered from actual versioning, to exclude them from the hash calculation
    for spec in specs:
        if not exclude_pattern or not exclude_pattern.match(spec):
            is_subpackage = False
            spec_name = spec.split()[0]
            for entry in m.get_section("outputs"):
                name = entry.get("name")
                if name == spec_name:
                    subpackages.append(" ".join((name, m.version())))
                    is_subpackage = True
            if not is_subpackage:
                dependencies.append(spec)
            # fill in variant version iff no version at all is provided
            for key, value in variant.items():
                # for sake of comparison, ignore dashes and underscores
                if dash_or_under.sub("", key) == dash_or_under.sub(
                    "", spec_name
                ) and not re.search(r"%s\s+[0-9a-zA-Z\_\.\<\>\=\*]" % spec_name, spec):
                    dependencies.append(" ".join((spec_name, value)))
        elif exclude_pattern.match(spec):
            pass_through_deps.append(spec)
    return subpackages, dependencies, pass_through_deps


def get_env_dependencies(
    m: MetaData,
    env,
    variant,
    exclude_pattern=None,
    permit_unsatisfiable_variants=False,
    merge_build_host_on_same_platform=True,
):
    specs = m.get_depends_top_and_out(env)
    # replace x.x with our variant's numpy version, or else conda tries to literally go get x.x
    if env in ("build", "host"):
        no_xx_specs = []
        for spec in specs:
            if " x.x" in spec:
                pkg_name = spec.split()[0]
                no_xx_specs.append(" ".join((pkg_name, variant.get(pkg_name, ""))))
            else:
                no_xx_specs.append(spec)
        specs = no_xx_specs

    subpackages, dependencies, pass_through_deps = _categorize_deps(
        m, specs, exclude_pattern, variant
    )

    dependencies = set(dependencies)
    unsat = None
    random_string = "".join(
        random.choice(string.ascii_uppercase + string.digits) for _ in range(10)
    )
    with TemporaryDirectory(prefix="_", suffix=random_string) as tmpdir:
        try:
            precs = environ.get_package_records(
                tmpdir,
                tuple(dependencies),
                env,
                subdir=getattr(m.config, f"{env}_subdir"),
                debug=m.config.debug,
                verbose=m.config.verbose,
                locking=m.config.locking,
                bldpkgs_dirs=tuple(m.config.bldpkgs_dirs),
                timeout=m.config.timeout,
                disable_pip=m.config.disable_pip,
                max_env_retry=m.config.max_env_retry,
                output_folder=m.config.output_folder,
                channel_urls=tuple(m.config.channel_urls),
            )
        except (UnsatisfiableError, DependencyNeedsBuildingError) as e:
            # we'll get here if the environment is unsatisfiable
            if hasattr(e, "packages"):
                unsat = ", ".join(e.packages)
            else:
                unsat = e.message
            if permit_unsatisfiable_variants:
                precs = []
            else:
                raise

    specs = [package_record_to_requirement(prec) for prec in precs]
    return (
        utils.ensure_list(
            (specs + subpackages + pass_through_deps)
            or m.get_value(f"requirements/{env}", [])
        ),
        precs,
        unsat,
    )


def strip_channel(spec_str):
    if hasattr(spec_str, "decode"):
        spec_str = spec_str.decode()
    if ":" in spec_str:
        spec_str = spec_str.split("::")[-1]
    return spec_str


def get_pin_from_build(m, dep, build_dep_versions):
    dep_split = dep.split()
    dep_name = dep_split[0]
    build = ""
    if len(dep_split) >= 3:
        build = dep_split[2]
    pin = None
    version = build_dep_versions.get(dep_name) or m.config.variant.get(dep_name)
    if (
        version
        and dep_name in m.config.variant.get("pin_run_as_build", {})
        and not (dep_name == "python" and (m.noarch or m.noarch_python))
        and dep_name in build_dep_versions
    ):
        pin_cfg = m.config.variant["pin_run_as_build"][dep_name]
        if isinstance(pin_cfg, str):
            # if pin arg is a single 'x.x', use the same value for min and max
            pin_cfg = dict(min_pin=pin_cfg, max_pin=pin_cfg)
        pin = utils.apply_pin_expressions(version.split()[0], **pin_cfg)
    elif dep.startswith("numpy") and "x.x" in dep:
        if not build_dep_versions.get(dep_name):
            raise ValueError(
                "numpy x.x specified, but numpy not in build requirements."
            )
        pin = utils.apply_pin_expressions(
            version.split()[0], min_pin="x.x", max_pin="x.x"
        )
    if pin:
        dep = " ".join((dep_name, pin, build)).strip()
    return dep


def _filter_run_exports(specs, ignore_list):
    filtered_specs = {}
    for agent, specs_list in specs.items():
        for spec in specs_list:
            if hasattr(spec, "decode"):
                spec = spec.decode()
            if not any(
                (
                    ignore_spec == "*"
                    or spec == ignore_spec
                    or spec.startswith(ignore_spec + " ")
                )
                for ignore_spec in ignore_list
            ):
                filtered_specs[agent] = filtered_specs.get(agent, []) + [spec]
    return filtered_specs


def find_pkg_dir_or_file_in_pkgs_dirs(
    distribution: str, m: MetaData, files_only: bool = False
) -> str | None:
    for cache in map(Path, (*context.pkgs_dirs, *m.config.bldpkgs_dirs)):
        package = cache / (distribution + CONDA_PACKAGE_EXTENSION_V1)
        if package.is_file():
            return str(package)

        directory = cache / distribution
        if directory.is_dir():
            if not files_only:
                return str(directory)

            # get the package's subdir
            try:
                subdir = json.loads((directory / "info" / "index.json").read_text())[
                    "subdir"
                ]
            except (FileNotFoundError, KeyError):
                subdir = m.config.host_subdir

            # create the tarball on demand so testing on archives works
            package = Path(
                m.config.croot, subdir, distribution + CONDA_PACKAGE_EXTENSION_V1
            )
            with tarfile.open(package, "w:bz2") as archive:
                for entry in directory.iterdir():
                    archive.add(entry, arcname=entry.name)

            return str(package)
    return None


@lru_cache(maxsize=None)
def _read_specs_from_package(pkg_loc, pkg_dist):
    specs = {}
    if pkg_loc and isdir(pkg_loc):
        downstream_file = join(pkg_loc, "info/run_exports")
        if isfile(downstream_file):
            with open(downstream_file) as f:
                specs = {"weak": [spec.rstrip() for spec in f.readlines()]}
        # a later attempt: record more info in the yaml file, to support "strong" run exports
        elif isfile(downstream_file + ".yaml"):
            with open(downstream_file + ".yaml") as f:
                specs = yaml.safe_load(f)
        elif isfile(downstream_file + ".json"):
            with open(downstream_file + ".json") as f:
                specs = json.load(f)
    if not specs and pkg_loc and isfile(pkg_loc):
        # switching to json for consistency in conda-build 4
        specs_yaml = utils.package_has_file(pkg_loc, "info/run_exports.yaml")
        specs_json = utils.package_has_file(pkg_loc, "info/run_exports.json")
        if hasattr(specs_json, "decode"):
            specs_json = specs_json.decode("utf-8")

        if specs_json:
            specs = json.loads(specs_json)
        elif specs_yaml:
            specs = yaml.safe_load(specs_yaml)
        else:
            legacy_specs = utils.package_has_file(pkg_loc, "info/run_exports")
            # exclude packages pinning themselves (makes no sense)
            if legacy_specs:
                weak_specs = set()
                if hasattr(pkg_dist, "decode"):
                    pkg_dist = pkg_dist.decode("utf-8")
                for spec in legacy_specs.splitlines():
                    if hasattr(spec, "decode"):
                        spec = spec.decode("utf-8")
                    if not spec.startswith(pkg_dist.rsplit("-", 2)[0]):
                        weak_specs.add(spec.rstrip())
                specs = {"weak": sorted(list(weak_specs))}
    return specs


def execute_download_actions(m, precs, env, package_subset=None, require_files=False):
    subdir = getattr(m.config, f"{env}_subdir")
    index, _, _ = get_build_index(
        subdir=subdir,
        bldpkgs_dir=m.config.bldpkgs_dir,
        output_folder=m.config.output_folder,
        clear_cache=False,
        omit_defaults=False,
        channel_urls=m.config.channel_urls,
        debug=m.config.debug,
        verbose=m.config.verbose,
        locking=m.config.locking,
        timeout=m.config.timeout,
    )

    # this should be just downloading packages.  We don't need to extract them -

    # NOTE: The following commented execute_actions is defunct
    # (FETCH/EXTRACT were replaced by PROGRESSIVEFETCHEXTRACT).
    #
    # download_actions = {
    #     k: v for k, v in actions.items() if k in (FETCH, EXTRACT, PREFIX)
    # }
    # if FETCH in actions or EXTRACT in actions:
    #     # this is to force the download
    #     execute_actions(download_actions, index, verbose=m.config.debug)

    pkg_files = {}

    if isinstance(package_subset, PackageRecord):
        package_subset = [package_subset]
    else:
        package_subset = utils.ensure_list(package_subset)
    selected_packages = set()
    if package_subset:
        for pkg in package_subset:
            if isinstance(pkg, PackageRecord):
                prec = pkg
                if prec in precs:
                    selected_packages.add(prec)
            else:
                pkg_name = pkg.split()[0]
                for link_prec in precs:
                    if pkg_name == link_prec.name:
                        selected_packages.add(link_prec)
                        break
        precs = selected_packages

    for prec in precs:
        pkg_dist = "-".join((prec.name, prec.version, prec.build))
        pkg_loc = find_pkg_dir_or_file_in_pkgs_dirs(
            pkg_dist, m, files_only=require_files
        )

        # ran through all pkgs_dirs, and did not find package or folder.  Download it.
        # TODO: this is a vile hack reaching into conda's internals. Replace with
        #    proper conda API when available.
        if not pkg_loc:
            link_prec = [
                rec
                for rec in index
                if (rec.name, rec.version, rec.build)
                == (prec.name, prec.version, prec.build)
            ][0]
            pfe = ProgressiveFetchExtract(link_prefs=(link_prec,))
            with utils.LoggingContext():
                pfe.execute()
            for pkg_dir in context.pkgs_dirs:
                _loc = join(pkg_dir, prec.fn)
                if isfile(_loc):
                    pkg_loc = _loc
                    break
        pkg_files[prec] = pkg_loc, pkg_dist

    return pkg_files


def get_upstream_pins(m: MetaData, precs, env):
    """Download packages from specs, then inspect each downloaded package for additional
    downstream dependency specs.  Return these additional specs."""
    env_specs = m.get_value(f"requirements/{env}", [])
    explicit_specs = [req.split(" ")[0] for req in env_specs] if env_specs else []
    precs = [prec for prec in precs if prec.name in explicit_specs]

    ignore_pkgs_list = utils.ensure_list(m.get_value("build/ignore_run_exports_from"))
    ignore_list = utils.ensure_list(m.get_value("build/ignore_run_exports"))
    additional_specs = {}
    for prec in precs:
        if any(prec.name in req.split(" ")[0] for req in ignore_pkgs_list):
            continue
        run_exports = None
        if m.config.use_channeldata:
            channeldata = utils.download_channeldata(prec.channel)
            # only use channeldata if requested, channeldata exists and contains
            # a packages key, otherwise use run_exports from the packages themselves
            if "packages" in channeldata:
                pkg_data = channeldata["packages"].get(prec.name, {})
                run_exports = pkg_data.get("run_exports", {}).get(prec.version, {})
        if run_exports is None:
            loc, dist = execute_download_actions(
                m,
                precs,
                env=env,
                package_subset=[prec],
            )[prec]
            run_exports = _read_specs_from_package(loc, dist)
        specs = _filter_run_exports(run_exports, ignore_list)
        if specs:
            additional_specs = utils.merge_dicts_of_lists(additional_specs, specs)
    return additional_specs


def _read_upstream_pin_files(
    m: MetaData,
    env,
    permit_unsatisfiable_variants,
    exclude_pattern,
):
    deps, precs, unsat = get_env_dependencies(
        m,
        env,
        m.config.variant,
        exclude_pattern,
        permit_unsatisfiable_variants=permit_unsatisfiable_variants,
    )
    # extend host deps with strong build run exports.  This is important for things like
    #    vc feature activation to work correctly in the host env.
    extra_run_specs = get_upstream_pins(m, precs, env)
    return (
        list(set(deps)) or m.get_value(f"requirements/{env}", []),
        unsat,
        extra_run_specs,
    )


def add_upstream_pins(m: MetaData, permit_unsatisfiable_variants, exclude_pattern):
    """Applies run_exports from any build deps to host and run sections"""
    # if we have host deps, they're more important than the build deps.
    requirements = m.get_section("requirements")
    build_deps, build_unsat, extra_run_specs_from_build = _read_upstream_pin_files(
        m, "build", permit_unsatisfiable_variants, exclude_pattern
    )

    # is there a 'host' section?
    if m.is_cross:
        # this must come before we read upstream pins, because it will enforce things
        #      like vc version from the compiler.
        host_reqs = utils.ensure_list(m.get_value("requirements/host"))
        # ensure host_reqs is present, so in-place modification below is actually in-place
        requirements = m.meta.setdefault("requirements", {})
        requirements["host"] = host_reqs

        if not host_reqs:
            matching_output = [
                out for out in m.get_section("outputs") if out.get("name") == m.name()
            ]
            if matching_output:
                requirements = utils.expand_reqs(
                    matching_output[0].get("requirements", {})
                )
                matching_output[0]["requirements"] = requirements
                host_reqs = requirements.setdefault("host", [])
        # in-place modification of above thingie
        host_reqs.extend(extra_run_specs_from_build.get("strong", []))

        host_deps, host_unsat, extra_run_specs_from_host = _read_upstream_pin_files(
            m, "host", permit_unsatisfiable_variants, exclude_pattern
        )
        if m.noarch or m.noarch_python:
            extra_run_specs = set(extra_run_specs_from_host.get("noarch", []))
            extra_run_constrained_specs = set()
        else:
            extra_run_specs = set(
                extra_run_specs_from_host.get("strong", [])
                + extra_run_specs_from_host.get("weak", [])
                + extra_run_specs_from_build.get("strong", [])
            )
            extra_run_constrained_specs = set(
                extra_run_specs_from_host.get("strong_constrains", [])
                + extra_run_specs_from_host.get("weak_constrains", [])
                + extra_run_specs_from_build.get("strong_constrains", [])
            )
    else:
        host_deps = []
        host_unsat = []
        if m.noarch or m.noarch_python:
            if m.build_is_host:
                extra_run_specs = set(extra_run_specs_from_build.get("noarch", []))
                extra_run_constrained_specs = set()
                build_deps = set(build_deps or []).update(
                    extra_run_specs_from_build.get("noarch", [])
                )
            else:
                extra_run_specs = set()
                extra_run_constrained_specs = set()
                build_deps = set(build_deps or [])
        else:
            extra_run_specs = set(extra_run_specs_from_build.get("strong", []))
            extra_run_constrained_specs = set(
                extra_run_specs_from_build.get("strong_constrains", [])
            )
            if m.build_is_host:
                extra_run_specs.update(extra_run_specs_from_build.get("weak", []))
                extra_run_constrained_specs.update(
                    extra_run_specs_from_build.get("weak_constrains", [])
                )
                build_deps = set(build_deps or []).update(
                    extra_run_specs_from_build.get("weak", [])
                )
            else:
                host_deps = set(extra_run_specs_from_build.get("strong", []))

    run_deps = extra_run_specs | set(utils.ensure_list(requirements.get("run")))
    run_constrained_deps = extra_run_constrained_specs | set(
        utils.ensure_list(requirements.get("run_constrained"))
    )

    for section, deps in (
        ("build", build_deps),
        ("host", host_deps),
        ("run", run_deps),
        ("run_constrained", run_constrained_deps),
    ):
        if deps:
            requirements[section] = list(deps)

    m.meta["requirements"] = requirements
    return build_unsat, host_unsat


def _simplify_to_exact_constraints(metadata):
    """
    For metapackages that are pinned exactly, we want to bypass all dependencies that may
    be less exact.
    """
    requirements = metadata.meta.get("requirements", {})
    # collect deps on a per-section basis
    for section in "build", "host", "run":
        deps = utils.ensure_list(requirements.get(section, []))
        deps_dict = defaultdict(list)
        for dep in deps:
            spec_parts = utils.ensure_valid_spec(dep).split()
            name = spec_parts[0]
            if len(spec_parts) > 1:
                deps_dict[name].append(spec_parts[1:])
            else:
                deps_dict[name].append([])

        deps_list = []
        for name, values in deps_dict.items():
            exact_pins = []
            for dep in values:
                if len(dep) > 1:
                    version, build = dep[:2]
                    if not (any(c in version for c in (">", "<", "*")) or "*" in build):
                        exact_pins.append(dep)
            if len(values) == 1 and not any(values):
                deps_list.append(name)
            elif exact_pins:
                if not all(pin == exact_pins[0] for pin in exact_pins):
                    raise ValueError(f"Conflicting exact pins: {exact_pins}")
                else:
                    deps_list.append(" ".join([name] + exact_pins[0]))
            else:
                deps_list.extend(" ".join([name] + dep) for dep in values if dep)
        if section in requirements and deps_list:
            requirements[section] = deps_list
    metadata.meta["requirements"] = requirements


def finalize_metadata(
    m: MetaData,
    parent_metadata=None,
    permit_unsatisfiable_variants=False,
):
    """Fully render a recipe.  Fill in versions for build/host dependencies."""
    if not parent_metadata:
        parent_metadata = m
    if m.skip():
        m.final = True
    else:
        exclude_pattern = None
        excludes = set(m.config.variant.get("ignore_version", []))

        for key in m.config.variant.get("pin_run_as_build", {}).keys():
            if key in excludes:
                excludes.remove(key)

        output_excludes = set()
        if hasattr(m, "other_outputs"):
            output_excludes = {name for (name, variant) in m.other_outputs.keys()}

        if excludes or output_excludes:
            exclude_pattern = re.compile(
                r"|".join(
                    rf"(?:^{exc}(?:\s|$|\Z))" for exc in excludes | output_excludes
                )
            )

        parent_recipe = m.get_value("extra/parent_recipe", {})

        # extract the topmost section where variables are defined, and put it on top of the
        #     requirements for a particular output
        # Re-parse the output from the original recipe, so that we re-consider any jinja2 stuff
        output = parent_metadata.get_rendered_output(m.name(), variant=m.config.variant)

        is_top_level = True
        if output:
            if "package" in output or "name" not in output:
                # it's just a top-level recipe
                output = {"name": m.name()}
            else:
                is_top_level = False

            if not parent_recipe or parent_recipe["name"] == m.name():
                combine_top_level_metadata_with_output(m, output)
            requirements = utils.expand_reqs(output.get("requirements", {}))
            m.meta["requirements"] = requirements

        if requirements := m.get_section("requirements"):
            utils.insert_variant_versions(requirements, m.config.variant, "build")
            utils.insert_variant_versions(requirements, m.config.variant, "host")

        m = parent_metadata.get_output_metadata(m.get_rendered_output(m.name()))
        build_unsat, host_unsat = add_upstream_pins(
            m, permit_unsatisfiable_variants, exclude_pattern
        )
        # getting this AFTER add_upstream_pins is important, because that function adds deps
        #     to the metadata.
        requirements = m.get_section("requirements")

        # here's where we pin run dependencies to their build time versions.  This happens based
        #     on the keys in the 'pin_run_as_build' key in the variant, which is a list of package
        #     names to have this behavior.
        if output_excludes:
            exclude_pattern = re.compile(
                r"|".join(rf"(?:^{exc}(?:\s|$|\Z))" for exc in output_excludes)
            )
        pinning_env = "host" if m.is_cross else "build"

        build_reqs = requirements.get(pinning_env, [])
        # if python is in the build specs, but doesn't have a specific associated
        #    version, make sure to add one
        if build_reqs and "python" in build_reqs:
            build_reqs.append("python {}".format(m.config.variant["python"]))
            m.meta["requirements"][pinning_env] = build_reqs

        full_build_deps, _, _ = get_env_dependencies(
            m,
            pinning_env,
            m.config.variant,
            exclude_pattern=exclude_pattern,
            permit_unsatisfiable_variants=permit_unsatisfiable_variants,
        )
        full_build_dep_versions = {
            dep.split()[0]: " ".join(dep.split()[1:]) for dep in full_build_deps
        }

        if isfile(m.requirements_path) and not requirements.get("run"):
            requirements["run"] = specs_from_url(m.requirements_path)
        run_deps = requirements.get("run", [])

        versioned_run_deps = [
            get_pin_from_build(m, dep, full_build_dep_versions) for dep in run_deps
        ]
        versioned_run_deps = [
            utils.ensure_valid_spec(spec, warn=True) for spec in versioned_run_deps
        ]
        requirements[pinning_env] = full_build_deps
        requirements["run"] = versioned_run_deps

        m.meta["requirements"] = requirements

        # append other requirements, such as python.app, appropriately
        m.append_requirements()

        if m.pin_depends == "strict":
            m.meta["requirements"]["run"] = environ.get_pinned_deps(m, "run")
        test_deps = m.get_value("test/requires")
        if test_deps:
            versioned_test_deps = list(
                {
                    get_pin_from_build(m, dep, full_build_dep_versions)
                    for dep in test_deps
                }
            )
            versioned_test_deps = [
                utils.ensure_valid_spec(spec, warn=True) for spec in versioned_test_deps
            ]
            m.meta["test"]["requires"] = versioned_test_deps
        extra = m.get_section("extra")
        extra["copy_test_source_files"] = m.config.copy_test_source_files
        m.meta["extra"] = extra

        # if source/path is relative, then the output package makes no sense at all.  The next
        #   best thing is to hard-code the absolute path.  This probably won't exist on any
        #   system other than the original build machine, but at least it will work there.
        for source_dict in m.get_section("source"):
            if (source_path := source_dict.get("path")) and not isabs(source_path):
                source_dict["path"] = normpath(join(m.path, source_path))
            elif (
                (git_url := source_dict.get("git_url"))
                # absolute paths are not relative paths
                and not isabs(git_url)
                # real urls are not relative paths
                and ":" not in git_url
            ):
                source_dict["git_url"] = normpath(join(m.path, git_url))

        m.meta.setdefault("build", {})

        _simplify_to_exact_constraints(m)

        if build_unsat or host_unsat:
            m.final = False
            log = utils.get_logger(__name__)
            log.warn(
                f"Returning non-final recipe for {m.dist()}; one or more dependencies "
                "was unsatisfiable:"
            )
            if build_unsat:
                log.warn(f"Build: {build_unsat}")
            if host_unsat:
                log.warn(f"Host: {host_unsat}")
        else:
            m.final = True
    if is_top_level:
        parent_metadata = m
    return m


def try_download(metadata, no_download_source, raise_error=False):
    if not metadata.source_provided and not no_download_source:
        # this try/catch is for when the tool to download source is actually in
        #    meta.yaml, and not previously installed in builder env.
        try:
            source.provide(metadata)
        except subprocess.CalledProcessError as error:
            print(
                "Warning: failed to download source.  If building, will try "
                "again after downloading recipe dependencies."
            )
            print("Error was: ")
            print(error)

    if not metadata.source_provided:
        if no_download_source:
            raise ValueError(
                "no_download_source specified, but can't fully render recipe without"
                " downloading source.  Please fix the recipe, or don't use "
                "no_download_source."
            )
        elif raise_error:
            raise RuntimeError(
                "Failed to download or patch source. Please see build log for info."
            )


def reparse(metadata):
    """Some things need to be parsed again after the build environment has been created
    and activated."""
    metadata.final = False
    sys.path.insert(0, metadata.config.build_prefix)
    sys.path.insert(0, metadata.config.host_prefix)
    py_ver = ".".join(metadata.config.variant["python"].split(".")[:2])
    sys.path.insert(0, utils.get_site_packages(metadata.config.host_prefix, py_ver))
    metadata.parse_until_resolved()
    metadata = finalize_metadata(metadata)
    return metadata


def distribute_variants(
    metadata: MetaData,
    variants,
<<<<<<< HEAD
    permit_unsatisfiable_variants: bool = False,
    allow_no_other_outputs: bool = False,
    bypass_env_check: bool = False,
):
    rendered_metadata = {}
=======
    permit_unsatisfiable_variants=False,
    allow_no_other_outputs=False,
    bypass_env_check=False,
) -> list[MetaDataTuple]:
    rendered_metadata: dict[
        tuple[str, str, tuple[tuple[str, str], ...]], MetaDataTuple
    ] = {}
>>>>>>> a6d53af0
    need_source_download = True

    # don't bother distributing python if it's a noarch package, and figure out
    # which python version we prefer. `python_age` can use used to tweak which
    # python gets used here.
    if metadata.noarch or metadata.noarch_python:
        # filter variants by the newest Python version
        version = sorted(
            {version for variant in variants if (version := variant.get("python"))},
            key=lambda key: VersionOrder(key.split(" ")[0]),
        )[-1]
        variants = filter_by_key_value(
            variants, "python", version, "noarch_python_reduction"
        )

    # store these for reference later
    metadata.config.variants = variants
    # These are always the full set.  just 'variants' is the one that gets
    #     used mostly, and can be reduced
    metadata.config.input_variants = variants

    recipe_requirements = metadata.extract_requirements_text()
    recipe_package_and_build_text = metadata.extract_package_and_build_text()
    recipe_text = recipe_package_and_build_text + recipe_requirements
    if hasattr(recipe_text, "decode"):
        recipe_text = recipe_text.decode()

    metadata.config.variant = variants[0]
    used_variables = metadata.get_used_loop_vars(force_global=False)
    top_loop = metadata.get_reduced_variant_set(used_variables)

    for variant in top_loop:
        from .build import get_all_replacements

        get_all_replacements(variant)
        mv = metadata.copy()
        mv.config.variant = variant

        pin_run_as_build = variant.get("pin_run_as_build", {})
        if mv.numpy_xx and "numpy" not in pin_run_as_build:
            pin_run_as_build["numpy"] = {"min_pin": "x.x", "max_pin": "x.x"}

        conform_dict = {}
        for key in used_variables:
            # We use this variant in the top-level recipe.
            # constrain the stored variants to only this version in the output
            #     variant mapping
            conform_dict[key] = variant[key]

        for key, values in conform_dict.items():
            mv.config.variants = (
                filter_by_key_value(
                    mv.config.variants, key, values, "distribute_variants_reduction"
                )
                or mv.config.variants
            )
        get_all_replacements(mv.config.variants)
        pin_run_as_build = variant.get("pin_run_as_build", {})
        if mv.numpy_xx and "numpy" not in pin_run_as_build:
            pin_run_as_build["numpy"] = {"min_pin": "x.x", "max_pin": "x.x"}

        numpy_pinned_variants = []
        for _variant in mv.config.variants:
            _variant["pin_run_as_build"] = pin_run_as_build
            numpy_pinned_variants.append(_variant)
        mv.config.variants = numpy_pinned_variants

        mv.config.squished_variants = list_of_dicts_to_dict_of_lists(mv.config.variants)

        if mv.needs_source_for_render and mv.variant_in_source:
            mv.parse_again()
            utils.rm_rf(mv.config.work_dir)
            source.provide(mv)
            mv.parse_again()

        try:
            mv.parse_until_resolved(
                allow_no_other_outputs=allow_no_other_outputs,
                bypass_env_check=bypass_env_check,
            )
        except SystemExit:
            pass
        need_source_download = not mv.needs_source_for_render or not mv.source_provided

        rendered_metadata[
            (
                mv.dist(),
                mv.config.variant.get("target_platform", mv.config.subdir),
                tuple((var, mv.config.variant.get(var)) for var in mv.get_used_vars()),
            )
        ] = MetaDataTuple(mv, need_source_download, False)
    # list of tuples.
    # each tuple item is a tuple of 3 items:
    #    metadata, need_download, need_reparse
    return list(rendered_metadata.values())


def expand_outputs(
    metadata_tuples: Iterable[MetaDataTuple],
) -> list[tuple[dict, MetaData]]:
    """Obtain all metadata objects for all outputs from recipe.  Useful for outputting paths."""
    from copy import deepcopy

    from .build import get_all_replacements

    expanded_outputs: dict[str, tuple[dict, MetaData]] = {}

    for _m, download, reparse in metadata_tuples:
        get_all_replacements(_m.config)
        for output_dict, m in deepcopy(_m).get_output_metadata_set(
            permit_unsatisfiable_variants=False
        ):
            get_all_replacements(m.config)
            expanded_outputs[m.dist()] = (output_dict, m)
    return list(expanded_outputs.values())


@contextmanager
def open_recipe(recipe: str | os.PathLike | Path) -> Iterator[Path]:
    """Open the recipe from a file (meta.yaml), directory (recipe), or tarball (package)."""
    recipe = Path(recipe)

    if not recipe.exists():
        sys.exit(f"Error: non-existent: {recipe}")
    elif recipe.is_dir():
        # read the recipe from the current directory
        yield recipe
    elif recipe.suffixes in [[".tar"], [".tar", ".gz"], [".tgz"], [".tar", ".bz2"]]:
        # extract the recipe to a temporary directory
        with TemporaryDirectory() as tmp, tarfile.open(recipe, "r:*") as tar:
            tar.extractall(path=tmp)
            yield Path(tmp)
    elif recipe.suffix == ".yaml":
        # read the recipe from the parent directory
        yield recipe.parent
    else:
        sys.exit(f"Error: non-recipe: {recipe}")


def render_recipe(
    recipe_dir: str | os.PathLike | Path,
    config: Config,
    no_download_source: bool = False,
    variants: dict[str, Any] | None = None,
    permit_unsatisfiable_variants: bool = True,
    reset_build_id: bool = True,
    bypass_env_check: bool = False,
) -> list[MetaDataTuple]:
    """Returns a list of tuples, each consisting of

    (metadata-object, needs_download, needs_render_in_env)

    You get one tuple per variant.  Outputs are not factored in here (subpackages won't affect these
    results returned here.)
    """
    with open_recipe(recipe_dir) as recipe:
        try:
            m = MetaData(str(recipe), config=config)
        except exceptions.YamlParsingError as e:
            sys.exit(e.error_msg())

        # important: set build id *before* downloading source.  Otherwise source goes into a different
        #    build folder.
        if config.set_build_id:
            m.config.compute_build_id(m.name(), m.version(), reset=reset_build_id)

        # this source may go into a folder that doesn't match the eventual build folder.
        #   There's no way around it AFAICT.  We must download the source to be able to render
        #   the recipe (from anything like GIT_FULL_HASH), but we can't know the final build
        #   folder until rendering is complete, because package names can have variant jinja2 in them.
        if m.needs_source_for_render and not m.source_provided:
            try_download(m, no_download_source=no_download_source)

        if m.final:
            if not getattr(m.config, "variants", None):
                m.config.ignore_system_variants = True
                if isfile(cbc_yaml := join(m.path, "conda_build_config.yaml")):
                    m.config.variant_config_files = [cbc_yaml]
                m.config.variants = get_package_variants(m, variants=variants)
                m.config.variant = m.config.variants[0]
            return [MetaDataTuple(m, False, False)]
        else:
            # merge any passed-in variants with any files found
            variants = get_package_variants(m, variants=variants)

            # when building, we don't want to fully expand all outputs into metadata, only expand
            #    whatever variants we have (i.e. expand top-level variants, not output-only variants)
            return distribute_variants(
                m,
                variants,
                permit_unsatisfiable_variants=permit_unsatisfiable_variants,
                allow_no_other_outputs=True,
                bypass_env_check=bypass_env_check,
            )


# Keep this out of the function below so it can be imported by other modules.
FIELDS = [
    "package",
    "source",
    "build",
    "requirements",
    "test",
    "app",
    "outputs",
    "about",
    "extra",
]


# Next bit of stuff is to support YAML output in the order we expect.
# http://stackoverflow.com/a/17310199/1170370
class _MetaYaml(dict):
    fields = FIELDS

    def to_omap(self):
        return [(field, self[field]) for field in _MetaYaml.fields if field in self]


def _represent_omap(dumper, data):
    return dumper.represent_mapping("tag:yaml.org,2002:map", data.to_omap())


def _unicode_representer(dumper, uni):
    node = yaml.ScalarNode(tag="tag:yaml.org,2002:str", value=uni)
    return node


class _IndentDumper(yaml.Dumper):
    def increase_indent(self, flow=False, indentless=False):
        return super().increase_indent(flow, False)

    def ignore_aliases(self, data):
        return True


yaml.add_representer(_MetaYaml, _represent_omap)
yaml.add_representer(str, _unicode_representer)
unicode = None  # silence pyflakes about unicode not existing in py3


def output_yaml(
    metadata: MetaData,
    filename: str | os.PathLike | Path | None = None,
    suppress_outputs: bool = False,
) -> str:
    local_metadata = metadata.copy()
    if (
        suppress_outputs
        and local_metadata.is_output
        and "outputs" in local_metadata.meta
    ):
        del local_metadata.meta["outputs"]
    output = yaml.dump(
        _MetaYaml(local_metadata.meta),
        Dumper=_IndentDumper,
        default_flow_style=False,
        indent=2,
    )
    if filename:
        filename = Path(filename)
        filename.parent.mkdir(parents=True, exist_ok=True)
        filename.write_text(output)
        return f"Wrote yaml to {filename}"
    else:
        return output<|MERGE_RESOLUTION|>--- conflicted
+++ resolved
@@ -797,21 +797,13 @@
 def distribute_variants(
     metadata: MetaData,
     variants,
-<<<<<<< HEAD
     permit_unsatisfiable_variants: bool = False,
     allow_no_other_outputs: bool = False,
     bypass_env_check: bool = False,
-):
-    rendered_metadata = {}
-=======
-    permit_unsatisfiable_variants=False,
-    allow_no_other_outputs=False,
-    bypass_env_check=False,
 ) -> list[MetaDataTuple]:
     rendered_metadata: dict[
         tuple[str, str, tuple[tuple[str, str], ...]], MetaDataTuple
     ] = {}
->>>>>>> a6d53af0
     need_source_download = True
 
     # don't bother distributing python if it's a noarch package, and figure out

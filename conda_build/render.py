--- conflicted
+++ resolved
@@ -808,35 +808,11 @@
     # which python version we prefer. `python_age` can use used to tweak which
     # python gets used here.
     if metadata.noarch or metadata.noarch_python:
-<<<<<<< HEAD
-        from .conda_interface import VersionOrder
-
         # filter variants by the newest Python version
         version = sorted(
             {version for variant in variants if (version := variant.get("python"))},
             key=lambda key: VersionOrder(key.split(" ")[0]),
         )[-1]
-=======
-        age = int(
-            metadata.get_value(
-                "build/noarch_python_build_age", metadata.config.noarch_python_build_age
-            )
-        )
-        versions = []
-        for variant in variants:
-            if "python" in variant:
-                vo = variant["python"]
-                if vo not in versions:
-                    versions.append(vo)
-        version_indices = sorted(
-            range(len(versions)), key=lambda k: VersionOrder(versions[k].split(" ")[0])
-        )
-        if age < 0:
-            age = 0
-        elif age > len(versions) - 1:
-            age = len(versions) - 1
-        build_ver = versions[version_indices[len(versions) - 1 - age]]
->>>>>>> f2c3f3bc
         variants = filter_by_key_value(
             variants, "python", version, "noarch_python_reduction"
         )

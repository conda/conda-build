--- conflicted
+++ resolved
@@ -231,13 +231,8 @@
     """Run tests on either packages (.tar.bz2 or extracted) or recipe folders
 
     For a recipe folder, it renders the recipe enough to know what package to download, and obtains
-<<<<<<< HEAD
-    it from your currently configuured channels."""
+    it from your currently configured channels."""
     from .build import test as run_test
-=======
-    it from your currently configured channels."""
-    from conda_build.build import test
->>>>>>> d3d7518f
 
     if hasattr(recipedir_or_package_or_metadata, "config"):
         config = recipedir_or_package_or_metadata.config

--- conflicted
+++ resolved
@@ -17,11 +17,7 @@
 import sys
 from os.path import dirname, expanduser, join
 from pathlib import Path
-<<<<<<< HEAD
-from typing import TYPE_CHECKING
-=======
 from typing import TYPE_CHECKING, Iterable
->>>>>>> 4561699a
 
 # make the Config class available in the api namespace
 from .config import DEFAULT_PREFIX_LENGTH as _prefix_length
@@ -38,13 +34,9 @@
 )
 
 if TYPE_CHECKING:
-<<<<<<< HEAD
-    from typing import Union
-=======
     from typing import Any, Literal
 
     StatsDict = dict[str, Any]
->>>>>>> 4561699a
 
 
 def render(
@@ -176,16 +168,6 @@
 
 # UP007 can be exception can be dropped when Python 3.10 is minimum version.
 def build(
-<<<<<<< HEAD
-    recipe_paths_or_metadata,
-    post: Union[bool | None] = None,  # noqa: UP007
-    need_source_download: bool = True,
-    build_only: bool = False,
-    notest: bool = False,
-    config: Config = None,
-    variants=None,
-    stats=None,
-=======
     recipe_paths_or_metadata: str | os.PathLike | Path | MetaData,
     post: bool | None = None,
     need_source_download: bool = True,
@@ -194,7 +176,6 @@
     config: Config | None = None,
     variants: dict[str, Any] | None = None,
     stats: StatsDict | None = None,
->>>>>>> 4561699a
     **kwargs,
 ) -> list[str]:
     """Run the build step.
@@ -208,12 +189,7 @@
         "other arguments (config) by keyword."
     )
 
-<<<<<<< HEAD
-    # Verify recipes
-    recipes = []
-=======
     recipes: list[str | MetaData] = []
->>>>>>> 4561699a
     for recipe in ensure_list(recipe_paths_or_metadata):
         if isinstance(recipe, (str, os.PathLike, Path)):
             for recipe in expand_globs(recipe, os.getcwd()):

--- conflicted
+++ resolved
@@ -22,11 +22,7 @@
 # make the Config class available in the api namespace
 from .config import DEFAULT_PREFIX_LENGTH as _prefix_length
 from .config import Config, get_channel_urls, get_or_merge_config
-<<<<<<< HEAD
-=======
-from .deprecations import deprecated
 from .metadata import MetaData, MetaDataTuple
->>>>>>> a6d53af0
 from .utils import (
     CONDA_PACKAGE_EXTENSIONS,
     LoggingContext,
@@ -189,35 +185,6 @@
     return sorted(set(outs))
 
 
-<<<<<<< HEAD
-def check(recipe_path, no_download_source=False, config=None, variants=None, **kwargs):
-=======
-@deprecated("24.3.0", "24.5.0", addendum="Use `get_output_file_paths` instead.")
-def get_output_file_path(
-    recipe_path_or_metadata: str
-    | os.PathLike
-    | Path
-    | MetaData
-    | Iterable[MetaDataTuple],
-    no_download_source: bool = False,
-    config: Config | None = None,
-    variants: dict[str, Any] | None = None,
-    **kwargs,
-) -> list[str]:
-    """Get output file paths for any packages that would be created by a recipe
-
-    Both split packages (recipes with more than one output) and build matrices,
-    created with variants, contribute to the list of file paths here.
-    """
-    return get_output_file_paths(
-        recipe_path_or_metadata,
-        no_download_source=no_download_source,
-        config=config,
-        variants=variants,
-        **kwargs,
-    )
-
-
 def check(
     recipe_path: str | os.PathLike | Path,
     no_download_source: bool = False,
@@ -225,7 +192,6 @@
     variants: dict[str, Any] | None = None,
     **kwargs,
 ) -> bool:
->>>>>>> a6d53af0
     """Check validity of input recipe path
 
     Verifies that recipe can be completely rendered, and that fields of the rendered recipe are

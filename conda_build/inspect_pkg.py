# Copyright (C) 2014 Anaconda, Inc
# SPDX-License-Identifier: BSD-3-Clause
from __future__ import annotations

import json
import os
import re
import sys
from collections import defaultdict
from functools import lru_cache
from itertools import groupby
from operator import itemgetter
<<<<<<< HEAD
from os.path import abspath, basename, dirname, exists, join, normcase
from tempfile import TemporaryDirectory
from typing import Iterable

from conda.api import Solver
from conda.core.index import get_index

from conda_build.conda_interface import (
    is_linked,
=======
from os.path import abspath, basename, dirname, exists, join
from pathlib import Path
from typing import Iterable, Literal

from conda.core.prefix_data import PrefixData
from conda.models.dist import Dist
from conda.models.records import PrefixRecord
from conda.resolve import MatchSpec

from conda_build.conda_interface import (
    display_actions,
    get_index,
    install_actions,
>>>>>>> d1b96db9
    linked_data,
    specs_from_args,
)
from conda_build.os_utils.ldd import (
    get_linkages,
    get_package_obj_files,
    get_untracked_obj_files,
)
from conda_build.os_utils.liefldd import codefile_class, machofile
from conda_build.os_utils.macho import get_rpaths, human_filetype
from conda_build.utils import (
    comma_join,
    ensure_list,
    get_logger,
    package_has_file,
)

<<<<<<< HEAD
from . import conda_interface
from .deprecations import deprecated

log = get_logger(__name__)
=======
from .deprecations import deprecated
from .utils import on_mac, on_win
>>>>>>> d1b96db9


@deprecated("3.28.0", "4.0.0")
@lru_cache(maxsize=None)
def dist_files(prefix: str | os.PathLike | Path, dist: Dist) -> set[str]:
    if (prec := PrefixData(prefix).get(dist.name, None)) is None:
        return set()
    elif MatchSpec(dist).match(prec):
        return set(prec["files"])
    else:
        return set()


@deprecated.argument("3.28.0", "4.0.0", "avoid_canonical_channel_name")
def which_package(
    path: str | os.PathLike | Path,
    prefix: str | os.PathLike | Path,
) -> Iterable[PrefixRecord]:
    """
    Given the path (of a (presumably) conda installed file) iterate over
    the conda packages the file came from.  Usually the iteration yields
    only one package.
    """
    prefix = Path(prefix)
    # historically, path was relative to prefix just to be safe we append to prefix
    # (pathlib correctly handles this even if path is absolute)
    path = prefix / path

    def samefile(path1: Path, path2: Path) -> bool:
        try:
            return path1.samefile(path2)
        except FileNotFoundError:
            # FileNotFoundError: path doesn't exist
            return path1 == path2

    for prec in PrefixData(str(prefix)).iter_records():
        for file in prec["files"]:
            if samefile(prefix / file, path):
                yield prec


def print_object_info(info, key):
    output_string = ""
    for header, group in groupby(sorted(info, key=itemgetter(key)), itemgetter(key)):
        output_string += header + "\n"
        for f_info in sorted(group, key=itemgetter("filename")):
            for data in sorted(f_info):
                if data == key:
                    continue
                if f_info[data] is None:
                    continue
                output_string += f"  {data}: {f_info[data]}\n"
            if len([i for i in f_info if f_info[i] is not None and i != key]) > 1:
                output_string += "\n"
        output_string += "\n"
    return output_string


class _untracked_package:
    def __str__(self):
        return "<untracked>"


untracked_package = _untracked_package()


@deprecated.argument("3.28.0", "4.0.0", "platform", rename="subdir")
@deprecated.argument("3.28.0", "4.0.0", "prepend")
@deprecated.argument("3.28.0", "4.0.0", "minimal_hint")
def check_install(
    packages: Iterable[str],
    subdir: str | None = None,
    channel_urls: Iterable[str] = (),
) -> None:
    with TemporaryDirectory() as prefix:
        Solver(
            prefix,
            channel_urls,
            [subdir or conda_interface.subdir],
            specs_from_args(packages),
        ).solve_for_transaction(ignore_pinned=True).print_transaction_summary()


def print_linkages(
    depmap: dict[
        PrefixRecord | Literal["not found" | "system" | "untracked"],
        list[tuple[str, str, str]],
    ],
    show_files: bool = False,
) -> str:
    # print system, not found, and untracked last
    sort_order = {
        # PrefixRecord: (0, PrefixRecord.name),
        "system": (1, "system"),
        "not found": (2, "not found"),
        "untracked": (3, "untracked"),
        # str: (4, str),
    }

    output_string = ""
    for prec, links in sorted(
        depmap.items(),
        key=(
            lambda key: (0, key[0].name)
            if isinstance(key[0], PrefixRecord)
            else sort_order.get(key[0], (4, key[0]))
        ),
    ):
        output_string += "%s:\n" % prec
        if show_files:
            for lib, path, binary in sorted(links):
                output_string += f"    {lib} ({path}) from {binary}\n"
        else:
            for lib, path in sorted(set(map(itemgetter(0, 1), links))):
                output_string += f"    {lib} ({path})\n"
        output_string += "\n"
    return output_string


def replace_path(binary, path, prefix):
    if sys.platform.startswith("linux"):
        return abspath(path)
    elif sys.platform.startswith("darwin"):
        if path == basename(binary):
            return abspath(join(prefix, binary))
        if "@rpath" in path:
            rpaths = get_rpaths(join(prefix, binary))
            if not rpaths:
                return "NO LC_RPATH FOUND"
            else:
                for rpath in rpaths:
                    path1 = path.replace("@rpath", rpath)
                    path1 = path1.replace("@loader_path", join(prefix, dirname(binary)))
                    if exists(abspath(join(prefix, path1))):
                        path = path1
                        break
                else:
                    return "not found"
        path = path.replace("@loader_path", join(prefix, dirname(binary)))
        if path.startswith("/"):
            return abspath(path)
        return "not found"


def test_installable(channel: str = "defaults") -> bool:
    success = True
    for subdir in ["osx-64", "linux-32", "linux-64", "win-32", "win-64"]:
        log.info("######## Testing subdir %s ########", subdir)
        for prec in get_index(channel_urls=[channel], prepend=False, platform=subdir):
            name = prec["name"]
            if name in {"conda", "conda-build"}:
                # conda can only be installed in the root environment
                continue
            elif name.endswith("@"):
                # this is a 'virtual' feature record that conda adds to the index for the solver
                # and should be ignored here
                continue

            version = prec["version"]
            log.info("Testing %s=%s", name, version)

            try:
                check_install(
                    [f"{name}={version}"],
                    channel_urls=[channel],
                    prepend=False,
                    subdir=subdir,
                )
            except Exception as err:
                success = False
                log.error(
                    "[%s/%s::%s=%s] %s",
                    channel,
                    subdir,
                    name,
                    version,
                    repr(err),
                )
    return success


@deprecated("3.28.0", "4.0.0")
def _installed(prefix: str | os.PathLike | Path) -> dict[str, Dist]:
    return {dist.name: dist for dist in linked_data(str(prefix))}


def _underlined_text(text):
    return str(text) + "\n" + "-" * len(str(text)) + "\n\n"


def inspect_linkages(
    packages: Iterable[str | _untracked_package],
    prefix: str | os.PathLike | Path = sys.prefix,
    untracked: bool = False,
    all_packages: bool = False,
    show_files: bool = False,
    groupby: Literal["package" | "dependency"] = "package",
    sysroot="",
):
    if not packages and not untracked and not all_packages:
        sys.exit("At least one package or --untracked or --all must be provided")
    elif on_win:
        sys.exit("Error: conda inspect linkages is only implemented in Linux and OS X")

    prefix = Path(prefix)
    installed = {prec.name: prec for prec in PrefixData(str(prefix)).iter_records()}

    if all_packages:
        packages = sorted(installed.keys())
    packages = ensure_list(packages)
    if untracked:
        packages.append(untracked_package)

    pkgmap: dict[str | _untracked_package, dict[str, list]] = {}
    for name in packages:
        if name == untracked_package:
            obj_files = get_untracked_obj_files(prefix)
        elif name not in installed:
            sys.exit(f"Package {name} is not installed in {prefix}")
        else:
            obj_files = get_package_obj_files(installed[name], prefix)

        linkages = get_linkages(obj_files, prefix, sysroot)
        pkgmap[name] = depmap = defaultdict(list)
        for binary, paths in linkages.items():
            for lib, path in paths:
                path = (
                    replace_path(binary, path, prefix)
                    if path not in {"", "not found"}
                    else path
                )
                try:
                    relative = str(Path(path).relative_to(prefix))
                except ValueError:
                    # ValueError: path is not relative to prefix
                    relative = None
                if relative:
                    precs = list(which_package(relative, prefix))
                    if len(precs) > 1:
                        get_logger(__name__).warn(
                            "Warning: %s comes from multiple packages: %s",
                            path,
                            comma_join(map(str, precs)),
                        )
                    elif not precs:
                        if exists(path):
                            depmap["untracked"].append((lib, relative, binary))
                        else:
                            depmap["not found"].append((lib, relative, binary))
                    for prec in precs:
                        depmap[prec].append((lib, relative, binary))
                elif path == "not found":
                    depmap["not found"].append((lib, path, binary))
                else:
                    depmap["system"].append((lib, path, binary))

    output_string = ""
    if groupby == "package":
        for pkg in packages:
            output_string += _underlined_text(pkg)
            output_string += print_linkages(pkgmap[pkg], show_files=show_files)

    elif groupby == "dependency":
        # {pkg: {dep: [files]}} -> {dep: {pkg: [files]}}
        inverted_map = defaultdict(lambda: defaultdict(list))
        for pkg in pkgmap:
            for dep in pkgmap[pkg]:
                if pkgmap[pkg][dep]:
                    inverted_map[dep][pkg] = pkgmap[pkg][dep]

        # print system and not found last
        k = sorted(set(inverted_map.keys()) - {"system", "not found"})
        for dep in k + ["system", "not found"]:
            output_string += _underlined_text(dep)
            output_string += print_linkages(inverted_map[dep], show_files=show_files)

    else:
        raise ValueError("Unrecognized groupby: %s" % groupby)
    if hasattr(output_string, "decode"):
        output_string = output_string.decode("utf-8")
    return output_string


def inspect_objects(
    packages: Iterable[str],
    prefix: str | os.PathLike | Path = sys.prefix,
    groupby: str = "package",
):
    if not on_mac:
        sys.exit("Error: conda inspect objects is only implemented in OS X")

    prefix = Path(prefix)
    installed = {prec.name: prec for prec in PrefixData(str(prefix)).iter_records()}

    output_string = ""
    for name in ensure_list(packages):
        if name == untracked_package:
            obj_files = get_untracked_obj_files(prefix)
        elif name not in installed:
            raise ValueError(f"Package {name} is not installed in {prefix}")
        else:
            obj_files = get_package_obj_files(installed[name], prefix)

        output_string += _underlined_text(name)

        info = []
        for f in obj_files:
            path = join(prefix, f)
            codefile = codefile_class(path)
            if codefile == machofile:
                info.append(
                    {
                        "filetype": human_filetype(path, None),
                        "rpath": ":".join(get_rpaths(path)),
                        "filename": f,
                    }
                )

        output_string += print_object_info(info, groupby)
    if hasattr(output_string, "decode"):
        output_string = output_string.decode("utf-8")
    return output_string


def get_hash_input(packages):
    hash_inputs = {}
    for pkg in ensure_list(packages):
        pkgname = os.path.basename(pkg)
        hash_inputs[pkgname] = {}
        hash_input = package_has_file(pkg, "info/hash_input.json")
        if hash_input:
            hash_inputs[pkgname]["recipe"] = json.loads(hash_input)
        else:
            hash_inputs[pkgname] = "<no hash_input.json in file>"

    return hash_inputs<|MERGE_RESOLUTION|>--- conflicted
+++ resolved
@@ -10,21 +10,13 @@
 from functools import lru_cache
 from itertools import groupby
 from operator import itemgetter
-<<<<<<< HEAD
-from os.path import abspath, basename, dirname, exists, join, normcase
+from os.path import abspath, basename, dirname, exists, join
+from pathlib import Path
 from tempfile import TemporaryDirectory
-from typing import Iterable
+from typing import Iterable, Literal
 
 from conda.api import Solver
 from conda.core.index import get_index
-
-from conda_build.conda_interface import (
-    is_linked,
-=======
-from os.path import abspath, basename, dirname, exists, join
-from pathlib import Path
-from typing import Iterable, Literal
-
 from conda.core.prefix_data import PrefixData
 from conda.models.dist import Dist
 from conda.models.records import PrefixRecord
@@ -34,7 +26,7 @@
     display_actions,
     get_index,
     install_actions,
->>>>>>> d1b96db9
+    is_linked,
     linked_data,
     specs_from_args,
 )
@@ -52,15 +44,11 @@
     package_has_file,
 )
 
-<<<<<<< HEAD
 from . import conda_interface
 from .deprecations import deprecated
+from .utils import on_mac, on_win
 
 log = get_logger(__name__)
-=======
-from .deprecations import deprecated
-from .utils import on_mac, on_win
->>>>>>> d1b96db9
 
 
 @deprecated("3.28.0", "4.0.0")

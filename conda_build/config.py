--- conflicted
+++ resolved
@@ -17,27 +17,13 @@
 from os.path import abspath, expanduser, expandvars, join
 from typing import TYPE_CHECKING
 
-<<<<<<< HEAD
 from conda.base.constants import (
     CONDA_PACKAGE_EXTENSION_V1,
     CONDA_PACKAGE_EXTENSION_V2,  # noqa: F401
-    CONDA_PACKAGE_EXTENSIONS,  # noqa: F401
 )
-
-from .conda_interface import (
-    binstar_upload,
-    cc_conda_build,
-    cc_platform,
-    root_dir,
-    root_writable,
-    subdir,
-    url_path,
-)
-=======
 from conda.base.context import context
 from conda.utils import url_path
 
->>>>>>> 4561699a
 from .utils import (
     get_build_folders,
     get_conda_operation_locks,
@@ -286,13 +272,9 @@
         ),
         Setting(
             "conda_pkg_format",
-<<<<<<< HEAD
             CondaPkgFormat.normalize(
-                cc_conda_build.get("pkg_format", conda_pkg_format_default)
+                context.conda_build.get("pkg_format", conda_pkg_format_default)
             ),
-=======
-            context.conda_build.get("pkg_format", conda_pkg_format_default),
->>>>>>> 4561699a
         ),
         Setting("suppress_variables", False),
         Setting("build_id_pat", context.conda_build.get("build_id_pat", "{n}_{t}")),

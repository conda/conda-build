'''
Module to store conda build settings.
'''
from __future__ import absolute_import, division, print_function

from collections import namedtuple
import logging
import math
import os
from os.path import abspath, expanduser, join
import sys
import time

from .conda_interface import string_types, binstar_upload
from .conda_interface import subdir, root_dir, root_writable, cc, bits, platform

from .utils import get_build_folders, rm_rf

log = logging.getLogger(__file__)
on_win = (sys.platform == 'win32')

# Don't "save" an attribute of this module for later, like build_prefix =
# conda_build.config.config.build_prefix, as that won't reflect any mutated
# changes.


class Config(object):
    __file__ = __path__ = __file__
    __package__ = __package__
    __doc__ = __doc__

<<<<<<< HEAD
    def __init__(self, *args, **kwargs):
        super(Config, self).__init__()
        self.set_keys(**kwargs)

    def _set_attribute_from_kwargs(self, kwargs, attr, default):
        value = kwargs.get(attr, getattr(self, attr) if hasattr(self, attr) else default)
        setattr(self, attr, value)

    def set_keys(self, **kwargs):
        def env(lang, default):
            version = kwargs.get(lang)
            if not version:
                # Hooray for corner cases.
                if lang == 'python':
                    lang = 'py'
                var = 'CONDA_' + lang.upper()
                version = os.getenv(var) if os.getenv(var) else default
            elif isinstance(version, list) and len(version) == 1:
                version = version[0]
            return version

        self.CONDA_PERL = env('perl', '5.20.3')
        self.CONDA_LUA = env('lua', '5.2')
        self.CONDA_R = env('r', '3.3.1')
        self.CONDA_PY = int(env('python', "%s%s" % (sys.version_info.major, sys.version_info.minor))
                        .replace('.', ''))

        self.CONDA_NPY = kwargs.get('numpy', os.getenv("CONDA_NPY"))
        if self.CONDA_NPY:
            if not isinstance(self.CONDA_NPY, string_types):
                self.CONDA_NPY = self.CONDA_NPY[0]
            self.CONDA_NPY = int(self.CONDA_NPY.replace('.', '')) or None

        self._build_id = kwargs.get('build_id', getattr(self, '_build_id', ""))
        self._prefix_length = kwargs.get("prefix_length", getattr(self, '_prefix_length', 255))
        # set default value (not actually None)
        self._croot = kwargs.get('croot', getattr(self, '_croot', None))

        Setting = namedtuple("ConfigSetting", "name, default")
        values = [Setting('activate', True),
                  Setting('anaconda_upload', binstar_upload),
                  Setting('channel_urls', ()),
                  Setting('dirty', False),
                  Setting('include_recipe', True),
                  Setting('keep_old_work', False),
                  Setting('noarch', False),
                  Setting('no_download_source', False),
                  Setting('override_channels', False),
                  Setting('skip_existing', False),
                  Setting('token', None),
                  Setting('user', None),
                  Setting('verbose', False),
                  Setting('debug', False),
                  Setting('timeout', 90),
                  Setting('subdir', subdir),
                  Setting('bits', bits),
                  Setting('platform', platform),
                  ]
        for value in values:
            self._set_attribute_from_kwargs(kwargs, value.name, value.default)

    @property
    def croot(self):
        """This is where source caches and work folders live"""
        if not self._croot:
            _bld_root_env = os.getenv('CONDA_BLD_PATH')
            _bld_root_rc = cc.rc.get('conda-build', {}).get('root-dir')
            if _bld_root_env:
                self._croot = abspath(expanduser(_bld_root_env))
            elif _bld_root_rc:
                self._croot = abspath(expanduser(_bld_root_rc))
            elif root_writable:
                self._croot = join(root_dir, 'conda-bld')
            else:
                self._croot = abspath(expanduser('~/conda-bld'))
        return self._croot

    @croot.setter
    def croot(self, croot):
        """Set croot - if None is passed, then the default value will be used"""
        self._croot = croot

    @property
    def build_folder(self):
        """This is the core folder for a given build.
        It has the environments and work directories."""
        return os.path.join(self.croot, self.build_id)
=======
    CONDA_PERL = os.getenv('CONDA_PERL', '5.20.3')
    CONDA_LUA = os.getenv('CONDA_LUA', '5.2')
    CONDA_PY = int(os.getenv('CONDA_PY', default_python.replace('.',
        '')).replace('.', ''))
    CONDA_NPY = os.getenv("CONDA_NPY")
    if not CONDA_NPY:
        CONDA_NPY = None
    else:
        CONDA_NPY = int(CONDA_NPY.replace('.', '')) or None
    CONDA_R = os.getenv("CONDA_R", "3.3.1")
>>>>>>> 82a9f149

    @property
    def PY3K(self):
        return int(bool(self.CONDA_PY >= 30))

    @property
    def use_MSVC2015(self):
        """Returns whether python version is above 3.4

        (3.5 is compiler switch to MSVC 2015)"""
        return bool(self.CONDA_PY >= 35)

    def get_conda_py(self):
        return self.CONDA_PY

    def _get_python(self, prefix):
        if sys.platform == 'win32':
            from .conda_interface import linked
            packages = linked(prefix)
            packages_names = (pkg.split('-')[0] for pkg in packages)
            if 'debug' in packages_names:
                res = join(prefix, 'python_d.exe')
            else:
                res = join(prefix, 'python.exe')
        else:
            res = join(prefix, 'bin/python')
        return res

    def _get_perl(self, prefix):
        if sys.platform == 'win32':
            res = join(prefix, 'perl.exe')
        else:
            res = join(prefix, 'bin/perl')
        return res

    def _get_lua(self, prefix):
        binary_name = "luajit" if "2" == self.CONDA_LUA[0] else "lua"
        if sys.platform == 'win32':
            res = join(prefix, '{}.exe'.format(binary_name))
        else:
            res = join(prefix, 'bin/{}'.format(binary_name))
        return res

    @property
    def build_id(self):
        """This is a per-build (almost) unique id, consisting of the package being built, and the
        time since the epoch, in ms.  It is appended to build and test prefixes, and used to create
        unique work folders for build and test."""
        return self._build_id

    def compute_build_id(self, package_name, reset=False):
        if not self._build_id or reset:
            assert not os.path.isabs(package_name), ("package name should not be a absolute path, "
                                                     "to preserve croot during path joins")
            build_folders = sorted([build_folder for build_folder in get_build_folders(self.croot)
                                if package_name in build_folder])

            if self.dirty and build_folders:
                # Use the most recent build with matching recipe name
                self._build_id = build_folders[-1]
            else:
                # here we uniquely name folders, so that more than one build can happen concurrently
                #    keep 6 decimal places so that prefix < 80 chars
                build_id = package_name + "_" + str(int(time.time() * 1000))
                # important: this is recomputing prefixes and determines where work folders are.
                self._build_id = build_id

    @build_id.setter
    def build_id(self, _build_id):
        assert not os.path.isabs(_build_id), ("build_id should not be a absolute path, "
                                              "to preserve croot during path joins")
        self._build_id = _build_id

    @property
    def prefix_length(self):
        return self._prefix_length

    @prefix_length.setter
    def prefix_length(self, length):
        self._prefix_length = length

    @property
    def _short_build_prefix(self):
        return join(self.build_folder, 'b_env')

    @property
    def _long_build_prefix(self):
        placeholder_length = self.prefix_length - len(self._short_build_prefix)
        placeholder = '_placehold'
        repeats = int(math.ceil(placeholder_length / len(placeholder)) + 1)
        placeholder = (self._short_build_prefix + repeats * placeholder)[:self.prefix_length]
        return max(self._short_build_prefix, placeholder)

    @property
    def build_prefix(self):
        if on_win:
            return self._short_build_prefix
        return self._long_build_prefix

    @property
    def test_prefix(self):
        """The temporary folder where the test environment is created"""
        return join(self.build_folder, 't_env')

    @property
    def build_python(self):
        return self._get_python(self.build_prefix)

    @property
    def test_python(self):
        return self._get_python(self.test_prefix)

    @property
    def build_perl(self):
        return self._get_perl(self.build_prefix)

    @property
    def test_perl(self):
        return self._get_perl(self.test_prefix)

    @property
    def build_lua(self):
        return self._get_lua(self.build_prefix)

    @property
    def test_lua(self):
        return self._get_lua(self.test_prefix)

    @property
    def info_dir(self):
        return join(self.build_prefix, 'info')

    @property
    def meta_dir(self):
        return join(self.build_prefix, 'conda-meta')

    @property
    def broken_dir(self):
        return join(self.croot, "broken")

    @property
    def bldpkgs_dir(self):
        """ Dir where the package is saved. """
        if self.noarch:
            return join(self.croot, "noarch")
        else:
            return join(self.croot, self.subdir)

    @property
    def bldpkgs_dirs(self):
        """ Dirs where previous build packages might be. """
        return join(self.croot, self.subdir), join(self.croot, "noarch")

    @property
    def src_cache(self):
        return join(self.croot, 'src_cache')

    @property
    def git_cache(self):
        return join(self.croot, 'git_cache')

    @property
    def hg_cache(self):
        return join(self.croot, 'hg_cache')

    @property
    def svn_cache(self):
        return join(self.croot, 'svn_cache')

    @property
    def work_dir(self):
        return join(self.build_folder, 'work')

    @property
    def test_dir(self):
        """The temporary folder where test files are copied to, and where tests start execution"""
        return join(self.build_folder, 'test_tmp')

    def clean(self):
        # build folder is the whole burrito containing envs and source folders
        #   It will only exist if we download source, or create a build or test environment
        if os.path.isdir(self.build_folder):
            rm_rf(self.build_folder)

    # context management - automatic cleanup if self.dirty or self.keep_old_work is not True
    def __enter__(self):
        pass

    def __exit__(self, e_type, e_value, traceback):
        if not getattr(self, 'dirty') and not getattr(self, 'keep_old_work') and e_type is None:
            log.info("--keep-old-work flag not specified.  Removing source and build files.\n")
            self.clean()


def get_or_merge_config(config, **kwargs):
    if not config:
        config = Config()
    if kwargs:
        config.set_keys(**kwargs)
    return config


def show(config):
    print('CONDA_PY:', config.CONDA_PY)
    print('CONDA_NPY:', config.CONDA_NPY)
    print('subdir:', config.subdir)
    print('croot:', config.croot)
    print('build packages directory:', config.bldpkgs_dir)


if __name__ == '__main__':
    show(Config())<|MERGE_RESOLUTION|>--- conflicted
+++ resolved
@@ -29,7 +29,6 @@
     __package__ = __package__
     __doc__ = __doc__
 
-<<<<<<< HEAD
     def __init__(self, *args, **kwargs):
         super(Config, self).__init__()
         self.set_keys(**kwargs)
@@ -87,6 +86,7 @@
                   Setting('subdir', subdir),
                   Setting('bits', bits),
                   Setting('platform', platform),
+                  Setting('set_build_id', True),
                   ]
         for value in values:
             self._set_attribute_from_kwargs(kwargs, value.name, value.default)
@@ -117,18 +117,6 @@
         """This is the core folder for a given build.
         It has the environments and work directories."""
         return os.path.join(self.croot, self.build_id)
-=======
-    CONDA_PERL = os.getenv('CONDA_PERL', '5.20.3')
-    CONDA_LUA = os.getenv('CONDA_LUA', '5.2')
-    CONDA_PY = int(os.getenv('CONDA_PY', default_python.replace('.',
-        '')).replace('.', ''))
-    CONDA_NPY = os.getenv("CONDA_NPY")
-    if not CONDA_NPY:
-        CONDA_NPY = None
-    else:
-        CONDA_NPY = int(CONDA_NPY.replace('.', '')) or None
-    CONDA_R = os.getenv("CONDA_R", "3.3.1")
->>>>>>> 82a9f149
 
     @property
     def PY3K(self):

--- conflicted
+++ resolved
@@ -19,11 +19,7 @@
 from conda.base.context import context
 from conda.utils import url_path
 
-<<<<<<< HEAD
-from .conda_interface import cc_conda_build, url_path
 from .deprecations import deprecated
-=======
->>>>>>> f2c3f3bc
 from .utils import (
     get_build_folders,
     get_conda_operation_locks,

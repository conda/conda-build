--- conflicted
+++ resolved
@@ -58,9 +58,7 @@
         self._prefix_length = kwargs.get("prefix_length", 255)
         # set default value (not actually None)
         self._croot = kwargs.get('croot', None)
-
-        # Default to short prefixes
-        self.use_long_build_prefix = kwargs.get("use_long_build_prefix", False)
+        self._short_build_prefix = join(self.build_folder, '_build_env')
 
         Setting = namedtuple("ConfigSetting", "name, default")
         values = [Setting('activate', True),
@@ -170,24 +168,23 @@
         self._prefix_length = length
 
     @property
-    def build_prefix(self):
-<<<<<<< HEAD
-        stub = join(self.build_folder, '_build_env')
-        placeholder_length = self.prefix_length - len(stub)
+    def _long_build_prefix(self):
+        placeholder_length = self.prefix_length - len(self._short_build_prefix)
         placeholder = '_placehold'
         repeats = int(math.ceil(placeholder_length / len(placeholder)) + 1)
-        placeholder = (stub + repeats * placeholder)[:self.prefix_length]
-        return max(stub, placeholder)
+        placeholder = (self._short_build_prefix + repeats * placeholder)[:self.prefix_length]
+        return max(self._short_build_prefix, placeholder)
+
+    @property
+    def build_prefix(self):
+        if on_win:
+            return self._short_build_prefix
+        return self._long_build_prefix
 
     @property
     def test_prefix(self):
         """The temporary folder where the test environment is created"""
         return join(self.build_folder, '_test_env')
-=======
-        if on_win:
-            return self.short_build_prefix
-        return self.long_build_prefix
->>>>>>> 00a70433
 
     @property
     def build_python(self):

--- conflicted
+++ resolved
@@ -27,7 +27,6 @@
 
 
 def _ensure_dir(path):
-<<<<<<< HEAD
     # this can fail in parallel operation, depending on timing.  Just try to make the dir,
     #    but don't bail if fail.
     if not os.path.isdir(path):
@@ -35,10 +34,6 @@
             os.makedirs(path)
         except OSError:
             pass
-=======
-    if not os.path.isdir(path):
-        os.makedirs(path)
->>>>>>> dc447449
 
 
 class Config(object):

# Copyright (C) 2014 Anaconda, Inc
# SPDX-License-Identifier: BSD-3-Clause
from __future__ import annotations

import json
import locale
import os
import re
import shutil
import stat
import sys
import traceback
from collections import OrderedDict, defaultdict
from copy import copy
from fnmatch import filter as fnmatch_filter
from fnmatch import fnmatch
from fnmatch import translate as fnmatch_translate
from functools import lru_cache, partial
from os.path import (
    basename,
    dirname,
    exists,
    isabs,
    isdir,
    isfile,
    islink,
    join,
    normpath,
    realpath,
    relpath,
    sep,
    splitext,
)
from pathlib import Path
from subprocess import CalledProcessError, call, check_output
from typing import TYPE_CHECKING

from conda.core.prefix_data import PrefixData
from conda.gateways.disk.create import TemporaryDirectory
from conda.gateways.disk.link import lchmod
from conda.gateways.disk.read import compute_sum
from conda.misc import walk_prefix
from conda.models.records import PrefixRecord

from . import utils
from .exceptions import OverDependingError, OverLinkingError, RunPathError
from .inspect_pkg import which_package
from .os_utils import external, macho
from .os_utils.liefldd import (
    get_exports_memoized,
    get_linkages_memoized,
    get_rpaths_raw,
    get_runpaths_raw,
    have_lief,
    set_rpath,
)
from .os_utils.pyldd import (
    DLLfile,
    EXEfile,
    codefile_class,
    elffile,
    machofile,
)
<<<<<<< HEAD
from .utils import on_mac, on_win, prefix_files, chunks, MAX_CMD_LINE_LENGTH
=======
from .utils import (
    FALLBACK_MENUINST_SCHEMA,
    VALID_SCHEMA_LOCATIONS,
    on_mac,
    on_win,
    prefix_files,
)
>>>>>>> ad762d69

if TYPE_CHECKING:
    from typing import Literal

    from .metadata import MetaData

filetypes_for_platform = {
    "win": (DLLfile, EXEfile),
    "osx": (machofile,),
    "linux": (elffile,),
}

GNU_ARCH_MAP = {
    "ppc64le": "powerpc64le",
    "32": "i686",
    "64": "x86_64",
}


def fix_shebang(f, prefix, build_python, osx_is_app=False):
    path = join(prefix, f)
    if codefile_class(path, skip_symlinks=True):
        return
    elif islink(path):
        return
    elif not isfile(path):
        return

    if os.stat(path).st_size == 0:
        return

    bytes_ = False

    os.chmod(path, 0o775)
    with open(path, mode="r+", encoding=locale.getpreferredencoding()) as fi:
        try:
            data = fi.read(100)
            fi.seek(0)
        except UnicodeDecodeError:  # file is binary
            return

        SHEBANG_PAT = re.compile(r"^#!.+$", re.M)

        # regexp on the memory mapped file so we only read it into
        # memory if the regexp matches.
        try:
            mm = utils.mmap_mmap(
                fi.fileno(), 0, tagname=None, flags=utils.mmap_MAP_PRIVATE
            )
        except OSError:
            mm = fi.read()
        try:
            m = SHEBANG_PAT.match(mm)
        except TypeError:
            SHEBANG_PAT = re.compile(rb"^#!.+$", re.M)
            bytes_ = True
            m = SHEBANG_PAT.match(mm)

        if m:
            python_pattern = (
                re.compile(rb"\/python[w]?(?:$|\s|\Z)", re.M)
                if bytes_
                else re.compile(r"\/python[w]?(:$|\s|\Z)", re.M)
            )
            if not re.search(python_pattern, m.group()):
                return
        else:
            return

        data = mm[:]

    py_exec = "#!" + (
        "/bin/bash " + prefix + "/bin/pythonw"
        if on_mac and osx_is_app
        else prefix + "/bin/" + basename(build_python)
    )
    if bytes_ and hasattr(py_exec, "encode"):
        py_exec = py_exec.encode()
    new_data = SHEBANG_PAT.sub(py_exec, data, count=1)
    if new_data == data:
        return
    print("updating shebang:", f)
    with open(path, "w", encoding=locale.getpreferredencoding()) as fo:
        try:
            fo.write(new_data)
        except TypeError:
            fo.write(new_data.decode())


def write_pth(egg_path, config):
    fn = basename(egg_path)
    py_ver = ".".join(config.variant["python"].split(".")[:2])
    with open(
        join(
            utils.get_site_packages(config.host_prefix, py_ver),
            "{}.pth".format(fn.split("-")[0]),
        ),
        "w",
    ) as fo:
        fo.write(f"./{fn}\n")


def remove_easy_install_pth(files, prefix, config, preserve_egg_dir=False):
    """
    remove the need for easy-install.pth and finally remove easy-install.pth
    itself
    """
    absfiles = [join(prefix, f) for f in files]
    py_ver = ".".join(config.variant["python"].split(".")[:2])
    sp_dir = utils.get_site_packages(prefix, py_ver)
    for egg_path in utils.glob(join(sp_dir, "*-py*.egg")):
        if isdir(egg_path):
            if preserve_egg_dir or not any(
                join(egg_path, i) in absfiles
                for i in walk_prefix(egg_path, False, windows_forward_slashes=False)
            ):
                write_pth(egg_path, config=config)
                continue

            print("found egg dir:", egg_path)
            try:
                shutil.move(join(egg_path, "EGG-INFO"), egg_path + "-info")
            except OSError:
                pass
            utils.rm_rf(join(egg_path, "EGG-INFO"))
            for fn in os.listdir(egg_path):
                if fn == "__pycache__":
                    utils.rm_rf(join(egg_path, fn))
                else:
                    # this might be a name-space package
                    # so the package directory already exists
                    # from another installed dependency
                    if exists(join(sp_dir, fn)):
                        try:
                            utils.copy_into(
                                join(egg_path, fn),
                                join(sp_dir, fn),
                                config.timeout,
                                locking=config.locking,
                            )
                            utils.rm_rf(join(egg_path, fn))
                        except OSError as e:
                            fn = basename(str(e).split()[-1])
                            raise OSError(
                                f"Tried to merge folder {egg_path} into {sp_dir}, but {fn}"
                                " exists in both locations.  Please either add "
                                "build/preserve_egg_dir: True to meta.yaml, or manually "
                                "remove the file during your install process to avoid "
                                "this conflict."
                            )
                    else:
                        shutil.move(join(egg_path, fn), join(sp_dir, fn))

        elif isfile(egg_path):
            if egg_path not in absfiles:
                continue
            print("found egg:", egg_path)
            write_pth(egg_path, config=config)

    installer_files = [f for f in absfiles if f.endswith(f".dist-info{sep}INSTALLER")]
    for file in installer_files:
        with open(file, "w") as f:
            f.write("conda")

    utils.rm_rf(join(sp_dir, "easy-install.pth"))


def rm_py_along_so(prefix):
    """remove .py (.pyc) files alongside .so or .pyd files"""

    files = list(os.scandir(prefix))
    for fn in files:
        if fn.is_file() and fn.name.endswith((".so", ".pyd")):
            for ext in ".py", ".pyc", ".pyo":
                name, _ = splitext(fn.path)
                name = normpath(name + ext)
                if any(name == normpath(f) for f in files):
                    os.unlink(name + ext)


def rm_pyo(files, prefix):
    """pyo considered harmful: https://www.python.org/dev/peps/pep-0488/

    The build may have proceeded with:
        [install]
        optimize = 1
    .. in setup.cfg in which case we can end up with some stdlib __pycache__
    files ending in .opt-N.pyc on Python 3, as well as .pyo files for the
    package's own python."""
    re_pyo = re.compile(r".*(?:\.pyo$|\.opt-[0-9]\.pyc)")
    for fn in files:
        if re_pyo.match(fn):
            os.unlink(join(prefix, fn))


def rm_pyc(files, prefix):
    re_pyc = re.compile(r".*(?:\.pyc$)")
    for fn in files:
        if re_pyc.match(fn):
            os.unlink(join(prefix, fn))


def rm_share_info_dir(files, prefix):
    if "share/info/dir" in files:
        fn = join(prefix, "share", "info", "dir")
        if isfile(fn):
            os.unlink(fn)


def compile_missing_pyc(files, cwd, python_exe, skip_compile_pyc=()):
    if not isfile(python_exe):
        return
    compile_files = []
    skip_compile_pyc_n = [normpath(skip) for skip in skip_compile_pyc]
    skipped_files = set()
    for skip in skip_compile_pyc_n:
        skipped_files.update(set(fnmatch_filter(files, skip)))
    unskipped_files = set(files) - skipped_files
    for fn in unskipped_files:
        # omit files in Library/bin, Scripts, and the root prefix - they are not generally imported
        if on_win:
            if any(
                [
                    fn.lower().startswith(start)
                    for start in ["library/bin", "library\\bin", "scripts"]
                ]
            ):
                continue
        else:
            if fn.startswith("bin"):
                continue
        cache_prefix = "__pycache__" + os.sep
        if (
            fn.endswith(".py")
            and dirname(fn) + cache_prefix + basename(fn) + "c" not in files
        ):
            compile_files.append(fn)

    if compile_files:
        if not isfile(python_exe):
            print("compiling .pyc files... failed as no python interpreter was found")
        else:
            print("compiling .pyc files...")
            args = [python_exe, "-Wi", "-m", "py_compile"]
            args_len = len(" ".join(args)) + 1
            # chunk them to avoid too long comand lines:
            groups = chunks(compile_files, MAX_CMD_LINE_LENGTH - args_len)
            for group in groups:
                call(args + group, cwd=cwd)


def check_dist_info_version(name, version, files):
    for f in files:
        if f.endswith(".dist-info" + os.sep + "METADATA"):
            f_lower = basename(dirname(f).lower())
            if f_lower.startswith(name + "-"):
                f_lower, _, _ = f_lower.rpartition(".dist-info")
                _, distname, f_lower = f_lower.rpartition(name + "-")
                if distname == name and version != f_lower:
                    print(
                        f"ERROR: Top level dist-info version incorrect (is {f_lower}, should be {version})"
                    )
                    sys.exit(1)
                else:
                    return


def post_process(
    name,
    version,
    files,
    prefix,
    config,
    preserve_egg_dir=False,
    noarch=False,
    skip_compile_pyc=(),
):
    rm_pyo(files, prefix)
    if noarch:
        rm_pyc(files, prefix)
    else:
        python_exe = (
            config.build_python if isfile(config.build_python) else config.host_python
        )
        compile_missing_pyc(
            files, cwd=prefix, python_exe=python_exe, skip_compile_pyc=skip_compile_pyc
        )
    remove_easy_install_pth(files, prefix, config, preserve_egg_dir=preserve_egg_dir)
    rm_py_along_so(prefix)
    rm_share_info_dir(files, prefix)
    check_dist_info_version(name, version, files)


def find_lib(link, prefix, files, path=None):
    if link.startswith(prefix):
        link = normpath(link[len(prefix) + 1 :])
        if not any(link == normpath(w) for w in files):
            sys.exit(f"Error: Could not find {link}")
        return link
    if link.startswith("/"):  # but doesn't start with the build prefix
        return
    if link.startswith("@rpath/"):
        # Assume the rpath already points to lib, so there is no need to
        # change it.
        return
    if "/" not in link or link.startswith("@executable_path/"):
        link = basename(link)
        file_names = defaultdict(list)
        for f in files:
            file_names[basename(f)].append(f)
        if link not in file_names:
            sys.exit(f"Error: Could not find {link}")
        if len(file_names[link]) > 1:
            if path and basename(path) == link:
                # The link is for the file itself, just use it
                return path
            # Allow for the possibility of the same library appearing in
            # multiple places.
            md5s = set()
            for f in file_names[link]:
                md5s.add(compute_sum(join(prefix, f), "md5"))
            if len(md5s) > 1:
                sys.exit(
                    f"Error: Found multiple instances of {link}: {file_names[link]}"
                )
            else:
                file_names[link].sort()
                print(
                    f"Found multiple instances of {link} ({file_names[link]}).  "
                    "Choosing the first one."
                )
        return file_names[link][0]
    print(f"Don't know how to find {link}, skipping")


def osx_ch_link(path, link_dict, host_prefix, build_prefix, files):
    link = link_dict["name"]
    if build_prefix != host_prefix and link.startswith(build_prefix):
        link = link.replace(build_prefix, host_prefix)
        print(f"Fixing linking of {link} in {path}")
        print(
            ".. seems to be linking to a compiler runtime, replacing build prefix with "
            "host prefix and"
        )
        if not codefile_class(link, skip_symlinks=True):
            sys.exit(
                f"Error: Compiler runtime library in build prefix not found in host prefix {link}"
            )
        else:
            print(f".. fixing linking of {link} in {path} instead")

    link_loc = find_lib(link, host_prefix, files, path)

    if not link_loc:
        return

    print(f"Fixing linking of {link} in {path}")
    print(f"New link location is {link_loc}")

    lib_to_link = relpath(dirname(link_loc), "lib")
    # path_to_lib = utils.relative(path[len(prefix) + 1:])

    # e.g., if
    # path = '/build_prefix/lib/some/stuff/libstuff.dylib'
    # link_loc = 'lib/things/libthings.dylib'

    # then

    # lib_to_link = 'things'
    # path_to_lib = '../..'

    # @rpath always means 'lib', link will be at
    # @rpath/lib_to_link/basename(link), like @rpath/things/libthings.dylib.

    # For when we can't use @rpath, @loader_path means the path to the library
    # ('path'), so from path to link is
    # @loader_path/path_to_lib/lib_to_link/basename(link), like
    # @loader_path/../../things/libthings.dylib.

    ret = f"@rpath/{lib_to_link}/{basename(link)}"

    # XXX: IF the above fails for whatever reason, the below can be used
    # TODO: This might contain redundant ..'s if link and path are both in
    # some subdirectory of lib.
    # ret = '@loader_path/%s/%s/%s' % (path_to_lib, lib_to_link, basename(link))

    ret = ret.replace("/./", "/")

    return ret


def mk_relative_osx(path, host_prefix, m, files, rpaths=("lib",)):
    base_prefix = m.config.build_folder
    assert base_prefix == dirname(host_prefix)
    build_prefix = m.config.build_prefix
    prefix = build_prefix if exists(build_prefix) else host_prefix
    names = macho.otool(path, prefix)
    s = macho.install_name_change(
        path,
        prefix,
        partial(
            osx_ch_link, host_prefix=host_prefix, build_prefix=build_prefix, files=files
        ),
        dylibs=names,
    )

    if names:
        existing_rpaths = macho.get_rpaths(path, build_prefix=prefix)
        # Add an rpath to every executable to increase the chances of it
        # being found.
        for rpath in rpaths:
            # Escape hatch for when you really don't want any rpaths added.
            if rpath == "":
                continue
            rpath_new = join(
                "@loader_path", relpath(join(host_prefix, rpath), dirname(path)), ""
            ).replace("/./", "/")
            macho.add_rpath(path, rpath_new, build_prefix=prefix, verbose=True)
            full_rpath = join(host_prefix, rpath)
            for existing_rpath in existing_rpaths:
                if normpath(existing_rpath) == normpath(full_rpath):
                    macho.delete_rpath(
                        path, existing_rpath, build_prefix=prefix, verbose=True
                    )

        for rpath in existing_rpaths:
            if rpath.startswith(base_prefix) and not rpath.startswith(host_prefix):
                macho.delete_rpath(path, rpath, build_prefix=prefix, verbose=True)
    if s:
        # Skip for stub files, which have to use binary_has_prefix_files to be
        # made relocatable.
        assert_relative_osx(path, host_prefix, build_prefix)


"""
# Both patchelf and LIEF have bugs in them. Neither can be used on all binaries we have seen.
# This code tries each and tries to keep count of which worked between the original binary and
# patchelf-patched, LIEF-patched versions.
#
# Please do not delete it until you are sure the bugs in both projects have been fixed.
#

from subprocess import STDOUT

def check_binary(binary, expected=None):
    from ctypes import cdll
    print("trying {}".format(binary))
    # import pdb; pdb.set_trace()
    try:
        txt = check_output(
            [
                sys.executable,
                '-c',
                'from ctypes import cdll; cdll.LoadLibrary("' + binary + '")'
            ],
            timeout=2,
        )
        # mydll = cdll.LoadLibrary(binary)
    except Exception as e:
        print(e)
        return None, None
    try:
        txt = check_output(binary, stderr=STDOUT, timeout=0.1)
    except Exception as e:
        print(e)
        txt = e.output
    if expected is not None:
        return txt == expected, txt
    return True, txt


worksd = {'original': 0,
          'LIEF': 0,
          'patchelf': 0}


def check_binary_patchers(elf, prefix, rpath):
    patchelf = external.find_executable('patchelf', prefix)
    tmpname_pe = elf+'.patchelf'
    tmpname_le = elf+'.lief'
    shutil.copy(elf, tmpname_pe)
    shutil.copy(elf, tmpname_le)
    import pdb; pdb.set_trace()
    works, original = check_binary(elf)
    if works:
        worksd['original'] += 1
        set_rpath(old_matching='*', new_rpath=rpath, file=tmpname_le)
        works, LIEF = check_binary(tmpname_le, original)
        call([patchelf, '--force-rpath', '--set-rpath', rpath, tmpname_pe])
        works, pelf = check_binary(tmpname_pe, original)
        if original == LIEF and works:
            worksd['LIEF'] += 1
        if original == pelf and works:
            worksd['patchelf'] += 1
    print('\n' + str(worksd) + '\n')
"""


def mk_relative_linux(f, prefix, rpaths=("lib",), method=None):
    "Respects the original values and converts abs to $ORIGIN-relative"

    elf = join(prefix, f)
    origin = dirname(elf)

    existing_pe = None
    patchelf = external.find_executable("patchelf", prefix)
    if not patchelf:
        print(
            f"ERROR :: You should install patchelf, will proceed with LIEF for {elf} (was {method})"
        )
        method = "LIEF"
    else:
        try:
            existing_pe = (
                check_output([patchelf, "--print-rpath", elf])
                .decode("utf-8")
                .splitlines()[0]
            )
        except CalledProcessError:
            if method == "patchelf":
                print(
                    f"ERROR :: `patchelf --print-rpath` failed for {elf}, but patchelf was specified"
                )
            elif method != "LIEF":
                print(
                    f"WARNING :: `patchelf --print-rpath` failed for {elf}, will proceed with LIEF (was {method})"
                )
            method = "LIEF"
        else:
            existing_pe = existing_pe.split(os.pathsep)
    existing = existing_pe
    if have_lief:
        existing2 = None
        try:
            existing2, _, _ = get_rpaths_raw(elf)
        except Exception as e:
            if method == "LIEF":
                print(
                    f"ERROR :: get_rpaths_raw({elf!r}) with LIEF failed: {e}, but LIEF was specified"
                )
                traceback.print_tb(e.__traceback__)
            else:
                print(
                    f"WARNING :: get_rpaths_raw({elf!r}) with LIEF failed: {e}, will proceed with patchelf"
                )
            method = "patchelf"
        if existing_pe and existing_pe != existing2:
            print(
                f"WARNING :: get_rpaths_raw()={existing2} and patchelf={existing_pe} disagree for {elf} :: "
            )
        # Use LIEF if method is LIEF to get the initial value?
        if method == "LIEF":
            existing = existing2
    new = []
    for old in existing:
        if old.startswith("$ORIGIN"):
            new.append(old)
        elif old.startswith("/"):
            # Test if this absolute path is outside of prefix. That is fatal.
            rp = relpath(old, prefix)
            if rp.startswith(".." + os.sep):
                print(f"Warning: rpath {old} is outside prefix {prefix} (removing it)")
            else:
                rp = "$ORIGIN/" + relpath(old, origin)
                if rp not in new:
                    new.append(rp)
    # Ensure that the asked-for paths are also in new.
    for rpath in rpaths:
        if rpath != "":
            if not rpath.startswith("/"):
                rpath = "$ORIGIN/" + normpath(relpath(rpath, dirname(f)))
            if rpath not in new:
                new.append(rpath)
    rpath = ":".join(new)

    # check_binary_patchers(elf, prefix, rpath)
    if not patchelf or (method and method.upper() == "LIEF"):
        set_rpath(old_matching="*", new_rpath=rpath, file=elf)
    else:
        call([patchelf, "--force-rpath", "--set-rpath", rpath, elf])


def assert_relative_osx(path, host_prefix, build_prefix):
    tools_prefix = build_prefix if exists(build_prefix) else host_prefix
    for name in macho.get_dylibs(path, tools_prefix):
        for prefix in (host_prefix, build_prefix):
            if prefix and name.startswith(prefix):
                raise RuntimeError(
                    f"library at {path} appears to have an absolute path embedded"
                )


def get_dsos(prec: PrefixRecord, prefix: str | os.PathLike | Path) -> set[str]:
    return {
        file
        for file in prec["files"]
        if codefile_class(Path(prefix, file), skip_symlinks=True)
        # codefile_class already filters by extension/binary type, do we need this second filter?
        for ext in (".dylib", ".so", ".dll", ".pyd")
        if ext in file
    }


def get_run_exports(
    prec: PrefixRecord,
    prefix: str | os.PathLike | Path,
) -> tuple[str, ...]:
    json_file = Path(
        prefix,
        "conda-meta",
        f"{prec.name}-{prec.version}-{prec.build}.json",
    )
    try:
        json_info = json.loads(json_file.read_text())
    except (FileNotFoundError, IsADirectoryError):
        # FileNotFoundError: path doesn't exist
        # IsADirectoryError: path is a directory
        # raise CondaBuildException(f"Not a file: {json_file}")
        # is this a "fake" PrefixRecord?
        # i.e. this is the package being built and hasn't been "installed" to disk?
        return ()

    run_exports_json = Path(
        json_info["extracted_package_dir"],
        "info",
        "run_exports.json",
    )
    try:
        return tuple(json.loads(run_exports_json.read_text()))
    except (FileNotFoundError, IsADirectoryError):
        # FileNotFoundError: path doesn't exist
        # IsADirectoryError: path is a directory
        return ()


def library_nature(
    prec: PrefixRecord, prefix: str | os.PathLike | Path
) -> Literal[
    "interpreter (Python)"
    | "interpreter (R)"
    | "run-exports library"
    | "dso library"
    | "plugin library (Python,R)"
    | "plugin library (Python)"
    | "plugin library (R)"
    | "interpreted library (Python,R)"
    | "interpreted library (Python)"
    | "interpreted library (R)"
    | "non-library"
]:
    """
    Result :: "non-library",
              "interpreted library (Python|R|Python,R)",
              "plugin library (Python|R|Python,R)",
              "dso library",
              "run-exports library",
              "interpreter (R)"
              "interpreter (Python)"
    .. in that order, i.e. if have both dsos and run_exports, it's a run_exports_library.
    """
    if prec.name == "python":
        return "interpreter (Python)"
    elif prec.name == "r-base":
        return "interpreter (R)"
    elif get_run_exports(prec, prefix):
        return "run-exports library"
    elif dsos := get_dsos(prec, prefix):
        # If all DSOs are under site-packages or R/lib/
        python_dsos = {dso for dso in dsos if "site-packages" in dso}
        r_dsos = {dso for dso in dsos if "lib/R/library" in dso}
        if dsos - python_dsos - r_dsos:
            return "dso library"
        elif python_dsos and r_dsos:
            return "plugin library (Python,R)"
        elif python_dsos:
            return "plugin library (Python)"
        elif r_dsos:
            return "plugin library (R)"
    else:
        python_files = {file for file in prec["files"] if "site-packages" in file}
        r_files = {file for file in prec["files"] if "lib/R/library" in file}
        if python_files and r_files:
            return "interpreted library (Python,R)"
        elif python_files:
            return "interpreted library (Python)"
        elif r_files:
            return "interpreted library (R)"
    return "non-library"


# This is really just a small, fixed sysroot and it is rooted at ''. `libcrypto.0.9.8.dylib` should not be in it IMHO.
DEFAULT_MAC_WHITELIST = [
    "/opt/X11/",
    "/usr/lib/libSystem.B.dylib",
    "/usr/lib/libcrypto.0.9.8.dylib",
    "/usr/lib/libobjc.A.dylib",
    """
                         '/System/Library/Frameworks/Accelerate.framework/*',
                         '/System/Library/Frameworks/AGL.framework/*',
                         '/System/Library/Frameworks/AppKit.framework/*',
                         '/System/Library/Frameworks/ApplicationServices.framework/*',
                         '/System/Library/Frameworks/AudioToolbox.framework/*',
                         '/System/Library/Frameworks/AudioUnit.framework/*',
                         '/System/Library/Frameworks/AVFoundation.framework/*',
                         '/System/Library/Frameworks/CFNetwork.framework/*',
                         '/System/Library/Frameworks/Carbon.framework/*',
                         '/System/Library/Frameworks/Cocoa.framework/*',
                         '/System/Library/Frameworks/CoreAudio.framework/*',
                         '/System/Library/Frameworks/CoreFoundation.framework/*',
                         '/System/Library/Frameworks/CoreGraphics.framework/*',
                         '/System/Library/Frameworks/CoreMedia.framework/*',
                         '/System/Library/Frameworks/CoreBluetooth.framework/*',
                         '/System/Library/Frameworks/CoreMIDI.framework/*',
                         '/System/Library/Frameworks/CoreMedia.framework/*',
                         '/System/Library/Frameworks/CoreServices.framework/*',
                         '/System/Library/Frameworks/CoreText.framework/*',
                         '/System/Library/Frameworks/CoreVideo.framework/*',
                         '/System/Library/Frameworks/CoreWLAN.framework/*',
                         '/System/Library/Frameworks/DiskArbitration.framework/*',
                         '/System/Library/Frameworks/Foundation.framework/*',
                         '/System/Library/Frameworks/GameController.framework/*',
                         '/System/Library/Frameworks/GLKit.framework/*',
                         '/System/Library/Frameworks/ImageIO.framework/*',
                         '/System/Library/Frameworks/IOBluetooth.framework/*',
                         '/System/Library/Frameworks/IOKit.framework/*',
                         '/System/Library/Frameworks/IOSurface.framework/*',
                         '/System/Library/Frameworks/OpenAL.framework/*',
                         '/System/Library/Frameworks/OpenGL.framework/*',
                         '/System/Library/Frameworks/Quartz.framework/*',
                         '/System/Library/Frameworks/QuartzCore.framework/*',
                         '/System/Library/Frameworks/Security.framework/*',
                         '/System/Library/Frameworks/StoreKit.framework/*',
                         '/System/Library/Frameworks/SystemConfiguration.framework/*',
                         '/System/Library/Frameworks/WebKit.framework/*'
""",
]

# Should contain the System32/SysWOW64 DLLs present on a clean installation of the
# oldest version of Windows that we support (or are currently) building packages for.
DEFAULT_WIN_WHITELIST = [
    "**/ADVAPI32.dll",
    "**/bcrypt.dll",
    "**/COMCTL32.dll",
    "**/COMDLG32.dll",
    "**/CRYPT32.dll",
    "**/dbghelp.dll",
    "**/GDI32.dll",
    "**/IMM32.dll",
    "**/KERNEL32.dll",
    "**/NETAPI32.dll",
    "**/ole32.dll",
    "**/OLEAUT32.dll",
    "**/PSAPI.DLL",
    "**/RPCRT4.dll",
    "**/SHELL32.dll",
    "**/USER32.dll",
    "**/USERENV.dll",
    "**/WINHTTP.dll",
    "**/WS2_32.dll",
    "**/ntdll.dll",
    "**/msvcrt.dll",
]


def _collect_needed_dsos(
    sysroots_files,
    files,
    run_prefix,
    sysroot_substitution,
    build_prefix,
    build_prefix_substitution,
):
    all_needed_dsos = set()
    needed_dsos_for_file = dict()
    sysroots = ""
    if sysroots_files:
        sysroots = list(sysroots_files.keys())[0]
    for f in files:
        path = join(run_prefix, f)
        if not codefile_class(path, skip_symlinks=True):
            continue
        build_prefix = build_prefix.replace(os.sep, "/")
        run_prefix = run_prefix.replace(os.sep, "/")
        needed = get_linkages_memoized(
            path,
            resolve_filenames=True,
            recurse=False,
            sysroot=sysroots,
            envroot=run_prefix,
        )
        for lib, res in needed.items():
            resolved = res["resolved"].replace(os.sep, "/")
            for sysroot, sysroot_files in sysroots_files.items():
                if resolved.startswith(sysroot):
                    resolved = resolved.replace(sysroot, sysroot_substitution)
                elif resolved[1:] in sysroot_files:
                    resolved = sysroot_substitution + resolved[1:]

            # We do not want to do this substitution when merging build and host prefixes.
            if build_prefix != run_prefix and resolved.startswith(build_prefix):
                resolved = resolved.replace(build_prefix, build_prefix_substitution)
            if resolved.startswith(run_prefix):
                resolved = relpath(resolved, run_prefix).replace(os.sep, "/")
            # If resolved still starts with '$RPATH' then that means we will either find it in
            # the whitelist or it will present as an error later.
            res["resolved"] = resolved
        needed_dsos_for_file[f] = needed
        all_needed_dsos = all_needed_dsos.union(
            {info["resolved"] for f, info in needed.items()}
        )
    return all_needed_dsos, needed_dsos_for_file


def _map_file_to_package(
    files,
    run_prefix,
    build_prefix,
    all_needed_dsos,
    pkg_vendored_dist,
    ignore_list_syms,
    sysroot_substitution,
    enable_static,
):
    # Form a mapping of file => package

    prefix_owners = {}
    contains_dsos = {}
    contains_static_libs = {}
    # Used for both dsos and static_libs
    all_lib_exports = {}
    all_needed_dsos_lower = [w.lower() for w in all_needed_dsos]

    if all_needed_dsos:
        for prefix in (run_prefix, build_prefix):
            all_lib_exports[prefix] = {}
            prefix_owners[prefix] = {}
            for subdir2, _, filez in os.walk(prefix):
                for file in filez:
                    fp = join(subdir2, file)
                    dynamic_lib = any(
                        fnmatch(fp, ext) for ext in ("*.so*", "*.dylib*", "*.dll")
                    ) and codefile_class(fp, skip_symlinks=False)
                    static_lib = any(fnmatch(fp, ext) for ext in ("*.a", "*.lib"))
                    # Looking at all the files is very slow.
                    if not dynamic_lib and not static_lib:
                        continue
                    rp = normpath(relpath(fp, prefix)).replace("\\", "/")
                    if dynamic_lib and not any(
                        rp.lower() == w for w in all_needed_dsos_lower
                    ):
                        continue
                    if any(rp == normpath(w) for w in all_lib_exports[prefix]):
                        continue
                    rp_po = rp.replace("\\", "/")
                    owners = (
                        prefix_owners[prefix][rp_po]
                        if rp_po in prefix_owners[prefix]
                        else []
                    )
                    # Self-vendoring, not such a big deal but may as well report it?
                    if not len(owners):
                        if any(rp == normpath(w) for w in files):
                            owners.append(pkg_vendored_dist)
                    new_pkgs = list(which_package(rp, prefix))
                    # Cannot filter here as this means the DSO (eg libomp.dylib) will not be found in any package
                    # [owners.append(new_pkg) for new_pkg in new_pkgs if new_pkg not in owners
                    #  and not any([fnmatch(new_pkg.name, i) for i in ignore_for_statics])]
                    for new_pkg in new_pkgs:
                        if new_pkg not in owners:
                            owners.append(new_pkg)
                    prefix_owners[prefix][rp_po] = owners
                    if len(prefix_owners[prefix][rp_po]):
                        exports = {
                            e
                            for e in get_exports_memoized(
                                fp, enable_static=enable_static
                            )
                            if not any(
                                fnmatch(e, pattern) for pattern in ignore_list_syms
                            )
                        }
                        all_lib_exports[prefix][rp_po] = exports
                        # Check codefile_class to filter out linker scripts.
                        if dynamic_lib:
                            contains_dsos[prefix_owners[prefix][rp_po][0]] = True
                        elif static_lib:
                            if sysroot_substitution in fp:
                                if (
                                    prefix_owners[prefix][rp_po][0].name.startswith(
                                        "gcc_impl_linux"
                                    )
                                    or prefix_owners[prefix][rp_po][0].name == "llvm"
                                ):
                                    continue
                                print(
                                    f"sysroot in {fp}, owner is {prefix_owners[prefix][rp_po][0]}"
                                )
                            # Hmm, not right, muddies the prefixes again.
                            contains_static_libs[prefix_owners[prefix][rp_po][0]] = True

    return prefix_owners, contains_dsos, contains_static_libs, all_lib_exports


def _print_msg(errors, text, verbose):
    if text.startswith("  ERROR"):
        errors.append(text)
    if verbose:
        print(text)


def caseless_sepless_fnmatch(paths, pat):
    pat = pat.replace("\\", "/")
    match = re.compile("(?i)" + fnmatch_translate(pat)).match
    matches = [
        path
        for path in paths
        if (path.replace("\\", "/") == pat) or match(path.replace("\\", "/"))
    ]
    return matches


def _lookup_in_sysroots_and_whitelist(
    errors,
    whitelist,
    needed_dso,
    sysroots_files,
    msg_prelude,
    info_prelude,
    sysroot_prefix,
    sysroot_substitution,
    subdir,
    verbose,
):
    # A system or ignored dependency. We should be able to find it in one of the CDT or
    # compiler packages on linux or in a sysroot folder on other OSes. These usually
    # start with '$RPATH/' which indicates pyldd did not find them, so remove that now.
    if needed_dso.startswith(sysroot_substitution):
        replacements = [sysroot_substitution] + [
            sysroot for sysroot, _ in sysroots_files.items()
        ]
    else:
        replacements = [needed_dso]
    in_whitelist = False
    in_sysroots = False
    if len(sysroots_files):
        # Check if we have a CDT package or a file in a sysroot.
        sysroot_files = []
        for sysroot, files in sysroots_files.items():
            sysroot_os = sysroot.replace("\\", os.sep)
            if needed_dso.startswith(sysroot_substitution):
                # Do we want to do this replace?
                sysroot_files.append(
                    needed_dso.replace(sysroot_substitution, sysroot_os)
                )
            else:
                found = caseless_sepless_fnmatch(files, needed_dso[1:])
                sysroot_files.extend(found)
        if len(sysroot_files):
            in_sysroots = True
            if subdir.startswith("osx-") or "win" in subdir:
                in_prefix_dso = sysroot_files[0]
                n_dso_p = f"Needed DSO {in_prefix_dso}"
                _print_msg(
                    errors,
                    f"{info_prelude}: {n_dso_p} found in $SYSROOT",
                    verbose=verbose,
                )
            else:
                # Removing sysroot_prefix is only for Linux, though we could
                # use CONDA_BUILD_SYSROOT for macOS. We should figure out what to do about
                # /opt/X11 too.
                pkgs = []
                for idx in range(len(sysroot_files)):
                    # in_prefix_dso = normpath(sysroot_files[idx].replace(
                    #     sysroot_prefix + os.sep, ''))
                    in_prefix_dso = sysroot_files[idx][len(sysroot_prefix) + 1 :]
                    n_dso_p = f"Needed DSO {in_prefix_dso}"
                    _pkgs = list(which_package(in_prefix_dso, sysroot_prefix))
                    if len(_pkgs) > 0:
                        pkgs.extend(_pkgs)
                        break
                if len(pkgs):
                    _print_msg(
                        errors,
                        f"{info_prelude}: {n_dso_p} found in CDT/compiler package {pkgs[0]}",
                        verbose=verbose,
                    )
                else:
                    _print_msg(
                        errors,
                        f"{msg_prelude}: {n_dso_p} not found in any CDT/compiler package,"
                        " nor the whitelist?!",
                        verbose=verbose,
                    )
    if not in_sysroots:
        # It takes a very long time to glob in C:/Windows so we do not do that.
        for replacement in replacements:
            needed_dso_w = needed_dso.replace(sysroot_substitution, replacement + "/")
            # We should pass in multiple paths at once to this, but the code isn't structured for that.
            in_whitelist = any(
                [caseless_sepless_fnmatch([needed_dso_w], w) for w in whitelist]
            )
            if in_whitelist:
                n_dso_p = f"Needed DSO {needed_dso_w}"
                _print_msg(
                    errors,
                    f"{info_prelude}: {n_dso_p} found in the whitelist",
                    verbose=verbose,
                )
                break
    if not in_whitelist and not in_sysroots:
        _print_msg(
            errors,
            f"{msg_prelude}: {needed_dso} not found in packages, sysroot(s) nor the missing_dso_whitelist.\n"
            ".. is this binary repackaging?",
            verbose=verbose,
        )


def _lookup_in_prefix_packages(
    errors,
    needed_dso,
    files,
    run_prefix,
    whitelist,
    info_prelude,
    msg_prelude,
    warn_prelude,
    verbose,
    requirements_run,
    lib_packages,
    lib_packages_used,
):
    in_prefix_dso = normpath(needed_dso)
    n_dso_p = "Needed DSO {}".format(in_prefix_dso.replace("\\", "/"))
    and_also = " (and also in this package)" if in_prefix_dso in files else ""
    precs = list(which_package(in_prefix_dso, run_prefix))
    precs_in_reqs = [prec for prec in precs if prec.name in requirements_run]
    # TODO :: metadata build/inherit_child_run_exports (for vc, mro-base-impl).
    for prec in precs_in_reqs:
        if prec in lib_packages:
            lib_packages_used.add(prec)
    in_whitelist = any([fnmatch(in_prefix_dso, w) for w in whitelist])
    if len(precs_in_reqs) == 1:
        _print_msg(
            errors,
            f"{info_prelude}: {n_dso_p} found in {precs_in_reqs[0]}{and_also}",
            verbose=verbose,
        )
    elif in_whitelist:
        _print_msg(
            errors,
            f"{info_prelude}: {n_dso_p} found in the whitelist",
            verbose=verbose,
        )
    elif len(precs_in_reqs) == 0 and len(precs) > 0:
        _print_msg(
            errors,
            f"{msg_prelude}: {n_dso_p} found in {[str(prec) for prec in precs]}{and_also}",
            verbose=verbose,
        )
        _print_msg(
            errors,
            f"{msg_prelude}: .. but {[str(prec) for prec in precs]} not in reqs/run, "
            "(i.e. it is overlinking) (likely) or a missing dependency (less likely)",
            verbose=verbose,
        )
    elif len(precs_in_reqs) > 1:
        _print_msg(
            errors,
            f"{warn_prelude}: {in_prefix_dso} found in multiple packages in run/reqs: "
            f"{[str(prec) for prec in precs_in_reqs]}{and_also}",
            verbose=verbose,
        )
    else:
        if not any(in_prefix_dso == normpath(w) for w in files):
            _print_msg(
                errors,
                f"{msg_prelude}: {in_prefix_dso} not found in any packages",
                verbose=verbose,
            )
        elif verbose:
            _print_msg(
                errors,
                f"{info_prelude}: {in_prefix_dso} found in this package",
                verbose=verbose,
            )


def _show_linking_messages(
    files,
    errors,
    needed_dsos_for_file,
    build_prefix,
    run_prefix,
    pkg_name,
    error_overlinking,
    runpath_whitelist,
    verbose,
    requirements_run,
    lib_packages,
    lib_packages_used,
    whitelist,
    sysroots,
    sysroot_prefix,
    sysroot_substitution,
    subdir,
):
    if len(sysroots):
        for sysroot, sr_files in sysroots.items():
            _print_msg(
                errors,
                f"   INFO: sysroot: '{sysroot}' files: '{sorted(list(sr_files), reverse=True)[1:5]}'",
                verbose=verbose,
            )
    for f in files:
        path = join(run_prefix, f)
        codefile = codefile_class(path, skip_symlinks=True)
        if codefile not in filetypes_for_platform[subdir.split("-")[0]]:
            continue
        warn_prelude = "WARNING ({},{})".format(pkg_name, f.replace(os.sep, "/"))
        err_prelude = "  ERROR ({},{})".format(pkg_name, f.replace(os.sep, "/"))
        info_prelude = "   INFO ({},{})".format(pkg_name, f.replace(os.sep, "/"))
        msg_prelude = err_prelude if error_overlinking else warn_prelude

        # TODO :: Determine this much earlier, storing in needed_dsos_for_file in _collect_needed_dsos()
        try:
            runpaths, _, _ = get_runpaths_raw(path)
        except:
            _print_msg(
                errors, f"{warn_prelude}: pyldd.py failed to process", verbose=verbose
            )
            continue
        if runpaths and not (
            runpath_whitelist or any(fnmatch(f, w) for w in runpath_whitelist)
        ):
            _print_msg(
                errors,
                f"{msg_prelude}: runpaths {runpaths} found in {path}",
                verbose=verbose,
            )
        needed = needed_dsos_for_file[f]
        for needed_dso, needed_dso_info in needed.items():
            needed_dso = needed_dso.replace("/", os.sep)
            # Should always be the case, even when we fail to resolve the original value is stored here
            # as it is still a best attempt and informative.
            if "resolved" in needed_dso_info:
                needed_dso = needed_dso_info["resolved"]
            if not needed_dso.startswith(os.sep) and not needed_dso.startswith("$"):
                _lookup_in_prefix_packages(
                    errors,
                    needed_dso,
                    files,
                    run_prefix,
                    whitelist,
                    info_prelude,
                    msg_prelude,
                    warn_prelude,
                    verbose,
                    requirements_run,
                    lib_packages,
                    lib_packages_used,
                )
            elif needed_dso.startswith("$PATH"):
                _print_msg(
                    errors,
                    f"{err_prelude}: {needed_dso} found in build prefix; should never happen",
                    verbose=verbose,
                )
            else:
                _lookup_in_sysroots_and_whitelist(
                    errors,
                    whitelist,
                    needed_dso,
                    sysroots,
                    msg_prelude,
                    info_prelude,
                    sysroot_prefix,
                    sysroot_substitution,
                    subdir,
                    verbose,
                )


def check_overlinking_impl(
    pkg_name: str,
    pkg_version: str,
    build_str: str,
    build_number: int,
    subdir: str,
    ignore_run_exports,
    requirements_run,
    requirements_build,
    requirements_host,
    run_prefix,
    build_prefix,
    missing_dso_whitelist,
    runpath_whitelist,
    error_overlinking,
    error_overdepending,
    verbose,
    exception_on_error,
    files,
    bldpkgs_dirs,
    output_folder,
    channel_urls,
    enable_static=False,
    variants={},
):
    verbose = True
    errors = []

    files_to_inspect = []
    filesu = []
    for file in files:
        path = join(run_prefix, file)
        codefile = codefile_class(path, skip_symlinks=True)
        if codefile in filetypes_for_platform[subdir.split("-")[0]]:
            files_to_inspect.append(file)
        filesu.append(file.replace("\\", "/"))

    if not files_to_inspect:
        return {}

    sysroot_substitution = "$SYSROOT"
    build_prefix_substitution = "$PATH"
    # Used to detect overlinking (finally)
    requirements_run = [req.split(" ")[0] for req in requirements_run]
    pd = PrefixData(run_prefix)
    precs = [prec for req in requirements_run if (prec := pd.get(req, None))]
    local_channel = (
        dirname(bldpkgs_dirs).replace("\\", "/")
        if utils.on_win
        else dirname(bldpkgs_dirs)[1:]
    )
    pkg_vendored_dist = PrefixRecord(
        name=pkg_name,
        version=str(pkg_version),
        build=build_str,
        build_number=build_number,
        channel=local_channel,
        files=files,
    )
    pkg_vendoring_key = f"{pkg_name}-{pkg_version}-{build_str}"
    precs.append(pkg_vendored_dist)
    ignore_list = utils.ensure_list(ignore_run_exports)
    if subdir.startswith("linux"):
        # libgcc-ng is the defaults & old conda-forge package name
        ignore_list.append("libgcc-ng")
        # conda-forge::libgcc-ng was renamed 08/27/2024
        # see https://github.com/conda-forge/ctng-compilers-feedstock/pull/148
        ignore_list.append("libgcc")

    package_nature = {prec: library_nature(prec, run_prefix) for prec in precs}
    lib_packages = {
        prec
        for prec, nature in package_nature.items()
        if prec.name not in ignore_list and nature != "non-library"
    }
    lib_packages_used = {pkg_vendored_dist}

    ignore_list_syms = [
        "main",
        "_main",
        "*get_pc_thunk*",
        "___clang_call_terminate",
        "_timeout",
    ]
    # ignore_for_statics = ['gcc_impl_linux*', 'compiler-rt*', 'llvm-openmp*', 'gfortran_osx*']
    # sysroots and whitelists are similar, but the subtle distinctions are important.
    CONDA_BUILD_SYSROOT = variants.get("CONDA_BUILD_SYSROOT", None)
    if CONDA_BUILD_SYSROOT and os.path.exists(CONDA_BUILD_SYSROOT):
        # When on macOS and CBS not set, sysroots should probably be '/'
        # is everything in the sysroot allowed? I suppose so!
        sysroot_prefix = ""
        sysroots = [CONDA_BUILD_SYSROOT]
    else:
        # The linux case.
        sysroot_prefix = build_prefix
        sysroots = [
            sysroot + os.sep
            for sysroot in utils.glob(join(sysroot_prefix, "**", "sysroot"))
        ]
    whitelist = []
    vendoring_record = dict()
    # When build_is_host is True we perform file existence checks for files in the sysroot (e.g. C:\Windows)
    # When build_is_host is False we must skip things that match the whitelist from the prefix_owners (we could
    #   create some packages for the Windows System DLLs as an alternative?)
    build_is_host = False
    if not len(sysroots):
        if subdir.startswith("osx-"):
            # This is a bit confused! A sysroot shouldn't contain /usr/lib (it's the bit before that)
            # what we are really specifying here are subtrees of sysroots to search in and it may be
            # better to store each element of this as a tuple with a string and a nested tuple, e.g.
            # [('/', ('/usr/lib', '/opt/X11', '/System/Library/Frameworks'))]
            # Here we mean that we have a sysroot at '/' (could be a tokenized value like '$SYSROOT'?)
            # .. and in that sysroot there are 3 suddirs in which we may search for DSOs.
            sysroots = ["/usr/lib", "/opt/X11", "/System/Library/Frameworks"]
            whitelist = DEFAULT_MAC_WHITELIST
            build_is_host = True if on_mac else False
        elif subdir.startswith("win"):
            sysroots = ["C:/Windows"]
            whitelist = DEFAULT_WIN_WHITELIST
            build_is_host = True if on_win else False

    whitelist += missing_dso_whitelist or []

    # Sort the sysroots by the number of files in them so things can assume that
    # the first sysroot is more important than others.
    sysroots_files = dict()
    for sysroot in sysroots:
        srs = sysroot if sysroot.endswith("/") else sysroot + "/"
        sysroot_files = prefix_files(sysroot)
        sysroot_files = [p.replace("\\", "/") for p in sysroot_files]
        sysroots_files[srs] = sysroot_files
        if subdir.startswith("osx-"):
            orig_sysroot_files = copy(sysroot_files)
            sysroot_files = []
            for f in orig_sysroot_files:
                replaced = f
                if f.endswith(".tbd"):
                    # For now, look up the line containing:
                    # install-name:    /System/Library/Frameworks/CoreFoundation.framework/Versions/A/CoreFoundation
                    with open(os.path.join(sysroot, f), "rb") as tbd_fh:
                        lines = [
                            line
                            for line in tbd_fh.read().decode("utf-8").splitlines()
                            if line.startswith("install-name:")
                        ]
                    if lines:
                        install_names = [
                            re.match(r"^install-name:\s+(.*)$", line) for line in lines
                        ]
                        install_names = [
                            insname.groups(1)[0] for insname in install_names
                        ]
                        replaced = install_names[0][1:]
                        if replaced.endswith("'"):
                            # Some SDKs have install name surrounded by single qoutes
                            replaced = replaced[1:-1]
                sysroot_files.append(replaced)
            diffs = set(orig_sysroot_files) - set(sysroot_files)
            if diffs:
                log = utils.get_logger(__name__)
                log.warning(
                    "Partially parsed some '.tbd' files in sysroot %s, pretending .tbds are their install-names\n"
                    "Adding support to 'conda-build' for parsing these in 'liefldd.py' would be easy and useful:\n"
                    "%s...",
                    sysroot,
                    list(diffs)[1:3],
                )
                sysroots_files[srs] = sysroot_files

    def sysroot_matches_subdir(path):
        # The path looks like <PREFIX>/aarch64-conda-linux-gnu/sysroot/
        # We check that the triplet "aarch64-conda-linux-gnu"
        # matches the subdir for eg: linux-aarch64.
        sysroot_arch = Path(path).parent.name.split("-")[0]
        subdir_arch = subdir.split("-")[-1]
        return sysroot_arch == GNU_ARCH_MAP.get(subdir_arch, subdir_arch)

    sysroots_files = OrderedDict(
        sorted(
            sysroots_files.items(),
            key=lambda x: (not sysroot_matches_subdir(x[0]), -len(x[1])),
        )
    )

    all_needed_dsos, needed_dsos_for_file = _collect_needed_dsos(
        sysroots_files,
        files,
        run_prefix,
        sysroot_substitution,
        build_prefix,
        build_prefix_substitution,
    )

    prefix_owners, _, _, all_lib_exports = _map_file_to_package(
        files,
        run_prefix,
        build_prefix,
        all_needed_dsos,
        pkg_vendored_dist,
        ignore_list_syms,
        sysroot_substitution,
        enable_static,
    )

    for f in files_to_inspect:
        needed = needed_dsos_for_file[f]
        for needed_dso, needed_dso_info in needed.items():
            orig = needed_dso
            resolved = needed_dso_info["resolved"]
            if (
                not resolved.startswith("/")
                and not resolved.startswith(sysroot_substitution)
                and not resolved.startswith(build_prefix_substitution)
                and resolved.lower()
                not in [o.lower() for o in prefix_owners[run_prefix]]
                and resolved not in filesu
            ):
                in_whitelist = False
                if not build_is_host:
                    in_whitelist = any(
                        [caseless_sepless_fnmatch([orig], w) for w in whitelist]
                    )
                if not in_whitelist:
                    if resolved in prefix_owners[build_prefix]:
                        print(f"  ERROR :: {needed_dso} in prefix_owners[build_prefix]")
                    elif not needed_dso.startswith("$PATH"):
                        # DSOs with '$RPATH' in them at this stage are 'unresolved'. Though instead of
                        # letting them through through like this, I should detect that they were not
                        # resolved and change them back to how they were stored in the consumer DSO/elf
                        # e.g. an elf will have a DT_NEEDED of just 'zlib.so.1' and to standardize
                        # processing across platforms I prefixed them all with $RPATH. That should be
                        # un-done so that this error message is more clearly related to the consumer..
                        # print("WARNING :: For consumer: '{}' with rpaths: '{}'\n"
                        #       "WARNING :: .. the package containing '{}' could not be found in the run prefix".format(
                        #     f, rpaths, needed_dso))
                        pass

    _show_linking_messages(
        files,
        errors,
        needed_dsos_for_file,
        build_prefix,
        run_prefix,
        pkg_name,
        error_overlinking,
        runpath_whitelist,
        verbose,
        requirements_run,
        lib_packages,
        lib_packages_used,
        whitelist,
        sysroots_files,
        sysroot_prefix,
        sysroot_substitution,
        subdir,
    )

    if lib_packages_used != lib_packages:
        info_prelude = f"   INFO ({pkg_name})"
        warn_prelude = f"WARNING ({pkg_name})"
        err_prelude = f"  ERROR ({pkg_name})"
        for lib in lib_packages - lib_packages_used:
            if package_nature[lib] in ("run-exports library", "dso library"):
                msg_prelude = err_prelude if error_overdepending else warn_prelude
            elif package_nature[lib] == "plugin library":
                msg_prelude = info_prelude
            else:
                msg_prelude = warn_prelude
            found_interpreted_and_interpreter = False
            if (
                "interpreter" in package_nature[lib]
                and "interpreted" in package_nature[pkg_vendored_dist]
            ):
                found_interpreted_and_interpreter = True
            if found_interpreted_and_interpreter:
                _print_msg(
                    errors,
                    f"{info_prelude}: Interpreted package '{pkg_vendored_dist.name}' is interpreted by '{lib.name}'",
                    verbose=verbose,
                )
            elif package_nature[lib] != "non-library":
                _print_msg(
                    errors,
                    f"{msg_prelude}: {package_nature[lib]} package {lib} in requirements/run but it is not used "
                    "(i.e. it is overdepending or perhaps statically linked? "
                    "If that is what you want then add it to `build/ignore_run_exports`)",
                    verbose=verbose,
                )
    if len(errors):
        if exception_on_error:
            runpaths_errors = [
                error for error in errors if re.match(r".*runpaths.*found in.*", error)
            ]
            if len(runpaths_errors):
                raise RunPathError(runpaths_errors)
            overlinking_errors = [
                error
                for error in errors
                if re.match(r".*(overlinking|not found in|did not find).*", error)
            ]
            if len(overlinking_errors):
                raise OverLinkingError(overlinking_errors)
            overdepending_errors = [
                error for error in errors if "overdepending" in error
            ]
            if len(overdepending_errors):
                raise OverDependingError(overdepending_errors)
        else:
            sys.exit(1)

    if pkg_vendoring_key in vendoring_record:
        imports = vendoring_record[pkg_vendoring_key]
        return imports
    else:
        return dict()


def check_overlinking(m: MetaData, files, host_prefix=None):
    patterns = m.get_value("build/overlinking_ignore_patterns", [])
    files = [
        file
        for file in files
        if not any([fnmatch(file, pattern) for pattern in patterns])
    ]
    return check_overlinking_impl(
        m.name(),
        m.version(),
        m.build_id(),
        m.build_number(),
        m.config.target_subdir,
        m.get_value("build/ignore_run_exports"),
        [req.split(" ")[0] for req in m.get_value("requirements/run", [])],
        [req.split(" ")[0] for req in m.get_value("requirements/build", [])],
        [req.split(" ")[0] for req in m.get_value("requirements/host", [])],
        host_prefix or m.config.host_prefix,
        m.config.build_prefix,
        m.get_value("build/missing_dso_whitelist", []),
        m.get_value("build/runpath_whitelist", []),
        m.config.error_overlinking,
        m.config.error_overdepending,
        m.config.verbose,
        True,
        files,
        m.config.bldpkgs_dir,
        m.config.output_folder,
        [*m.config.channel_urls, "local"],
        m.config.enable_static,
        m.config.variant,
    )


def post_process_shared_lib(m, f, files, host_prefix=None):
    if not host_prefix:
        host_prefix = m.config.host_prefix
    path = join(host_prefix, f)
    codefile = codefile_class(path, skip_symlinks=True)
    if not codefile or path.endswith(".debug"):
        return
    rpaths = m.get_value("build/rpaths", ["lib"])
    if codefile == elffile:
        mk_relative_linux(
            f,
            host_prefix,
            rpaths=rpaths,
            method=m.get_value("build/rpaths_patcher", None),
        )
    elif codefile == machofile:
        if m.config.host_platform != "osx":
            log = utils.get_logger(__name__)
            log.warning(
                "Found Mach-O file but patching is only supported on macOS, skipping: %s",
                path,
            )
            return
        mk_relative_osx(path, host_prefix, m, files=files, rpaths=rpaths)


def fix_permissions(files, prefix):
    print("Fixing permissions")
    for path in os.scandir(prefix):
        if path.is_dir():
            lchmod(path.path, 0o775)

    for f in files:
        path = join(prefix, f)
        st = os.lstat(path)
        old_mode = stat.S_IMODE(st.st_mode)
        new_mode = old_mode
        # broadcast execute
        if old_mode & stat.S_IXUSR:
            new_mode = new_mode | stat.S_IXGRP | stat.S_IXOTH
        # ensure user and group can write and all can read
        new_mode = (
            new_mode
            | stat.S_IWUSR
            | stat.S_IWGRP
            | stat.S_IRUSR
            | stat.S_IRGRP
            | stat.S_IROTH
        )  # noqa
        if old_mode != new_mode:
            try:
                lchmod(path, new_mode)
            except (OSError, utils.PermissionError) as e:
                log = utils.get_logger(__name__)
                log.warning(str(e))


def check_menuinst_json(files, prefix) -> None:
    """
    Check that Menu/*.json files are valid menuinst v2 JSON documents,
    as defined by the CEP-11 schema. This JSON schema is part of the `menuinst`
    package.

    Validation can fail if the menu/*.json file is not valid JSON, or if it doesn't
    comply with the menuinst schema.

    We validate at build-time so we don't have to validate at install-time, saving
    `conda` a few dependencies.
    """
    json_files = fnmatch_filter(files, "[Mm][Ee][Nn][Uu][/\\]*.[Jj][Ss][Oo][Nn]")
    if not json_files:
        return

    print("Validating Menu/*.json files")
    for json_file in json_files:
        _check_one_menuinst_json(join(prefix, json_file))


@lru_cache(maxsize=128)
def _build_validator(url):
    import jsonschema
    import requests

    log = utils.get_logger(__name__, dedupe=False)

    if not url.startswith(VALID_SCHEMA_LOCATIONS):
        log.warning(
            "JSON Schema at '%s' URL doesn't match any of the valid locations: %s. "
            "This will be an error in 25.11.",  # FUTURE: Raise in 25.11
            url,
            VALID_SCHEMA_LOCATIONS,
        )
    log = utils.get_logger(__name__, dedupe=False)
    try:
        r = requests.get(url)
        r.raise_for_status()
    except requests.exceptions.HTTPError as exc:
        log.debug("requests exception", exc_info=exc)
        log.warning("Could not fetch '%s', status code %s", url, r.status_code)
        return

    schema = r.json()
    try:
        ValidatorClass = jsonschema.validators.validator_for(schema)
        return ValidatorClass(schema)
    except (jsonschema.SchemaError, json.JSONDecodeError, OSError) as exc:
        log.debug("jsonschema exception", exc_info=exc)
        log.warning("'%s' is not a valid menuinst schema.", url)
        return


def _check_one_menuinst_json(json_file):
    import jsonschema

    log = utils.get_logger(__name__, dedupe=False)

    try:
        with open(json_file) as f:
            text = f.read()
        if "$schema" not in text:
            log.info("menuinst v1 JSON document '%s' won't be validated.", json_file)
            return
        loaded = json.loads(text)
        schema_url = loaded.get("$schema")
        if not schema_url:
            log.warning(
                "Invalid empty value for $schema. '%s' won't be validated. "
                "This will be an error in 25.11.",  # FUTURE: Raise in 25.11
                json_file,
            )
            return
        elif schema_url == "https://json-schema.org/draft-07/schema":
            # This is for compatibility with menuinst files built as per the wrong
            # recommendations of menuinst >=2,<=2.2
            log.warning(
                "Known wrong value for $schema, defaulting to '%s'",
                FALLBACK_MENUINST_SCHEMA,
            )
            schema_url = FALLBACK_MENUINST_SCHEMA
        validator = _build_validator(schema_url)
        if validator is None:
            # FUTURE: Raise in 25.11
            log.warning("Could not build validator. This will be an error in 25.11.")
            return
        validator.validate(loaded)
    except (jsonschema.ValidationError, json.JSONDecodeError, OSError) as exc:
        log.warning(
            # FUTURE: Raise in 25.11
            "'%s' is not a valid menuinst JSON document! This will be an error in 25.11.",
            json_file,
            exc_info=exc,
        )
    else:
        log.info("'%s' is a valid menuinst JSON document", json_file)


def post_build(m, files, build_python, host_prefix=None, is_already_linked=False):
    print("number of files:", len(files))

    if not host_prefix:
        host_prefix = m.config.host_prefix

    if not is_already_linked:
        for f in files:
            make_hardlink_copy(f, host_prefix)

    if not m.config.target_subdir.startswith("win"):
        binary_relocation = m.binary_relocation()
        if not binary_relocation:
            print("Skipping binary relocation logic")
        osx_is_app = m.config.target_subdir.startswith("osx-") and bool(
            m.get_value("build/osx_is_app", False)
        )
        check_symlinks(files, host_prefix, m.config.croot)
        prefix_files = utils.prefix_files(host_prefix)

        for f in files:
            if f.startswith("bin/"):
                fix_shebang(
                    f,
                    prefix=host_prefix,
                    build_python=build_python,
                    osx_is_app=osx_is_app,
                )
            if binary_relocation is True or (
                isinstance(binary_relocation, list) and f in binary_relocation
            ):
                post_process_shared_lib(m, f, prefix_files, host_prefix)
    check_overlinking(m, files, host_prefix)
    check_menuinst_json(files, host_prefix)


def check_symlinks(files, prefix, croot):
    msgs = []
    real_build_prefix = realpath(prefix)
    for f in files:
        path = join(real_build_prefix, f)
        if islink(path):
            link_path = os.readlink(path)
            real_link_path = realpath(path)
            # symlinks to binaries outside of the same dir don't work.  RPATH stuff gets confused
            #    because ld.so follows symlinks in RPATHS
            #    If condition exists, then copy the file rather than symlink it.
            if not dirname(link_path) == dirname(real_link_path) and codefile_class(
                f, skip_symlinks=True
            ):
                os.remove(path)
                utils.copy_into(real_link_path, path)
            elif real_link_path.startswith(real_build_prefix):
                # If the path is in the build prefix, this is fine, but
                # the link needs to be relative
                relative_path = relpath(real_link_path, dirname(path))
                if not link_path.startswith(".") and link_path != relative_path:
                    # Don't change the link structure if it is already a
                    # relative link. It's possible that ..'s later in the path
                    # can result in a broken link still, but we'll assume that
                    # such crazy things don't happen.
                    print(
                        f"Making absolute symlink relative ({f} -> {link_path} :-> {relative_path})"
                    )
                    os.unlink(path)
                    os.symlink(relative_path, path)
            else:
                # Symlinks to absolute paths on the system (like /usr) are fine.
                if real_link_path.startswith(croot):
                    msgs.append(
                        f"{f} is a symlink to a path that may not "
                        f"exist after the build is completed ({link_path})"
                    )

    if msgs:
        for msg in msgs:
            print(f"Error: {msg}", file=sys.stderr)
        sys.exit(1)


def make_hardlink_copy(path, prefix):
    """Hardlinks create invalid packages.  Copy files to break the link.
    Symlinks are OK, and unaffected here."""
    if not isabs(path):
        path = normpath(join(prefix, path))
    fn = basename(path)
    if os.lstat(path).st_nlink > 1:
        with TemporaryDirectory() as dest:
            # copy file to new name
            utils.copy_into(path, dest)
            # remove old file
            utils.rm_rf(path)
            # rename copy to original filename
            #   It is essential here to use copying (as opposed to os.rename), so that
            #        crossing volume boundaries works
            utils.copy_into(join(dest, fn), path)


def get_build_metadata(m):
    src_dir = m.config.work_dir
    if exists(join(src_dir, "__conda_version__.txt")):
        raise ValueError(
            "support for __conda_version__ has been removed as of Conda-build 3.0."
            "Try Jinja templates instead: "
            "http://conda.pydata.org/docs/building/meta-yaml.html#templating-with-jinja"
        )
    if exists(join(src_dir, "__conda_buildnum__.txt")):
        raise ValueError(
            "support for __conda_buildnum__ has been removed as of Conda-build 3.0."
            "Try Jinja templates instead: "
            "http://conda.pydata.org/docs/building/meta-yaml.html#templating-with-jinja"
        )
    if exists(join(src_dir, "__conda_buildstr__.txt")):
        raise ValueError(
            "support for __conda_buildstr__ has been removed as of Conda-build 3.0."
            "Try Jinja templates instead: "
            "http://conda.pydata.org/docs/building/meta-yaml.html#templating-with-jinja"
        )<|MERGE_RESOLUTION|>--- conflicted
+++ resolved
@@ -61,17 +61,15 @@
     elffile,
     machofile,
 )
-<<<<<<< HEAD
-from .utils import on_mac, on_win, prefix_files, chunks, MAX_CMD_LINE_LENGTH
-=======
 from .utils import (
     FALLBACK_MENUINST_SCHEMA,
     VALID_SCHEMA_LOCATIONS,
     on_mac,
     on_win,
     prefix_files,
+    chunks,
+    MAX_CMD_LINE_LENGTH,
 )
->>>>>>> ad762d69
 
 if TYPE_CHECKING:
     from typing import Literal

# Copyright (C) 2014 Anaconda, Inc
# SPDX-License-Identifier: BSD-3-Clause
from __future__ import annotations

import json
import locale
import os
import re
import shutil
import stat
import sys
from collections import OrderedDict, defaultdict
from copy import copy
from fnmatch import filter as fnmatch_filter
from fnmatch import fnmatch
from fnmatch import translate as fnmatch_translate
from functools import partial
from os.path import (
    basename,
    dirname,
    exists,
    isabs,
    isdir,
    isfile,
    islink,
    join,
    normpath,
    realpath,
    relpath,
    sep,
    splitext,
)
from pathlib import Path
from subprocess import CalledProcessError, call, check_output
from typing import Iterable, Literal

from conda.core.prefix_data import PrefixData
from conda.models.records import PrefixRecord

from . import utils
from .conda_interface import (
    TemporaryDirectory,
    lchmod,
    md5_file,
    walk_prefix,
)
from .deprecations import deprecated
from .exceptions import OverDependingError, OverLinkingError, RunPathError
from .inspect_pkg import which_package
from .metadata import MetaData
from .os_utils import external, macho
from .os_utils.liefldd import (
    get_exports_memoized,
    get_linkages_memoized,
    get_rpaths_raw,
    get_runpaths_raw,
    have_lief,
    set_rpath,
)
from .os_utils.pyldd import (
    DLLfile,
    EXEfile,
    codefile_class,
    elffile,
    machofile,
)
from .utils import linked_data_no_multichannels, on_mac, on_win, prefix_files

filetypes_for_platform = {
    "win": (DLLfile, EXEfile),
    "osx": (machofile,),
    "linux": (elffile,),
}


def fix_shebang(f, prefix, build_python, osx_is_app=False):
    path = join(prefix, f)
    if codefile_class(path):
        return
    elif islink(path):
        return
    elif not isfile(path):
        return

    if os.stat(path).st_size == 0:
        return

    bytes_ = False

    os.chmod(path, 0o775)
    with open(path, mode="r+", encoding=locale.getpreferredencoding()) as fi:
        try:
            data = fi.read(100)
            fi.seek(0)
        except UnicodeDecodeError:  # file is binary
            return

        SHEBANG_PAT = re.compile(r"^#!.+$", re.M)

        # regexp on the memory mapped file so we only read it into
        # memory if the regexp matches.
        try:
            mm = utils.mmap_mmap(
                fi.fileno(), 0, tagname=None, flags=utils.mmap_MAP_PRIVATE
            )
        except OSError:
            mm = fi.read()
        try:
            m = SHEBANG_PAT.match(mm)
        except TypeError:
            SHEBANG_PAT = re.compile(rb"^#!.+$", re.M)
            bytes_ = True
            m = SHEBANG_PAT.match(mm)

        if m:
            python_pattern = (
                re.compile(rb"\/python[w]?(?:$|\s|\Z)", re.M)
                if bytes_
                else re.compile(r"\/python[w]?(:$|\s|\Z)", re.M)
            )
            if not re.search(python_pattern, m.group()):
                return
        else:
            return

        data = mm[:]

    py_exec = "#!" + (
        "/bin/bash " + prefix + "/bin/pythonw"
        if on_mac and osx_is_app
        else prefix + "/bin/" + basename(build_python)
    )
    if bytes_ and hasattr(py_exec, "encode"):
        py_exec = py_exec.encode()
    new_data = SHEBANG_PAT.sub(py_exec, data, count=1)
    if new_data == data:
        return
    print("updating shebang:", f)
    with open(path, "w", encoding=locale.getpreferredencoding()) as fo:
        try:
            fo.write(new_data)
        except TypeError:
            fo.write(new_data.decode())


def write_pth(egg_path, config):
    fn = basename(egg_path)
    py_ver = ".".join(config.variant["python"].split(".")[:2])
    with open(
        join(
            utils.get_site_packages(config.host_prefix, py_ver),
            "%s.pth" % (fn.split("-")[0]),
        ),
        "w",
    ) as fo:
        fo.write("./%s\n" % fn)


def remove_easy_install_pth(files, prefix, config, preserve_egg_dir=False):
    """
    remove the need for easy-install.pth and finally remove easy-install.pth
    itself
    """
    absfiles = [join(prefix, f) for f in files]
    py_ver = ".".join(config.variant["python"].split(".")[:2])
    sp_dir = utils.get_site_packages(prefix, py_ver)
    for egg_path in utils.glob(join(sp_dir, "*-py*.egg")):
        if isdir(egg_path):
            if preserve_egg_dir or not any(
                join(egg_path, i) in absfiles
                for i in walk_prefix(egg_path, False, windows_forward_slashes=False)
            ):
                write_pth(egg_path, config=config)
                continue

            print("found egg dir:", egg_path)
            try:
                shutil.move(join(egg_path, "EGG-INFO"), egg_path + "-info")
            except OSError:
                pass
            utils.rm_rf(join(egg_path, "EGG-INFO"))
            for fn in os.listdir(egg_path):
                if fn == "__pycache__":
                    utils.rm_rf(join(egg_path, fn))
                else:
                    # this might be a name-space package
                    # so the package directory already exists
                    # from another installed dependency
                    if exists(join(sp_dir, fn)):
                        try:
                            utils.copy_into(
                                join(egg_path, fn),
                                join(sp_dir, fn),
                                config.timeout,
                                locking=config.locking,
                            )
                            utils.rm_rf(join(egg_path, fn))
                        except OSError as e:
                            fn = basename(str(e).split()[-1])
                            raise OSError(
                                f"Tried to merge folder {egg_path} into {sp_dir}, but {fn}"
                                " exists in both locations.  Please either add "
                                "build/preserve_egg_dir: True to meta.yaml, or manually "
                                "remove the file during your install process to avoid "
                                "this conflict."
                            )
                    else:
                        shutil.move(join(egg_path, fn), join(sp_dir, fn))

        elif isfile(egg_path):
            if egg_path not in absfiles:
                continue
            print("found egg:", egg_path)
            write_pth(egg_path, config=config)

    installer_files = [f for f in absfiles if f.endswith(f".dist-info{sep}INSTALLER")]
    for file in installer_files:
        with open(file, "w") as f:
            f.write("conda")

    utils.rm_rf(join(sp_dir, "easy-install.pth"))


def rm_py_along_so(prefix):
    """remove .py (.pyc) files alongside .so or .pyd files"""

    files = list(os.scandir(prefix))
    for fn in files:
        if fn.is_file() and fn.name.endswith((".so", ".pyd")):
            for ext in ".py", ".pyc", ".pyo":
                name, _ = splitext(fn.path)
                name = normpath(name + ext)
                if any(name == normpath(f) for f in files):
                    os.unlink(name + ext)


def rm_pyo(files, prefix):
    """pyo considered harmful: https://www.python.org/dev/peps/pep-0488/

    The build may have proceeded with:
        [install]
        optimize = 1
    .. in setup.cfg in which case we can end up with some stdlib __pycache__
    files ending in .opt-N.pyc on Python 3, as well as .pyo files for the
    package's own python."""
    re_pyo = re.compile(r".*(?:\.pyo$|\.opt-[0-9]\.pyc)")
    for fn in files:
        if re_pyo.match(fn):
            os.unlink(join(prefix, fn))


def rm_pyc(files, prefix):
    re_pyc = re.compile(r".*(?:\.pyc$)")
    for fn in files:
        if re_pyc.match(fn):
            os.unlink(join(prefix, fn))


def rm_share_info_dir(files, prefix):
    if "share/info/dir" in files:
        fn = join(prefix, "share", "info", "dir")
        if isfile(fn):
            os.unlink(fn)


def compile_missing_pyc(files, cwd, python_exe, skip_compile_pyc=()):
    if not isfile(python_exe):
        return
    compile_files = []
    skip_compile_pyc_n = [normpath(skip) for skip in skip_compile_pyc]
    skipped_files = set()
    for skip in skip_compile_pyc_n:
        skipped_files.update(set(fnmatch_filter(files, skip)))
    unskipped_files = set(files) - skipped_files
    for fn in unskipped_files:
        # omit files in Library/bin, Scripts, and the root prefix - they are not generally imported
        if on_win:
            if any(
                [
                    fn.lower().startswith(start)
                    for start in ["library/bin", "library\\bin", "scripts"]
                ]
            ):
                continue
        else:
            if fn.startswith("bin"):
                continue
        cache_prefix = "__pycache__" + os.sep
        if (
            fn.endswith(".py")
            and dirname(fn) + cache_prefix + basename(fn) + "c" not in files
        ):
            compile_files.append(fn)

    if compile_files:
        if not isfile(python_exe):
            print("compiling .pyc files... failed as no python interpreter was found")
        else:
            print("compiling .pyc files...")
            # We avoid command lines longer than 8190
            if on_win:
                limit = 8190
            else:
                limit = 32760
            limit -= len(compile_files) * 2
            lower_limit = len(max(compile_files, key=len)) + 1
            if limit < lower_limit:
                limit = lower_limit
            groups = [[]]
            args = [python_exe, "-Wi", "-m", "py_compile"]
            args_len = length = len(" ".join(args)) + 1
            for f in compile_files:
                length_this = len(f) + 1
                if length_this + length > limit:
                    groups.append([])
                    length = args_len
                else:
                    length += length_this
                groups[len(groups) - 1].append(f)
            for group in groups:
                call(args + group, cwd=cwd)


def check_dist_info_version(name, version, files):
    for f in files:
        if f.endswith(".dist-info" + os.sep + "METADATA"):
            f_lower = basename(dirname(f).lower())
            if f_lower.startswith(name + "-"):
                f_lower, _, _ = f_lower.rpartition(".dist-info")
                _, distname, f_lower = f_lower.rpartition(name + "-")
                if distname == name and version != f_lower:
                    print(
                        f"ERROR: Top level dist-info version incorrect (is {f_lower}, should be {version})"
                    )
                    sys.exit(1)
                else:
                    return


def post_process(
    name,
    version,
    files,
    prefix,
    config,
    preserve_egg_dir=False,
    noarch=False,
    skip_compile_pyc=(),
):
    rm_pyo(files, prefix)
    if noarch:
        rm_pyc(files, prefix)
    else:
        python_exe = (
            config.build_python if isfile(config.build_python) else config.host_python
        )
        compile_missing_pyc(
            files, cwd=prefix, python_exe=python_exe, skip_compile_pyc=skip_compile_pyc
        )
    remove_easy_install_pth(files, prefix, config, preserve_egg_dir=preserve_egg_dir)
    rm_py_along_so(prefix)
    rm_share_info_dir(files, prefix)
    check_dist_info_version(name, version, files)


def find_lib(link, prefix, files, path=None):
    if link.startswith(prefix):
        link = normpath(link[len(prefix) + 1 :])
        if not any(link == normpath(w) for w in files):
            sys.exit("Error: Could not find %s" % link)
        return link
    if link.startswith("/"):  # but doesn't start with the build prefix
        return
    if link.startswith("@rpath/"):
        # Assume the rpath already points to lib, so there is no need to
        # change it.
        return
    if "/" not in link or link.startswith("@executable_path/"):
        link = basename(link)
        file_names = defaultdict(list)
        for f in files:
            file_names[basename(f)].append(f)
        if link not in file_names:
            sys.exit("Error: Could not find %s" % link)
        if len(file_names[link]) > 1:
            if path and basename(path) == link:
                # The link is for the file itself, just use it
                return path
            # Allow for the possibility of the same library appearing in
            # multiple places.
            md5s = set()
            for f in file_names[link]:
                md5s.add(md5_file(join(prefix, f)))
            if len(md5s) > 1:
                sys.exit(
                    f"Error: Found multiple instances of {link}: {file_names[link]}"
                )
            else:
                file_names[link].sort()
                print(
                    f"Found multiple instances of {link} ({file_names[link]}).  "
                    "Choosing the first one."
                )
        return file_names[link][0]
    print("Don't know how to find %s, skipping" % link)


def osx_ch_link(path, link_dict, host_prefix, build_prefix, files):
    link = link_dict["name"]
    if build_prefix != host_prefix and link.startswith(build_prefix):
        link = link.replace(build_prefix, host_prefix)
        print(f"Fixing linking of {link} in {path}")
        print(
            ".. seems to be linking to a compiler runtime, replacing build prefix with "
            "host prefix and"
        )
        if not codefile_class(link):
            sys.exit(
                "Error: Compiler runtime library in build prefix not found in host prefix %s"
                % link
            )
        else:
            print(f".. fixing linking of {link} in {path} instead")

    link_loc = find_lib(link, host_prefix, files, path)

    if not link_loc:
        return

    print(f"Fixing linking of {link} in {path}")
    print("New link location is %s" % (link_loc))

    lib_to_link = relpath(dirname(link_loc), "lib")
    # path_to_lib = utils.relative(path[len(prefix) + 1:])

    # e.g., if
    # path = '/build_prefix/lib/some/stuff/libstuff.dylib'
    # link_loc = 'lib/things/libthings.dylib'

    # then

    # lib_to_link = 'things'
    # path_to_lib = '../..'

    # @rpath always means 'lib', link will be at
    # @rpath/lib_to_link/basename(link), like @rpath/things/libthings.dylib.

    # For when we can't use @rpath, @loader_path means the path to the library
    # ('path'), so from path to link is
    # @loader_path/path_to_lib/lib_to_link/basename(link), like
    # @loader_path/../../things/libthings.dylib.

    ret = f"@rpath/{lib_to_link}/{basename(link)}"

    # XXX: IF the above fails for whatever reason, the below can be used
    # TODO: This might contain redundant ..'s if link and path are both in
    # some subdirectory of lib.
    # ret = '@loader_path/%s/%s/%s' % (path_to_lib, lib_to_link, basename(link))

    ret = ret.replace("/./", "/")

    return ret


def mk_relative_osx(path, host_prefix, m, files, rpaths=("lib",)):
    base_prefix = m.config.build_folder
    assert base_prefix == dirname(host_prefix)
    build_prefix = m.config.build_prefix
    prefix = build_prefix if exists(build_prefix) else host_prefix
    names = macho.otool(path, prefix)
    s = macho.install_name_change(
        path,
        prefix,
        partial(
            osx_ch_link, host_prefix=host_prefix, build_prefix=build_prefix, files=files
        ),
        dylibs=names,
    )

    if names:
        existing_rpaths = macho.get_rpaths(path, build_prefix=prefix)
        # Add an rpath to every executable to increase the chances of it
        # being found.
        for rpath in rpaths:
            # Escape hatch for when you really don't want any rpaths added.
            if rpath == "":
                continue
            rpath_new = join(
                "@loader_path", relpath(join(host_prefix, rpath), dirname(path)), ""
            ).replace("/./", "/")
            macho.add_rpath(path, rpath_new, build_prefix=prefix, verbose=True)
            full_rpath = join(host_prefix, rpath)
            for existing_rpath in existing_rpaths:
                if normpath(existing_rpath) == normpath(full_rpath):
                    macho.delete_rpath(
                        path, existing_rpath, build_prefix=prefix, verbose=True
                    )

        for rpath in existing_rpaths:
            if rpath.startswith(base_prefix) and not rpath.startswith(host_prefix):
                macho.delete_rpath(path, rpath, build_prefix=prefix, verbose=True)
    if s:
        # Skip for stub files, which have to use binary_has_prefix_files to be
        # made relocatable.
        assert_relative_osx(path, host_prefix, build_prefix)


"""
# Both patchelf and LIEF have bugs in them. Neither can be used on all binaries we have seen.
# This code tries each and tries to keep count of which worked between the original binary and
# patchelf-patched, LIEF-patched versions.
#
# Please do not delete it until you are sure the bugs in both projects have been fixed.
#

from subprocess import STDOUT

def check_binary(binary, expected=None):
    from ctypes import cdll
    print("trying {}".format(binary))
    # import pdb; pdb.set_trace()
    try:
        txt = check_output(
            [
                sys.executable,
                '-c',
                'from ctypes import cdll; cdll.LoadLibrary("' + binary + '")'
            ],
            timeout=2,
        )
        # mydll = cdll.LoadLibrary(binary)
    except Exception as e:
        print(e)
        return None, None
    try:
        txt = check_output(binary, stderr=STDOUT, timeout=0.1)
    except Exception as e:
        print(e)
        txt = e.output
    if expected is not None:
        return txt == expected, txt
    return True, txt


worksd = {'original': 0,
          'LIEF': 0,
          'patchelf': 0}


def check_binary_patchers(elf, prefix, rpath):
    patchelf = external.find_executable('patchelf', prefix)
    tmpname_pe = elf+'.patchelf'
    tmpname_le = elf+'.lief'
    shutil.copy(elf, tmpname_pe)
    shutil.copy(elf, tmpname_le)
    import pdb; pdb.set_trace()
    works, original = check_binary(elf)
    if works:
        worksd['original'] += 1
        set_rpath(old_matching='*', new_rpath=rpath, file=tmpname_le)
        works, LIEF = check_binary(tmpname_le, original)
        call([patchelf, '--force-rpath', '--set-rpath', rpath, tmpname_pe])
        works, pelf = check_binary(tmpname_pe, original)
        if original == LIEF and works:
            worksd['LIEF'] += 1
        if original == pelf and works:
            worksd['patchelf'] += 1
    print('\n' + str(worksd) + '\n')
"""


def mk_relative_linux(f, prefix, rpaths=("lib",), method=None):
    "Respects the original values and converts abs to $ORIGIN-relative"

    elf = join(prefix, f)
    origin = dirname(elf)

    existing_pe = None
    patchelf = external.find_executable("patchelf", prefix)
    if not patchelf:
        print(
            f"ERROR :: You should install patchelf, will proceed with LIEF for {elf} (was {method})"
        )
        method = "LIEF"
    else:
        try:
            existing_pe = (
                check_output([patchelf, "--print-rpath", elf])
                .decode("utf-8")
                .splitlines()[0]
            )
        except CalledProcessError:
            if method == "patchelf":
                print(
                    f"ERROR :: `patchelf --print-rpath` failed for {elf}, but patchelf was specified"
                )
            elif method != "LIEF":
                print(
                    f"WARNING :: `patchelf --print-rpath` failed for {elf}, will proceed with LIEF (was {method})"
                )
            method = "LIEF"
        else:
            existing_pe = existing_pe.split(os.pathsep)
    existing = existing_pe
    if have_lief:
        existing2, _, _ = get_rpaths_raw(elf)
        if existing_pe and existing_pe != existing2:
            print(
                f"WARNING :: get_rpaths_raw()={existing2} and patchelf={existing_pe} disagree for {elf} :: "
            )
        # Use LIEF if method is LIEF to get the initial value?
        if method == "LIEF":
            existing = existing2
    new = []
    for old in existing:
        if old.startswith("$ORIGIN"):
            new.append(old)
        elif old.startswith("/"):
            # Test if this absolute path is outside of prefix. That is fatal.
            rp = relpath(old, prefix)
            if rp.startswith(".." + os.sep):
                print(f"Warning: rpath {old} is outside prefix {prefix} (removing it)")
            else:
                rp = "$ORIGIN/" + relpath(old, origin)
                if rp not in new:
                    new.append(rp)
    # Ensure that the asked-for paths are also in new.
    for rpath in rpaths:
        if rpath != "":
            if not rpath.startswith("/"):
                rpath = "$ORIGIN/" + normpath(relpath(rpath, dirname(f)))
            if rpath not in new:
                new.append(rpath)
    rpath = ":".join(new)

    # check_binary_patchers(elf, prefix, rpath)
    if not patchelf or (method and method.upper() == "LIEF"):
        set_rpath(old_matching="*", new_rpath=rpath, file=elf)
    else:
        call([patchelf, "--force-rpath", "--set-rpath", rpath, elf])


def assert_relative_osx(path, host_prefix, build_prefix):
    tools_prefix = build_prefix if exists(build_prefix) else host_prefix
    for name in macho.get_dylibs(path, tools_prefix):
        for prefix in (host_prefix, build_prefix):
            if prefix and name.startswith(prefix):
                raise RuntimeError(
                    "library at %s appears to have an absolute path embedded" % path
                )


@deprecated(
    "3.28.0",
    "24.1.0",
    addendum="Use `conda_build.post.get_dsos` and `conda_build.post.get_run_exports` instead.",
)
def determine_package_nature(
    prec: PrefixRecord,
    prefix: str | os.PathLike | Path,
    subdir,
    bldpkgs_dir,
    output_folder,
    channel_urls,
) -> tuple[set[str], tuple[str, ...], bool]:
    return (
        get_dsos(prec, prefix),
        get_run_exports(prec, prefix),
        prec.name.startswith("lib"),
    )


def get_dsos(prec: PrefixRecord, prefix: str | os.PathLike | Path) -> set[str]:
    return {
        file
        for file in prec["files"]
        if codefile_class(Path(prefix, file))
        # codefile_class already filters by extension/binary type, do we need this second filter?
        for ext in (".dylib", ".so", ".dll", ".pyd")
        if ext in file
    }


def get_run_exports(
    prec: PrefixRecord,
    prefix: str | os.PathLike | Path,
) -> tuple[str, ...]:
    json_file = Path(
        prefix,
        "conda-meta",
        f"{prec.name}-{prec.version}-{prec.build}.json",
    )
    try:
        json_info = json.loads(json_file.read_text())
    except (FileNotFoundError, IsADirectoryError):
        # FileNotFoundError: path doesn't exist
        # IsADirectoryError: path is a directory
        # raise CondaBuildException(f"Not a file: {json_file}")
        # is this a "fake" PrefixRecord?
        # i.e. this is the package being built and hasn't been "installed" to disk?
        return ()

    run_exports_json = Path(
        json_info["extracted_package_dir"],
        "info",
        "run_exports.json",
    )
    try:
        return tuple(json.loads(run_exports_json.read_text()))
    except (FileNotFoundError, IsADirectoryError):
        # FileNotFoundError: path doesn't exist
        # IsADirectoryError: path is a directory
        return ()


@deprecated.argument("3.28.0", "24.1.0", "subdir")
@deprecated.argument("3.28.0", "24.1.0", "bldpkgs_dirs")
@deprecated.argument("3.28.0", "24.1.0", "output_folder")
@deprecated.argument("3.28.0", "24.1.0", "channel_urls")
def library_nature(
    prec: PrefixRecord, prefix: str | os.PathLike | Path
) -> Literal[
    "interpreter (Python)"
    | "interpreter (R)"
    | "run-exports library"
    | "dso library"
    | "plugin library (Python,R)"
    | "plugin library (Python)"
    | "plugin library (R)"
    | "interpreted library (Python,R)"
    | "interpreted library (Python)"
    | "interpreted library (R)"
    | "non-library"
]:
    """
    Result :: "non-library",
              "interpreted library (Python|R|Python,R)",
              "plugin library (Python|R|Python,R)",
              "dso library",
              "run-exports library",
              "interpreter (R)"
              "interpreter (Python)"
    .. in that order, i.e. if have both dsos and run_exports, it's a run_exports_library.
    """
    if prec.name == "python":
        return "interpreter (Python)"
    elif prec.name == "r-base":
        return "interpreter (R)"
    elif get_run_exports(prec, prefix):
        return "run-exports library"
    elif dsos := get_dsos(prec, prefix):
        # If all DSOs are under site-packages or R/lib/
        python_dsos = {dso for dso in dsos if "site-packages" in dso}
        r_dsos = {dso for dso in dsos if "lib/R/library" in dso}
        if dsos - python_dsos - r_dsos:
            return "dso library"
        elif python_dsos and r_dsos:
            return "plugin library (Python,R)"
        elif python_dsos:
            return "plugin library (Python)"
        elif r_dsos:
            return "plugin library (R)"
    else:
        python_files = {file for file in prec["files"] if "site-packages" in file}
        r_files = {file for file in prec["files"] if "lib/R/library" in file}
        if python_files and r_files:
            return "interpreted library (Python,R)"
        elif python_files:
            return "interpreted library (Python)"
        elif r_files:
            return "interpreted library (R)"
    return "non-library"


<<<<<<< HEAD
=======
@deprecated(
    "3.28.0",
    "24.1.0",
    addendum="Query `conda.core.prefix_data.PrefixData` instead.",
)
def dists_from_names(names: Iterable[str], prefix: str | os.PathLike | Path):
    names = utils.ensure_list(names)
    return [prec for prec in linked_data_no_multichannels(prefix) if prec.name in names]


@deprecated(
    "3.28.0",
    "24.1.0",
    addendum="Use `conda.models.records.PrefixRecord` instead.",
)
class FakeDist:
    def __init__(self, name, version, build_number, build_str, channel, files):
        self.name = name
        self.quad = [name]
        self.version = version
        self.build_number = build_number
        self.build_string = build_str
        self.channel = channel
        self.files = files

    def get(self, name):
        if name == "files":
            return self.files


>>>>>>> c7964016
# This is really just a small, fixed sysroot and it is rooted at ''. `libcrypto.0.9.8.dylib` should not be in it IMHO.
DEFAULT_MAC_WHITELIST = [
    "/opt/X11/",
    "/usr/lib/libSystem.B.dylib",
    "/usr/lib/libcrypto.0.9.8.dylib",
    "/usr/lib/libobjc.A.dylib",
    """
                         '/System/Library/Frameworks/Accelerate.framework/*',
                         '/System/Library/Frameworks/AGL.framework/*',
                         '/System/Library/Frameworks/AppKit.framework/*',
                         '/System/Library/Frameworks/ApplicationServices.framework/*',
                         '/System/Library/Frameworks/AudioToolbox.framework/*',
                         '/System/Library/Frameworks/AudioUnit.framework/*',
                         '/System/Library/Frameworks/AVFoundation.framework/*',
                         '/System/Library/Frameworks/CFNetwork.framework/*',
                         '/System/Library/Frameworks/Carbon.framework/*',
                         '/System/Library/Frameworks/Cocoa.framework/*',
                         '/System/Library/Frameworks/CoreAudio.framework/*',
                         '/System/Library/Frameworks/CoreFoundation.framework/*',
                         '/System/Library/Frameworks/CoreGraphics.framework/*',
                         '/System/Library/Frameworks/CoreMedia.framework/*',
                         '/System/Library/Frameworks/CoreBluetooth.framework/*',
                         '/System/Library/Frameworks/CoreMIDI.framework/*',
                         '/System/Library/Frameworks/CoreMedia.framework/*',
                         '/System/Library/Frameworks/CoreServices.framework/*',
                         '/System/Library/Frameworks/CoreText.framework/*',
                         '/System/Library/Frameworks/CoreVideo.framework/*',
                         '/System/Library/Frameworks/CoreWLAN.framework/*',
                         '/System/Library/Frameworks/DiskArbitration.framework/*',
                         '/System/Library/Frameworks/Foundation.framework/*',
                         '/System/Library/Frameworks/GameController.framework/*',
                         '/System/Library/Frameworks/GLKit.framework/*',
                         '/System/Library/Frameworks/ImageIO.framework/*',
                         '/System/Library/Frameworks/IOBluetooth.framework/*',
                         '/System/Library/Frameworks/IOKit.framework/*',
                         '/System/Library/Frameworks/IOSurface.framework/*',
                         '/System/Library/Frameworks/OpenAL.framework/*',
                         '/System/Library/Frameworks/OpenGL.framework/*',
                         '/System/Library/Frameworks/Quartz.framework/*',
                         '/System/Library/Frameworks/QuartzCore.framework/*',
                         '/System/Library/Frameworks/Security.framework/*',
                         '/System/Library/Frameworks/StoreKit.framework/*',
                         '/System/Library/Frameworks/SystemConfiguration.framework/*',
                         '/System/Library/Frameworks/WebKit.framework/*'
""",
]

# Should contain the System32/SysWOW64 DLLs present on a clean installation of the
# oldest version of Windows that we support (or are currently) building packages for.
DEFAULT_WIN_WHITELIST = [
    "**/ADVAPI32.dll",
    "**/bcrypt.dll",
    "**/COMCTL32.dll",
    "**/COMDLG32.dll",
    "**/CRYPT32.dll",
    "**/dbghelp.dll",
    "**/GDI32.dll",
    "**/IMM32.dll",
    "**/KERNEL32.dll",
    "**/NETAPI32.dll",
    "**/ole32.dll",
    "**/OLEAUT32.dll",
    "**/PSAPI.DLL",
    "**/RPCRT4.dll",
    "**/SHELL32.dll",
    "**/USER32.dll",
    "**/USERENV.dll",
    "**/WINHTTP.dll",
    "**/WS2_32.dll",
    "**/ntdll.dll",
    "**/msvcrt.dll",
]


def _collect_needed_dsos(
    sysroots_files,
    files,
    run_prefix,
    sysroot_substitution,
    build_prefix,
    build_prefix_substitution,
):
    all_needed_dsos = set()
    needed_dsos_for_file = dict()
    sysroots = ""
    if sysroots_files:
        sysroots = list(sysroots_files.keys())[0]
    for f in files:
        path = join(run_prefix, f)
        if not codefile_class(path):
            continue
        build_prefix = build_prefix.replace(os.sep, "/")
        run_prefix = run_prefix.replace(os.sep, "/")
        needed = get_linkages_memoized(
            path,
            resolve_filenames=True,
            recurse=False,
            sysroot=sysroots,
            envroot=run_prefix,
        )
        for lib, res in needed.items():
            resolved = res["resolved"].replace(os.sep, "/")
            for sysroot, sysroot_files in sysroots_files.items():
                if resolved.startswith(sysroot):
                    resolved = resolved.replace(sysroot, sysroot_substitution)
                elif resolved[1:] in sysroot_files:
                    resolved = sysroot_substitution + resolved[1:]

            # We do not want to do this substitution when merging build and host prefixes.
            if build_prefix != run_prefix and resolved.startswith(build_prefix):
                resolved = resolved.replace(build_prefix, build_prefix_substitution)
            if resolved.startswith(run_prefix):
                resolved = relpath(resolved, run_prefix).replace(os.sep, "/")
            # If resolved still starts with '$RPATH' then that means we will either find it in
            # the whitelist or it will present as an error later.
            res["resolved"] = resolved
        needed_dsos_for_file[f] = needed
        all_needed_dsos = all_needed_dsos.union(
            {info["resolved"] for f, info in needed.items()}
        )
    return all_needed_dsos, needed_dsos_for_file


def _map_file_to_package(
    files,
    run_prefix,
    build_prefix,
    all_needed_dsos,
    pkg_vendored_dist,
    ignore_list_syms,
    sysroot_substitution,
    enable_static,
):
    # Form a mapping of file => package

    prefix_owners = {}
    contains_dsos = {}
    contains_static_libs = {}
    # Used for both dsos and static_libs
    all_lib_exports = {}
    all_needed_dsos_lower = [w.lower() for w in all_needed_dsos]

    if all_needed_dsos:
        for prefix in (run_prefix, build_prefix):
            all_lib_exports[prefix] = {}
            prefix_owners[prefix] = {}
            for subdir2, _, filez in os.walk(prefix):
                for file in filez:
                    fp = join(subdir2, file)
                    dynamic_lib = any(
                        fnmatch(fp, ext) for ext in ("*.so*", "*.dylib*", "*.dll")
                    ) and codefile_class(fp, skip_symlinks=False)
                    static_lib = any(fnmatch(fp, ext) for ext in ("*.a", "*.lib"))
                    # Looking at all the files is very slow.
                    if not dynamic_lib and not static_lib:
                        continue
                    rp = normpath(relpath(fp, prefix)).replace("\\", "/")
                    if dynamic_lib and not any(
                        rp.lower() == w for w in all_needed_dsos_lower
                    ):
                        continue
                    if any(rp == normpath(w) for w in all_lib_exports[prefix]):
                        continue
                    rp_po = rp.replace("\\", "/")
                    owners = (
                        prefix_owners[prefix][rp_po]
                        if rp_po in prefix_owners[prefix]
                        else []
                    )
                    # Self-vendoring, not such a big deal but may as well report it?
                    if not len(owners):
                        if any(rp == normpath(w) for w in files):
                            owners.append(pkg_vendored_dist)
                    new_pkgs = list(which_package(rp, prefix))
                    # Cannot filter here as this means the DSO (eg libomp.dylib) will not be found in any package
                    # [owners.append(new_pkg) for new_pkg in new_pkgs if new_pkg not in owners
                    #  and not any([fnmatch(new_pkg.name, i) for i in ignore_for_statics])]
                    for new_pkg in new_pkgs:
                        if new_pkg not in owners:
                            owners.append(new_pkg)
                    prefix_owners[prefix][rp_po] = owners
                    if len(prefix_owners[prefix][rp_po]):
                        exports = {
                            e
                            for e in get_exports_memoized(
                                fp, enable_static=enable_static
                            )
                            if not any(
                                fnmatch(e, pattern) for pattern in ignore_list_syms
                            )
                        }
                        all_lib_exports[prefix][rp_po] = exports
                        # Check codefile_class to filter out linker scripts.
                        if dynamic_lib:
                            contains_dsos[prefix_owners[prefix][rp_po][0]] = True
                        elif static_lib:
                            if sysroot_substitution in fp:
                                if (
                                    prefix_owners[prefix][rp_po][0].name.startswith(
                                        "gcc_impl_linux"
                                    )
                                    or prefix_owners[prefix][rp_po][0].name == "llvm"
                                ):
                                    continue
                                print(
                                    f"sysroot in {fp}, owner is {prefix_owners[prefix][rp_po][0]}"
                                )
                            # Hmm, not right, muddies the prefixes again.
                            contains_static_libs[prefix_owners[prefix][rp_po][0]] = True

    return prefix_owners, contains_dsos, contains_static_libs, all_lib_exports


<<<<<<< HEAD
=======
@deprecated(
    "3.28.0", "24.1.0", addendum="Use `conda.models.records.PrefixRecord` instead."
)
def _get_fake_pkg_dist(pkg_name, pkg_version, build_str, build_number, channel, files):
    return (
        FakeDist(
            pkg_name,
            str(pkg_version),
            build_number,
            build_str,
            channel,
            files,
        ),
        f"{pkg_name}-{pkg_version}-{build_str}",
    )


>>>>>>> c7964016
def _print_msg(errors, text, verbose):
    if text.startswith("  ERROR"):
        errors.append(text)
    if verbose:
        print(text)


def caseless_sepless_fnmatch(paths, pat):
    pat = pat.replace("\\", "/")
    match = re.compile("(?i)" + fnmatch_translate(pat)).match
    matches = [
        path
        for path in paths
        if (path.replace("\\", "/") == pat) or match(path.replace("\\", "/"))
    ]
    return matches


def _lookup_in_sysroots_and_whitelist(
    errors,
    whitelist,
    needed_dso,
    sysroots_files,
    msg_prelude,
    info_prelude,
    sysroot_prefix,
    sysroot_substitution,
    subdir,
    verbose,
):
    # A system or ignored dependency. We should be able to find it in one of the CDT or
    # compiler packages on linux or in a sysroot folder on other OSes. These usually
    # start with '$RPATH/' which indicates pyldd did not find them, so remove that now.
    if needed_dso.startswith(sysroot_substitution):
        replacements = [sysroot_substitution] + [
            sysroot for sysroot, _ in sysroots_files.items()
        ]
    else:
        replacements = [needed_dso]
    in_whitelist = False
    in_sysroots = False
    if len(sysroots_files):
        # Check if we have a CDT package or a file in a sysroot.
        sysroot_files = []
        for sysroot, files in sysroots_files.items():
            sysroot_os = sysroot.replace("\\", os.sep)
            if needed_dso.startswith(sysroot_substitution):
                # Do we want to do this replace?
                sysroot_files.append(
                    needed_dso.replace(sysroot_substitution, sysroot_os)
                )
            else:
                found = caseless_sepless_fnmatch(files, needed_dso[1:])
                sysroot_files.extend(found)
        if len(sysroot_files):
            in_sysroots = True
            if subdir.startswith("osx-") or "win" in subdir:
                in_prefix_dso = sysroot_files[0]
                n_dso_p = f"Needed DSO {in_prefix_dso}"
                _print_msg(
                    errors,
                    f"{info_prelude}: {n_dso_p} found in $SYSROOT",
                    verbose=verbose,
                )
            else:
                # Removing sysroot_prefix is only for Linux, though we could
                # use CONDA_BUILD_SYSROOT for macOS. We should figure out what to do about
                # /opt/X11 too.
                pkgs = []
                for idx in range(len(sysroot_files)):
                    # in_prefix_dso = normpath(sysroot_files[idx].replace(
                    #     sysroot_prefix + os.sep, ''))
                    in_prefix_dso = sysroot_files[idx][len(sysroot_prefix) + 1 :]
                    n_dso_p = f"Needed DSO {in_prefix_dso}"
                    _pkgs = list(which_package(in_prefix_dso, sysroot_prefix))
                    if len(_pkgs) > 0:
                        pkgs.extend(_pkgs)
                        break
                if len(pkgs):
                    _print_msg(
                        errors,
                        f"{info_prelude}: {n_dso_p} found in CDT/compiler package {pkgs[0]}",
                        verbose=verbose,
                    )
                else:
                    _print_msg(
                        errors,
                        f"{msg_prelude}: {n_dso_p} not found in any CDT/compiler package,"
                        " nor the whitelist?!",
                        verbose=verbose,
                    )
    if not in_sysroots:
        # It takes a very long time to glob in C:/Windows so we do not do that.
        for replacement in replacements:
            needed_dso_w = needed_dso.replace(sysroot_substitution, replacement + "/")
            # We should pass in multiple paths at once to this, but the code isn't structured for that.
            in_whitelist = any(
                [caseless_sepless_fnmatch([needed_dso_w], w) for w in whitelist]
            )
            if in_whitelist:
                n_dso_p = f"Needed DSO {needed_dso_w}"
                _print_msg(
                    errors,
                    f"{info_prelude}: {n_dso_p} found in the whitelist",
                    verbose=verbose,
                )
                break
    if not in_whitelist and not in_sysroots:
        _print_msg(
            errors,
            f"{msg_prelude}: {needed_dso} not found in packages, sysroot(s) nor the missing_dso_whitelist.\n"
            ".. is this binary repackaging?",
            verbose=verbose,
        )


def _lookup_in_prefix_packages(
    errors,
    needed_dso,
    files,
    run_prefix,
    whitelist,
    info_prelude,
    msg_prelude,
    warn_prelude,
    verbose,
    requirements_run,
    lib_packages,
    lib_packages_used,
):
    in_prefix_dso = normpath(needed_dso)
    n_dso_p = "Needed DSO {}".format(in_prefix_dso.replace("\\", "/"))
    and_also = " (and also in this package)" if in_prefix_dso in files else ""
    precs = list(which_package(in_prefix_dso, run_prefix))
    precs_in_reqs = [prec for prec in precs if prec.name in requirements_run]
    # TODO :: metadata build/inherit_child_run_exports (for vc, mro-base-impl).
    for prec in precs_in_reqs:
        if prec in lib_packages:
            lib_packages_used.add(prec)
    in_whitelist = any([fnmatch(in_prefix_dso, w) for w in whitelist])
    if len(precs_in_reqs) == 1:
        _print_msg(
            errors,
            f"{info_prelude}: {n_dso_p} found in {precs_in_reqs[0]}{and_also}",
            verbose=verbose,
        )
    elif in_whitelist:
        _print_msg(
            errors,
            f"{info_prelude}: {n_dso_p} found in the whitelist",
            verbose=verbose,
        )
    elif len(precs_in_reqs) == 0 and len(precs) > 0:
        _print_msg(
            errors,
            f"{msg_prelude}: {n_dso_p} found in {[str(prec) for prec in precs]}{and_also}",
            verbose=verbose,
        )
        _print_msg(
            errors,
            f"{msg_prelude}: .. but {[str(prec) for prec in precs]} not in reqs/run, "
            "(i.e. it is overlinking) (likely) or a missing dependency (less likely)",
            verbose=verbose,
        )
    elif len(precs_in_reqs) > 1:
        _print_msg(
            errors,
            f"{warn_prelude}: {in_prefix_dso} found in multiple packages in run/reqs: "
            f"{[str(prec) for prec in precs_in_reqs]}{and_also}",
            verbose=verbose,
        )
    else:
        if not any(in_prefix_dso == normpath(w) for w in files):
            _print_msg(
                errors,
                f"{msg_prelude}: {in_prefix_dso} not found in any packages",
                verbose=verbose,
            )
        elif verbose:
            _print_msg(
                errors,
                f"{info_prelude}: {in_prefix_dso} found in this package",
                verbose=verbose,
            )


def _show_linking_messages(
    files,
    errors,
    needed_dsos_for_file,
    build_prefix,
    run_prefix,
    pkg_name,
    error_overlinking,
    runpath_whitelist,
    verbose,
    requirements_run,
    lib_packages,
    lib_packages_used,
    whitelist,
    sysroots,
    sysroot_prefix,
    sysroot_substitution,
    subdir,
):
    if len(sysroots):
        for sysroot, sr_files in sysroots.items():
            _print_msg(
                errors,
                f"   INFO: sysroot: '{sysroot}' files: '{sorted(list(sr_files), reverse=True)[1:5]}'",
                verbose=verbose,
            )
    for f in files:
        path = join(run_prefix, f)
        codefile = codefile_class(path)
        if codefile not in filetypes_for_platform[subdir.split("-")[0]]:
            continue
        warn_prelude = "WARNING ({},{})".format(pkg_name, f.replace(os.sep, "/"))
        err_prelude = "  ERROR ({},{})".format(pkg_name, f.replace(os.sep, "/"))
        info_prelude = "   INFO ({},{})".format(pkg_name, f.replace(os.sep, "/"))
        msg_prelude = err_prelude if error_overlinking else warn_prelude

        # TODO :: Determine this much earlier, storing in needed_dsos_for_file in _collect_needed_dsos()
        try:
            runpaths, _, _ = get_runpaths_raw(path)
        except:
            _print_msg(
                errors, f"{warn_prelude}: pyldd.py failed to process", verbose=verbose
            )
            continue
        if runpaths and not (
            runpath_whitelist or any(fnmatch(f, w) for w in runpath_whitelist)
        ):
            _print_msg(
                errors,
                f"{msg_prelude}: runpaths {runpaths} found in {path}",
                verbose=verbose,
            )
        needed = needed_dsos_for_file[f]
        for needed_dso, needed_dso_info in needed.items():
            needed_dso = needed_dso.replace("/", os.sep)
            # Should always be the case, even when we fail to resolve the original value is stored here
            # as it is still a best attempt and informative.
            if "resolved" in needed_dso_info:
                needed_dso = needed_dso_info["resolved"]
            if not needed_dso.startswith(os.sep) and not needed_dso.startswith("$"):
                _lookup_in_prefix_packages(
                    errors,
                    needed_dso,
                    files,
                    run_prefix,
                    whitelist,
                    info_prelude,
                    msg_prelude,
                    warn_prelude,
                    verbose,
                    requirements_run,
                    lib_packages,
                    lib_packages_used,
                )
            elif needed_dso.startswith("$PATH"):
                _print_msg(
                    errors,
                    f"{err_prelude}: {needed_dso} found in build prefix; should never happen",
                    verbose=verbose,
                )
            else:
                _lookup_in_sysroots_and_whitelist(
                    errors,
                    whitelist,
                    needed_dso,
                    sysroots,
                    msg_prelude,
                    info_prelude,
                    sysroot_prefix,
                    sysroot_substitution,
                    subdir,
                    verbose,
                )


def check_overlinking_impl(
    pkg_name: str,
    pkg_version: str,
    build_str: str,
    build_number: int,
    subdir: str,
    ignore_run_exports,
    requirements_run,
    requirements_build,
    requirements_host,
    run_prefix,
    build_prefix,
    missing_dso_whitelist,
    runpath_whitelist,
    error_overlinking,
    error_overdepending,
    verbose,
    exception_on_error,
    files,
    bldpkgs_dirs,
    output_folder,
    channel_urls,
    enable_static=False,
    variants={},
):
    verbose = True
    errors = []

    files_to_inspect = []
    filesu = []
    for file in files:
        path = join(run_prefix, file)
        codefile = codefile_class(path)
        if codefile in filetypes_for_platform[subdir.split("-")[0]]:
            files_to_inspect.append(file)
        filesu.append(file.replace("\\", "/"))

    if not files_to_inspect:
        return {}

    sysroot_substitution = "$SYSROOT"
    build_prefix_substitution = "$PATH"
    # Used to detect overlinking (finally)
    requirements_run = [req.split(" ")[0] for req in requirements_run]
    pd = PrefixData(run_prefix)
    precs = [prec for req in requirements_run if (prec := pd.get(req, None))]
    local_channel = (
        dirname(bldpkgs_dirs).replace("\\", "/")
        if utils.on_win
        else dirname(bldpkgs_dirs)[1:]
    )
    pkg_vendored_dist = PrefixRecord(
        name=pkg_name,
        version=str(pkg_version),
        build=build_str,
        build_number=build_number,
        channel=local_channel,
        files=files,
    )
    pkg_vendoring_key = f"{pkg_name}-{pkg_version}-{build_str}"
    precs.append(pkg_vendored_dist)
    ignore_list = utils.ensure_list(ignore_run_exports)
    if subdir.startswith("linux"):
        ignore_list.append("libgcc-ng")

    package_nature = {prec: library_nature(prec, run_prefix) for prec in precs}
    lib_packages = {
        prec
        for prec, nature in package_nature.items()
        if prec.name not in ignore_list and nature != "non-library"
    }
    lib_packages_used = {pkg_vendored_dist}

    ignore_list_syms = [
        "main",
        "_main",
        "*get_pc_thunk*",
        "___clang_call_terminate",
        "_timeout",
    ]
    # ignore_for_statics = ['gcc_impl_linux*', 'compiler-rt*', 'llvm-openmp*', 'gfortran_osx*']
    # sysroots and whitelists are similar, but the subtle distinctions are important.
    CONDA_BUILD_SYSROOT = variants.get("CONDA_BUILD_SYSROOT", None)
    if CONDA_BUILD_SYSROOT and os.path.exists(CONDA_BUILD_SYSROOT):
        # When on macOS and CBS not set, sysroots should probably be '/'
        # is everything in the sysroot allowed? I suppose so!
        sysroot_prefix = ""
        sysroots = [CONDA_BUILD_SYSROOT]
    else:
        # The linux case.
        sysroot_prefix = build_prefix
        sysroots = [
            sysroot + os.sep
            for sysroot in utils.glob(join(sysroot_prefix, "**", "sysroot"))
        ]
    whitelist = []
    vendoring_record = dict()
    # When build_is_host is True we perform file existence checks for files in the sysroot (e.g. C:\Windows)
    # When build_is_host is False we must skip things that match the whitelist from the prefix_owners (we could
    #   create some packages for the Windows System DLLs as an alternative?)
    build_is_host = False
    if not len(sysroots):
        if subdir.startswith("osx-"):
            # This is a bit confused! A sysroot shouldn't contain /usr/lib (it's the bit before that)
            # what we are really specifying here are subtrees of sysroots to search in and it may be
            # better to store each element of this as a tuple with a string and a nested tuple, e.g.
            # [('/', ('/usr/lib', '/opt/X11', '/System/Library/Frameworks'))]
            # Here we mean that we have a sysroot at '/' (could be a tokenized value like '$SYSROOT'?)
            # .. and in that sysroot there are 3 suddirs in which we may search for DSOs.
            sysroots = ["/usr/lib", "/opt/X11", "/System/Library/Frameworks"]
            whitelist = DEFAULT_MAC_WHITELIST
            build_is_host = True if on_mac else False
        elif subdir.startswith("win"):
            sysroots = ["C:/Windows"]
            whitelist = DEFAULT_WIN_WHITELIST
            build_is_host = True if on_win else False

    whitelist += missing_dso_whitelist or []

    # Sort the sysroots by the number of files in them so things can assume that
    # the first sysroot is more important than others.
    sysroots_files = dict()
    for sysroot in sysroots:
        srs = sysroot if sysroot.endswith("/") else sysroot + "/"
        sysroot_files = prefix_files(sysroot)
        sysroot_files = [p.replace("\\", "/") for p in sysroot_files]
        sysroots_files[srs] = sysroot_files
        if subdir.startswith("osx-"):
            orig_sysroot_files = copy(sysroot_files)
            sysroot_files = []
            for f in orig_sysroot_files:
                replaced = f
                if f.endswith(".tbd"):
                    # For now, look up the line containing:
                    # install-name:    /System/Library/Frameworks/CoreFoundation.framework/Versions/A/CoreFoundation
                    with open(os.path.join(sysroot, f), "rb") as tbd_fh:
                        lines = [
                            line
                            for line in tbd_fh.read().decode("utf-8").splitlines()
                            if line.startswith("install-name:")
                        ]
                    if lines:
                        install_names = [
                            re.match(r"^install-name:\s+(.*)$", line) for line in lines
                        ]
                        install_names = [
                            insname.groups(1)[0] for insname in install_names
                        ]
                        replaced = install_names[0][1:]
                        if replaced.endswith("'"):
                            # Some SDKs have install name surrounded by single qoutes
                            replaced = replaced[1:-1]
                sysroot_files.append(replaced)
            diffs = set(orig_sysroot_files) - set(sysroot_files)
            if diffs:
                log = utils.get_logger(__name__)
                log.warning(
                    "Partially parsed some '.tbd' files in sysroot {}, pretending .tbds are their install-names\n"
                    "Adding support to 'conda-build' for parsing these in 'liefldd.py' would be easy and useful:\n"
                    "{} ...".format(sysroot, list(diffs)[1:3])
                )
                sysroots_files[srs] = sysroot_files
    sysroots_files = OrderedDict(
        sorted(sysroots_files.items(), key=lambda x: -len(x[1]))
    )

    all_needed_dsos, needed_dsos_for_file = _collect_needed_dsos(
        sysroots_files,
        files,
        run_prefix,
        sysroot_substitution,
        build_prefix,
        build_prefix_substitution,
    )

    prefix_owners, _, _, all_lib_exports = _map_file_to_package(
        files,
        run_prefix,
        build_prefix,
        all_needed_dsos,
        pkg_vendored_dist,
        ignore_list_syms,
        sysroot_substitution,
        enable_static,
    )

    for f in files_to_inspect:
        needed = needed_dsos_for_file[f]
        for needed_dso, needed_dso_info in needed.items():
            orig = needed_dso
            resolved = needed_dso_info["resolved"]
            if (
                not resolved.startswith("/")
                and not resolved.startswith(sysroot_substitution)
                and not resolved.startswith(build_prefix_substitution)
                and resolved.lower()
                not in [o.lower() for o in prefix_owners[run_prefix]]
                and resolved not in filesu
            ):
                in_whitelist = False
                if not build_is_host:
                    in_whitelist = any(
                        [caseless_sepless_fnmatch([orig], w) for w in whitelist]
                    )
                if not in_whitelist:
                    if resolved in prefix_owners[build_prefix]:
                        print(f"  ERROR :: {needed_dso} in prefix_owners[build_prefix]")
                    elif not needed_dso.startswith("$PATH"):
                        # DSOs with '$RPATH' in them at this stage are 'unresolved'. Though instead of
                        # letting them through through like this, I should detect that they were not
                        # resolved and change them back to how they were stored in the consumer DSO/elf
                        # e.g. an elf will have a DT_NEEDED of just 'zlib.so.1' and to standardize
                        # processing across platforms I prefixed them all with $RPATH. That should be
                        # un-done so that this error message is more clearly related to the consumer..
                        # print("WARNING :: For consumer: '{}' with rpaths: '{}'\n"
                        #       "WARNING :: .. the package containing '{}' could not be found in the run prefix".format(
                        #     f, rpaths, needed_dso))
                        pass

    _show_linking_messages(
        files,
        errors,
        needed_dsos_for_file,
        build_prefix,
        run_prefix,
        pkg_name,
        error_overlinking,
        runpath_whitelist,
        verbose,
        requirements_run,
        lib_packages,
        lib_packages_used,
        whitelist,
        sysroots_files,
        sysroot_prefix,
        sysroot_substitution,
        subdir,
    )

    if lib_packages_used != lib_packages:
        info_prelude = f"   INFO ({pkg_name})"
        warn_prelude = f"WARNING ({pkg_name})"
        err_prelude = f"  ERROR ({pkg_name})"
        for lib in lib_packages - lib_packages_used:
            if package_nature[lib] in ("run-exports library", "dso library"):
                msg_prelude = err_prelude if error_overdepending else warn_prelude
            elif package_nature[lib] == "plugin library":
                msg_prelude = info_prelude
            else:
                msg_prelude = warn_prelude
            found_interpreted_and_interpreter = False
            if (
                "interpreter" in package_nature[lib]
                and "interpreted" in package_nature[pkg_vendored_dist]
            ):
                found_interpreted_and_interpreter = True
            if found_interpreted_and_interpreter:
                _print_msg(
                    errors,
                    f"{info_prelude}: Interpreted package '{pkg_vendored_dist.name}' is interpreted by '{lib.name}'",
                    verbose=verbose,
                )
            elif package_nature[lib] != "non-library":
                _print_msg(
                    errors,
                    f"{msg_prelude}: {package_nature[lib]} package {lib} in requirements/run but it is not used "
                    "(i.e. it is overdepending or perhaps statically linked? "
                    "If that is what you want then add it to `build/ignore_run_exports`)",
                    verbose=verbose,
                )
    if len(errors):
        if exception_on_error:
            runpaths_errors = [
                error for error in errors if re.match(r".*runpaths.*found in.*", error)
            ]
            if len(runpaths_errors):
                raise RunPathError(runpaths_errors)
            overlinking_errors = [
                error
                for error in errors
                if re.match(r".*(overlinking|not found in|did not find).*", error)
            ]
            if len(overlinking_errors):
                raise OverLinkingError(overlinking_errors)
            overdepending_errors = [
                error for error in errors if "overdepending" in error
            ]
            if len(overdepending_errors):
                raise OverDependingError(overdepending_errors)
        else:
            sys.exit(1)

    if pkg_vendoring_key in vendoring_record:
        imports = vendoring_record[pkg_vendoring_key]
        return imports
    else:
        return dict()


def check_overlinking(m: MetaData, files, host_prefix=None):
    patterns = m.get_value("build/overlinking_ignore_patterns", [])
    files = [
        file
        for file in files
        if not any([fnmatch(file, pattern) for pattern in patterns])
    ]
    return check_overlinking_impl(
        m.name(),
        m.version(),
        m.build_id(),
        m.build_number(),
        m.config.target_subdir,
        m.get_value("build/ignore_run_exports"),
        [req.split(" ")[0] for req in m.get_value("requirements/run", [])],
        [req.split(" ")[0] for req in m.get_value("requirements/build", [])],
        [req.split(" ")[0] for req in m.get_value("requirements/host", [])],
        host_prefix or m.config.host_prefix,
        m.config.build_prefix,
        m.get_value("build/missing_dso_whitelist", []),
        m.get_value("build/runpath_whitelist", []),
        m.config.error_overlinking,
        m.config.error_overdepending,
        m.config.verbose,
        True,
        files,
        m.config.bldpkgs_dir,
        m.config.output_folder,
        [*m.config.channel_urls, "local"],
        m.config.enable_static,
        m.config.variant,
    )


def post_process_shared_lib(m, f, files, host_prefix=None):
    if not host_prefix:
        host_prefix = m.config.host_prefix
    path = join(host_prefix, f)
    codefile = codefile_class(path)
    if not codefile or path.endswith(".debug"):
        return
    rpaths = m.get_value("build/rpaths", ["lib"])
    if codefile == elffile:
        mk_relative_linux(
            f,
            host_prefix,
            rpaths=rpaths,
            method=m.get_value("build/rpaths_patcher", None),
        )
    elif codefile == machofile:
        if m.config.host_platform != "osx":
            log = utils.get_logger(__name__)
            log.warn(
                "Found Mach-O file but patching is only supported on macOS, skipping: %s",
                path,
            )
            return
        mk_relative_osx(path, host_prefix, m, files=files, rpaths=rpaths)


def fix_permissions(files, prefix):
    print("Fixing permissions")
    for path in os.scandir(prefix):
        if path.is_dir():
            lchmod(path.path, 0o775)

    for f in files:
        path = join(prefix, f)
        st = os.lstat(path)
        old_mode = stat.S_IMODE(st.st_mode)
        new_mode = old_mode
        # broadcast execute
        if old_mode & stat.S_IXUSR:
            new_mode = new_mode | stat.S_IXGRP | stat.S_IXOTH
        # ensure user and group can write and all can read
        new_mode = (
            new_mode
            | stat.S_IWUSR
            | stat.S_IWGRP
            | stat.S_IRUSR
            | stat.S_IRGRP
            | stat.S_IROTH
        )  # noqa
        if old_mode != new_mode:
            try:
                lchmod(path, new_mode)
            except (OSError, utils.PermissionError) as e:
                log = utils.get_logger(__name__)
                log.warn(str(e))


def check_menuinst_json(files, prefix) -> None:
    """
    Check that Menu/*.json files are valid menuinst v2 JSON documents,
    as defined by the CEP-11 schema. This JSON schema is part of the `menuinst`
    package.

    Validation can fail if the menu/*.json file is not valid JSON, or if it doesn't
    comply with the menuinst schema.

    We validate at build-time so we don't have to validate at install-time, saving
    `conda` a few dependencies.
    """
    json_files = fnmatch_filter(files, "[Mm][Ee][Nn][Uu][/\\]*.[Jj][Ss][Oo][Nn]")
    if not json_files:
        return

    print("Validating Menu/*.json files")
    log = utils.get_logger(__name__, dedupe=False)
    try:
        import jsonschema
        from menuinst.utils import data_path
    except ImportError as exc:
        log.warning(
            "Found 'Menu/*.json' files but couldn't validate: %s",
            ", ".join(json_files),
            exc_info=exc,
        )
        return

    try:
        schema_path = data_path("menuinst.schema.json")
        with open(schema_path) as f:
            schema = json.load(f)
        ValidatorClass = jsonschema.validators.validator_for(schema)
        validator = ValidatorClass(schema)
    except (jsonschema.SchemaError, json.JSONDecodeError, OSError) as exc:
        log.warning("'%s' is not a valid menuinst schema", schema_path, exc_info=exc)
        return

    for json_file in json_files:
        try:
            with open(join(prefix, json_file)) as f:
                text = f.read()
            if "$schema" not in text:
                log.warning(
                    "menuinst v1 JSON document '%s' won't be validated.", json_file
                )
                continue
            validator.validate(json.loads(text))
        except (jsonschema.ValidationError, json.JSONDecodeError, OSError) as exc:
            log.warning(
                "'%s' is not a valid menuinst JSON document!",
                json_file,
                exc_info=exc,
            )
        else:
            log.info("'%s' is a valid menuinst JSON document", json_file)


def post_build(m, files, build_python, host_prefix=None, is_already_linked=False):
    print("number of files:", len(files))

    if not host_prefix:
        host_prefix = m.config.host_prefix

    if not is_already_linked:
        for f in files:
            make_hardlink_copy(f, host_prefix)

    if not m.config.target_subdir.startswith("win"):
        binary_relocation = m.binary_relocation()
        if not binary_relocation:
            print("Skipping binary relocation logic")
        osx_is_app = m.config.target_subdir.startswith("osx-") and bool(
            m.get_value("build/osx_is_app", False)
        )
        check_symlinks(files, host_prefix, m.config.croot)
        prefix_files = utils.prefix_files(host_prefix)

        for f in files:
            if f.startswith("bin/"):
                fix_shebang(
                    f,
                    prefix=host_prefix,
                    build_python=build_python,
                    osx_is_app=osx_is_app,
                )
            if binary_relocation is True or (
                isinstance(binary_relocation, list) and f in binary_relocation
            ):
                post_process_shared_lib(m, f, prefix_files, host_prefix)
    check_overlinking(m, files, host_prefix)
    check_menuinst_json(files, host_prefix)


def check_symlinks(files, prefix, croot):
    msgs = []
    real_build_prefix = realpath(prefix)
    for f in files:
        path = join(real_build_prefix, f)
        if islink(path):
            link_path = os.readlink(path)
            real_link_path = realpath(path)
            # symlinks to binaries outside of the same dir don't work.  RPATH stuff gets confused
            #    because ld.so follows symlinks in RPATHS
            #    If condition exists, then copy the file rather than symlink it.
            if not dirname(link_path) == dirname(real_link_path) and codefile_class(f):
                os.remove(path)
                utils.copy_into(real_link_path, path)
            elif real_link_path.startswith(real_build_prefix):
                # If the path is in the build prefix, this is fine, but
                # the link needs to be relative
                relative_path = relpath(real_link_path, dirname(path))
                if not link_path.startswith(".") and link_path != relative_path:
                    # Don't change the link structure if it is already a
                    # relative link. It's possible that ..'s later in the path
                    # can result in a broken link still, but we'll assume that
                    # such crazy things don't happen.
                    print(
                        f"Making absolute symlink relative ({f} -> {link_path} :-> {relative_path})"
                    )
                    os.unlink(path)
                    os.symlink(relative_path, path)
            else:
                # Symlinks to absolute paths on the system (like /usr) are fine.
                if real_link_path.startswith(croot):
                    msgs.append(
                        f"{f} is a symlink to a path that may not "
                        f"exist after the build is completed ({link_path})"
                    )

    if msgs:
        for msg in msgs:
            print("Error: %s" % msg, file=sys.stderr)
        sys.exit(1)


def make_hardlink_copy(path, prefix):
    """Hardlinks create invalid packages.  Copy files to break the link.
    Symlinks are OK, and unaffected here."""
    if not isabs(path):
        path = normpath(join(prefix, path))
    fn = basename(path)
    if os.lstat(path).st_nlink > 1:
        with TemporaryDirectory() as dest:
            # copy file to new name
            utils.copy_into(path, dest)
            # remove old file
            utils.rm_rf(path)
            # rename copy to original filename
            #   It is essential here to use copying (as opposed to os.rename), so that
            #        crossing volume boundaries works
            utils.copy_into(join(dest, fn), path)


def get_build_metadata(m):
    src_dir = m.config.work_dir
    if exists(join(src_dir, "__conda_version__.txt")):
        raise ValueError(
            "support for __conda_version__ has been removed as of Conda-build 3.0."
            "Try Jinja templates instead: "
            "http://conda.pydata.org/docs/building/meta-yaml.html#templating-with-jinja"
        )
    if exists(join(src_dir, "__conda_buildnum__.txt")):
        raise ValueError(
            "support for __conda_buildnum__ has been removed as of Conda-build 3.0."
            "Try Jinja templates instead: "
            "http://conda.pydata.org/docs/building/meta-yaml.html#templating-with-jinja"
        )
    if exists(join(src_dir, "__conda_buildstr__.txt")):
        raise ValueError(
            "support for __conda_buildstr__ has been removed as of Conda-build 3.0."
            "Try Jinja templates instead: "
            "http://conda.pydata.org/docs/building/meta-yaml.html#templating-with-jinja"
        )<|MERGE_RESOLUTION|>--- conflicted
+++ resolved
@@ -64,7 +64,7 @@
     elffile,
     machofile,
 )
-from .utils import linked_data_no_multichannels, on_mac, on_win, prefix_files
+from .utils import on_mac, on_win, prefix_files
 
 filetypes_for_platform = {
     "win": (DLLfile, EXEfile),
@@ -772,39 +772,6 @@
     return "non-library"
 
 
-<<<<<<< HEAD
-=======
-@deprecated(
-    "3.28.0",
-    "24.1.0",
-    addendum="Query `conda.core.prefix_data.PrefixData` instead.",
-)
-def dists_from_names(names: Iterable[str], prefix: str | os.PathLike | Path):
-    names = utils.ensure_list(names)
-    return [prec for prec in linked_data_no_multichannels(prefix) if prec.name in names]
-
-
-@deprecated(
-    "3.28.0",
-    "24.1.0",
-    addendum="Use `conda.models.records.PrefixRecord` instead.",
-)
-class FakeDist:
-    def __init__(self, name, version, build_number, build_str, channel, files):
-        self.name = name
-        self.quad = [name]
-        self.version = version
-        self.build_number = build_number
-        self.build_string = build_str
-        self.channel = channel
-        self.files = files
-
-    def get(self, name):
-        if name == "files":
-            return self.files
-
-
->>>>>>> c7964016
 # This is really just a small, fixed sysroot and it is rooted at ''. `libcrypto.0.9.8.dylib` should not be in it IMHO.
 DEFAULT_MAC_WHITELIST = [
     "/opt/X11/",
@@ -1018,26 +985,6 @@
     return prefix_owners, contains_dsos, contains_static_libs, all_lib_exports
 
 
-<<<<<<< HEAD
-=======
-@deprecated(
-    "3.28.0", "24.1.0", addendum="Use `conda.models.records.PrefixRecord` instead."
-)
-def _get_fake_pkg_dist(pkg_name, pkg_version, build_str, build_number, channel, files):
-    return (
-        FakeDist(
-            pkg_name,
-            str(pkg_version),
-            build_number,
-            build_str,
-            channel,
-            files,
-        ),
-        f"{pkg_name}-{pkg_version}-{build_str}",
-    )
-
-
->>>>>>> c7964016
 def _print_msg(errors, text, verbose):
     if text.startswith("  ERROR"):
         errors.append(text)

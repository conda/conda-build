--- conflicted
+++ resolved
@@ -1,10 +1,7 @@
 # Copyright (C) 2014 Anaconda, Inc
 # SPDX-License-Identifier: BSD-3-Clause
-<<<<<<< HEAD
-=======
 from __future__ import annotations
 
->>>>>>> d1b96db9
 import json
 import locale
 import os

--- conflicted
+++ resolved
@@ -79,20 +79,6 @@
     def save_stat_cache(self, stat_cache):
         # XXX smarter to do this differently in sql
         with self.db:
-<<<<<<< HEAD
-            self.db.execute("DELETE FROM stat")
-
-            def values():
-                for fn, value in stat_cache.items():
-                    # XXX update caller to deal with this type of key
-                    value["path"] = self.database_path(fn)
-                    yield value
-
-            self.db.executemany(
-                "INSERT OR REPLACE INTO stat (path, mtime, size) VALUES (:path, :mtime, :size)",
-                values(),
-            )
-=======
             self.db.execute("DELETE FROM stat WHERE stage IS NULL")
             for fn, value in stat_cache.items():
                 # XXX update caller to deal with this type of key
@@ -102,7 +88,6 @@
                     "INSERT OR REPLACE INTO stat (path, mtime, size, stage) VALUES (:path, :mtime, :size, NULL)",
                     value,
                 )
->>>>>>> 9982ea90
 
     def load_index_from_cache(self, fn):
         # XXX prefer bulk load; can't pass list as :param though, and many small

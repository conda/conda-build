from __future__ import absolute_import, division, print_function

import os
import sys
from os.path import join, normpath, isabs
from subprocess import STDOUT, check_output, CalledProcessError, Popen, PIPE
import multiprocessing
import warnings

import conda.config as cc

from conda_build.config import config

from conda_build import source
from conda_build import external
from conda_build.scripts import prepend_bin_path


def get_perl_ver():
    return str(config.CONDA_PERL)


def get_py_ver():
    return '.'.join(str(config.CONDA_PY))


def get_npy_ver():
    if config.CONDA_NPY:
        # Convert int -> string, e.g.
        #   17 -> '1.7'
        #   110 -> '1.10'
        conda_npy = str(config.CONDA_NPY)
        return conda_npy[0] + '.' + conda_npy[1:]
    return ''


def get_stdlib_dir():
    return join(config.build_prefix, 'Lib' if sys.platform == 'win32' else
                'lib/python%s' % get_py_ver())


def get_sp_dir():
    return join(get_stdlib_dir(), 'site-packages')

<<<<<<< HEAD
def get_git_build_info(src_dir, git_url, expected_rev='HEAD'):
    env = os.environ.copy()
    d = {}
    env['GIT_DIR'] = join(src_dir, '.git')
    if not (os.path.exists(env['GIT_DIR']) and external.find_executable('git')) or not expected_rev:
=======

def get_git_build_info(src_dir, git_url, expected_rev):
    expected_rev = expected_rev or 'HEAD'
    env = os.environ.copy()
    d = {}
    git_dir = join(src_dir, '.git')
    if not isinstance(git_dir, str):
        # On Windows, subprocess env can't handle unicode.
        git_dir = git_dir.encode(sys.getfilesystemencoding() or 'utf-8')

    if not os.path.exists(git_dir):
>>>>>>> 3d211451
        return d

    try:
        # Verify current commit matches expected commit
        current_commit = check_output(["git", "log", "-n1", "--format=%H"],
                                      env=env, stderr=STDOUT)
        current_commit = current_commit.decode('utf-8')
<<<<<<< HEAD

        expected_tag_commit = subprocess.check_output(["git", "log", "-n1", "--format=%H", expected_rev], env=env)
        expected_tag_commit = expected_tag_commit.decode('utf-8')

        if current_commit != expected_tag_commit:
            return d

        # Verify correct remote url.
        # (Need to find the git cache directory, and check the remote from there.)
        cache_details = subprocess.check_output(["git", "remote", "-v"], env=env)
        cache_details = cache_details.decode('utf-8')
        cache_dir = cache_details.split('\n')[0].split()[1]

        remote_details = subprocess.check_output(["git", "--git-dir", cache_dir, "remote", "-v"], env=env)
=======
        expected_tag_commit = check_output(["git", "log", "-n1", "--format=%H",
                                            expected_rev],
                                           env=env, stderr=STDOUT)
        expected_tag_commit = expected_tag_commit.decode('utf-8')

        # Verify correct remote url. Need to find the git cache directory,
        # and check the remote from there.
        cache_details = check_output(["git", "remote", "-v"], env=env,
                                     stderr=STDOUT)
        cache_details = cache_details.decode('utf-8')
        cache_dir = cache_details.split('\n')[0].split()[1]
        assert "conda-bld/git_cache" in cache_dir
        if not isinstance(cache_dir, str):
            # On Windows, subprocess env can't handle unicode.
            cache_dir = cache_dir.encode(sys.getfilesystemencoding() or 'utf-8')

        env['GIT_DIR'] = cache_dir
        remote_details = check_output(["git", "remote", "-v"], env=env,
                                      stderr=STDOUT)
>>>>>>> 3d211451
        remote_details = remote_details.decode('utf-8')
        remote_url = remote_details.split('\n')[0].split()[1]
        if os.path.exists(remote_url):
            # Local filepaths are allowed, but make sure we normalize them
            remote_url = normpath(remote_url)

<<<<<<< HEAD
        # If the current source directory in conda-bld/work doesn't match the user's
        # metadata git_url or git_rev, then we aren't looking at the right source.
        if remote_url != git_url:
=======
        # If the current source directory in conda-bld/work doesn't match the
        # user's metadata git_url or git_rev, then we aren't looking at the
        # right source.
        if remote_url != git_url or current_commit != expected_tag_commit:
>>>>>>> 3d211451
            return d
    except CalledProcessError:
        return d

    # grab information from describe
    keys = ["GIT_DESCRIBE_TAG", "GIT_DESCRIBE_NUMBER", "GIT_DESCRIBE_HASH"]
    env = {str(key): str(value) for key, value in env.items()}
    process = Popen(["git", "describe", "--tags", "--long", "HEAD"],
                    stdout=PIPE, stderr=PIPE,
                    env=env)
    output = process.communicate()[0].strip()
    output = output.decode('utf-8')
    parts = output.rsplit('-', 2)
    if len(parts) == 3:
        d.update(dict(zip(keys, parts)))
    # get the _full_ hash of the current HEAD
    process = Popen(["git", "rev-parse", "HEAD"],
                    stdout=PIPE, stderr=PIPE, env=env)
    output = process.communicate()[0].strip()
    output = output.decode('utf-8')
    d['GIT_FULL_HASH'] = output
    # set up the build string
    if "GIT_DESCRIBE_NUMBER" in d and "GIT_DESCRIBE_HASH" in d:
        d['GIT_BUILD_STR'] = '{}_{}'.format(d["GIT_DESCRIBE_NUMBER"],
                                            d["GIT_DESCRIBE_HASH"])

    return d


def get_dict(m=None, prefix=None):
    if not prefix:
        prefix = config.build_prefix

    python = config.build_python
    d = {'CONDA_BUILD': '1', 'PYTHONNOUSERSITE': '1'}
    d['CONDA_DEFAULT_ENV'] = config.build_prefix
    d['ARCH'] = str(cc.bits)
    d['PREFIX'] = prefix
    d['PYTHON'] = python
    d['PY3K'] = str(config.PY3K)
    d['STDLIB_DIR'] = get_stdlib_dir()
    d['SP_DIR'] = get_sp_dir()
    d['SYS_PREFIX'] = sys.prefix
    d['SYS_PYTHON'] = sys.executable
    d['PERL_VER'] = get_perl_ver()
    d['PY_VER'] = get_py_ver()
    if get_npy_ver():
        d['NPY_VER'] = get_npy_ver()
    d['SRC_DIR'] = source.get_dir()
    if "LANG" in os.environ:
        d['LANG'] = os.environ['LANG']
    if "HTTPS_PROXY" in os.environ:
        d['HTTPS_PROXY'] = os.environ['HTTPS_PROXY']
    if "HTTP_PROXY" in os.environ:
        d['HTTP_PROXY'] = os.environ['HTTP_PROXY']

    if m:
        for var_name in m.get_value('build/script_env', []):
            value = os.getenv(var_name)
            if value is None:
                warnings.warn(
                    "The environment variable '%s' is undefined." % var_name,
                    UserWarning
                )
            else:
                d[var_name] = value

        git_url = m.get_value('source/git_url', '') or m.get_value('source/path', '')
        if os.path.exists(git_url):
            # If git_url is a relative path instead of a url, convert it to an abspath
            git_url = normpath(join(m.path, git_url))
        d.update(**get_git_build_info(d['SRC_DIR'],
                                      git_url,
                                      m.get_value('source/git_rev', 'HEAD')))

        d['PKG_NAME'] = m.name()
        d['PKG_VERSION'] = m.version()
        d['PKG_BUILDNUM'] = str(m.build_number())
        d['PKG_BUILD_STRING'] = str(m.build_id())
        d['RECIPE_DIR'] = m.path

        #print("D==", '\n'.join("{}: {}".format(k,v) for k, v in d.items()))
    if sys.platform == "darwin":
        # multiprocessing.cpu_count() is not reliable on OSX
        # See issue #645 on github.com/conda/conda-build
        out, err = Popen('sysctl -n hw.logicalcpu', shell=True,
                         stdout=PIPE).communicate()
        d['CPU_COUNT'] = out.decode('utf-8').strip()
    else:
        try:
            d['CPU_COUNT'] = str(multiprocessing.cpu_count())
        except NotImplementedError:
            d['CPU_COUNT'] = "1"

<<<<<<< HEAD
=======
    if m and m.get_value('source/git_url'):
        git_url = m.get_value('source/git_url')
        if '://' not in git_url:
            # If git_url is a relative path instead of a url, convert it to an
            # abspath
            if not isabs(git_url):
                git_url = join(m.path, git_url)
            git_url = normpath(join(m.path, git_url))
        d.update(get_git_build_info(d['SRC_DIR'],
                                    git_url,
                                    m.get_value('source/git_rev')))

>>>>>>> 3d211451
    d['PATH'] = dict(os.environ)['PATH']
    d = prepend_bin_path(d, prefix)

    if sys.platform == 'win32':
        # -------- Windows
        d['SCRIPTS'] = join(prefix, 'Scripts')
        d['LIBRARY_PREFIX'] = join(prefix, 'Library')
        d['LIBRARY_BIN'] = join(d['LIBRARY_PREFIX'], 'bin')
        d['LIBRARY_INC'] = join(d['LIBRARY_PREFIX'], 'include')
        d['LIBRARY_LIB'] = join(d['LIBRARY_PREFIX'], 'lib')

        drive, tail = prefix.split(':')
        d['CYGWIN_PREFIX'] = ''.join(['/cygdrive/', drive.lower(),
                                     tail.replace('\\', '/')])

        d['R'] = join(prefix, 'Scripts', 'R.exe')
    else:
        # -------- Unix
        d['HOME'] = os.getenv('HOME', 'UNKNOWN')
        d['PKG_CONFIG_PATH'] = join(prefix, 'lib', 'pkgconfig')
        d['R'] = join(prefix, 'bin', 'R')

    # in case CFLAGS was added in the `script_env` section above
    cflags = d.get('CFLAGS', '')
    cxxflags = d.get('CXXFLAGS', '')
    ldflags = d.get('LDFLAGS', '')

    if sys.platform == 'darwin':
        # -------- OSX
        d['OSX_ARCH'] = 'i386' if cc.bits == 32 else 'x86_64'
        d['CFLAGS'] = cflags + ' -arch %(OSX_ARCH)s' % d
        d['CXXFLAGS'] = cxxflags + ' -arch %(OSX_ARCH)s' % d
        rpath = ' -Wl,-rpath,%(PREFIX)s/lib' % d # SIP workaround, DYLD_* no longer works.
        d['LDFLAGS'] = ldflags + rpath + ' -arch %(OSX_ARCH)s' % d
        d['MACOSX_DEPLOYMENT_TARGET'] = '10.6'

    elif sys.platform.startswith('linux'):
        # -------- Linux
        d['LD_RUN_PATH'] = prefix + '/lib'
        if cc.bits == 32:
            d['CFLAGS'] = cflags + ' -m32'
            d['CXXFLAGS'] = cxxflags + ' -m32'

    return d


if __name__ == '__main__':
    e = get_dict()
    for k in sorted(e):
        assert isinstance(e[k], str), k
        print('%s=%s' % (k, e[k]))<|MERGE_RESOLUTION|>--- conflicted
+++ resolved
@@ -42,16 +42,8 @@
 def get_sp_dir():
     return join(get_stdlib_dir(), 'site-packages')
 
-<<<<<<< HEAD
+
 def get_git_build_info(src_dir, git_url, expected_rev='HEAD'):
-    env = os.environ.copy()
-    d = {}
-    env['GIT_DIR'] = join(src_dir, '.git')
-    if not (os.path.exists(env['GIT_DIR']) and external.find_executable('git')) or not expected_rev:
-=======
-
-def get_git_build_info(src_dir, git_url, expected_rev):
-    expected_rev = expected_rev or 'HEAD'
     env = os.environ.copy()
     d = {}
     git_dir = join(src_dir, '.git')
@@ -59,35 +51,22 @@
         # On Windows, subprocess env can't handle unicode.
         git_dir = git_dir.encode(sys.getfilesystemencoding() or 'utf-8')
 
-    if not os.path.exists(git_dir):
->>>>>>> 3d211451
+    if not (os.path.exists(git_dir) and external.find_executable('git')) or not expected_rev:
         return d
 
+    env['GIT_DIR'] = git_dir
     try:
         # Verify current commit matches expected commit
         current_commit = check_output(["git", "log", "-n1", "--format=%H"],
                                       env=env, stderr=STDOUT)
         current_commit = current_commit.decode('utf-8')
-<<<<<<< HEAD
-
-        expected_tag_commit = subprocess.check_output(["git", "log", "-n1", "--format=%H", expected_rev], env=env)
-        expected_tag_commit = expected_tag_commit.decode('utf-8')
-
-        if current_commit != expected_tag_commit:
-            return d
-
-        # Verify correct remote url.
-        # (Need to find the git cache directory, and check the remote from there.)
-        cache_details = subprocess.check_output(["git", "remote", "-v"], env=env)
-        cache_details = cache_details.decode('utf-8')
-        cache_dir = cache_details.split('\n')[0].split()[1]
-
-        remote_details = subprocess.check_output(["git", "--git-dir", cache_dir, "remote", "-v"], env=env)
-=======
         expected_tag_commit = check_output(["git", "log", "-n1", "--format=%H",
                                             expected_rev],
                                            env=env, stderr=STDOUT)
         expected_tag_commit = expected_tag_commit.decode('utf-8')
+
+        if current_commit != expected_tag_commit:
+            return d
 
         # Verify correct remote url. Need to find the git cache directory,
         # and check the remote from there.
@@ -95,31 +74,23 @@
                                      stderr=STDOUT)
         cache_details = cache_details.decode('utf-8')
         cache_dir = cache_details.split('\n')[0].split()[1]
-        assert "conda-bld/git_cache" in cache_dir
+
         if not isinstance(cache_dir, str):
             # On Windows, subprocess env can't handle unicode.
             cache_dir = cache_dir.encode(sys.getfilesystemencoding() or 'utf-8')
 
-        env['GIT_DIR'] = cache_dir
-        remote_details = check_output(["git", "remote", "-v"], env=env,
-                                      stderr=STDOUT)
->>>>>>> 3d211451
+
+        remote_details = subprocess.check_output(["git", "--git-dir", cache_dir, "remote", "-v"], env=env,
+                                                 stderr=STDOUT)
         remote_details = remote_details.decode('utf-8')
         remote_url = remote_details.split('\n')[0].split()[1]
         if os.path.exists(remote_url):
             # Local filepaths are allowed, but make sure we normalize them
             remote_url = normpath(remote_url)
 
-<<<<<<< HEAD
         # If the current source directory in conda-bld/work doesn't match the user's
         # metadata git_url or git_rev, then we aren't looking at the right source.
         if remote_url != git_url:
-=======
-        # If the current source directory in conda-bld/work doesn't match the
-        # user's metadata git_url or git_rev, then we aren't looking at the
-        # right source.
-        if remote_url != git_url or current_commit != expected_tag_commit:
->>>>>>> 3d211451
             return d
     except CalledProcessError:
         return d
@@ -214,21 +185,6 @@
         except NotImplementedError:
             d['CPU_COUNT'] = "1"
 
-<<<<<<< HEAD
-=======
-    if m and m.get_value('source/git_url'):
-        git_url = m.get_value('source/git_url')
-        if '://' not in git_url:
-            # If git_url is a relative path instead of a url, convert it to an
-            # abspath
-            if not isabs(git_url):
-                git_url = join(m.path, git_url)
-            git_url = normpath(join(m.path, git_url))
-        d.update(get_git_build_info(d['SRC_DIR'],
-                                    git_url,
-                                    m.get_value('source/git_rev')))
-
->>>>>>> 3d211451
     d['PATH'] = dict(os.environ)['PATH']
     d = prepend_bin_path(d, prefix)
 

# Copyright (C) 2014 Anaconda, Inc
# SPDX-License-Identifier: BSD-3-Clause
import contextlib
import json
import logging
import multiprocessing
import os
import platform
import re
import subprocess
import sys
import warnings
from functools import lru_cache
from glob import glob
from os.path import join, normpath

<<<<<<< HEAD
=======
from .conda_interface import (
    CondaError,
    LinkError,
    LockError,
    NoPackagesFoundError,
    PaddingError,
    UnsatisfiableError,
)
from .conda_interface import (
    display_actions,
    execute_actions,
    execute_plan,
    install_actions,
)
from .conda_interface import package_cache, TemporaryDirectory
from .conda_interface import pkgs_dirs, root_dir, create_default_packages
from .conda_interface import reset_context
from .conda_interface import get_version_from_git_tag

>>>>>>> df585c11
from conda_build import utils
from conda_build.exceptions import BuildLockError, DependencyNeedsBuildingError
from conda_build.features import feature_list
from conda_build.index import get_build_index
from conda_build.os_utils import external
from conda_build.utils import ensure_list, env_var, prepend_bin_path
from conda_build.variants import get_default_variant

from .conda_interface import (
    CondaError,
    LinkError,
    LockError,
    NoPackagesFoundError,
    PaddingError,
    TemporaryDirectory,
    UnsatisfiableError,
    create_default_packages,
    display_actions,
    execute_actions,
    execute_plan,
    get_version_from_git_tag,
    install_actions,
    package_cache,
    pkgs_dirs,
    reset_context,
    root_dir,
)

# these are things that we provide env vars for more explicitly.  This list disables the
#    pass-through of variant values to env vars for these keys.
LANGUAGES = ("PERL", "LUA", "R", "NUMPY", "PYTHON")
R_PACKAGES = ("r-base", "mro-base", "r-impl")


def get_perl_ver(config):
    return ".".join(
        config.variant.get("perl", get_default_variant(config)["perl"]).split(".")[:2]
    )


def get_lua_ver(config):
    return ".".join(
        config.variant.get("lua", get_default_variant(config)["lua"]).split(".")[:2]
    )


def get_py_ver(config):
    py = config.variant.get("python", get_default_variant(config)["python"])
    if not hasattr(py, "split"):
        py = py[0]
    return ".".join(py.split(".")[:2])


def get_r_ver(config):
    return ".".join(
        config.variant.get("r_base", get_default_variant(config)["r_base"]).split(".")[
            :3
        ]
    )


def get_npy_ver(config):
    conda_npy = "".join(
        str(config.variant.get("numpy") or get_default_variant(config)["numpy"]).split(
            "."
        )
    )
    # Convert int -> string, e.g.
    #   17 -> '1.7'
    #   110 -> '1.10'
    return conda_npy[0] + "." + conda_npy[1:]


def get_lua_include_dir(config):
    return join(config.host_prefix, "include")


@lru_cache(maxsize=None)
def verify_git_repo(
    git_exe, git_dir, git_url, git_commits_since_tag, debug=False, expected_rev="HEAD"
):
    env = os.environ.copy()
    log = utils.get_logger(__name__)

    stderr = None if debug else subprocess.DEVNULL

    if not expected_rev:
        return False

    OK = True

    env["GIT_DIR"] = git_dir
    try:
        # Verify current commit (minus our locally applied patches) matches expected commit
        current_commit = utils.check_output_env(
            [
                git_exe,
                "log",
                "-n1",
                "--format=%H",
                "HEAD" + "^" * git_commits_since_tag,
            ],
            env=env,
            stderr=stderr,
        )
        current_commit = current_commit.decode("utf-8")
        expected_tag_commit = utils.check_output_env(
            [git_exe, "log", "-n1", "--format=%H", expected_rev], env=env, stderr=stderr
        )
        expected_tag_commit = expected_tag_commit.decode("utf-8")

        if current_commit != expected_tag_commit:
            return False

        # Verify correct remote url. Need to find the git cache directory,
        # and check the remote from there.
        cache_details = utils.check_output_env(
            [git_exe, "remote", "-v"], env=env, stderr=stderr
        )
        cache_details = cache_details.decode("utf-8")
        cache_dir = cache_details.split("\n")[0].split()[1]

        if not isinstance(cache_dir, str):
            # On Windows, subprocess env can't handle unicode.
            cache_dir = cache_dir.encode(sys.getfilesystemencoding() or "utf-8")

        try:
            remote_details = utils.check_output_env(
                [git_exe, "--git-dir", cache_dir, "remote", "-v"],
                env=env,
                stderr=stderr,
            )
        except subprocess.CalledProcessError:
            if sys.platform == "win32" and cache_dir.startswith("/"):
                cache_dir = utils.convert_unix_path_to_win(cache_dir)
            remote_details = utils.check_output_env(
                [git_exe, "--git-dir", cache_dir, "remote", "-v"],
                env=env,
                stderr=stderr,
            )
        remote_details = remote_details.decode("utf-8")
        remote_url = remote_details.split("\n")[0].split()[1]

        # on windows, remote URL comes back to us as cygwin or msys format.  Python doesn't
        # know how to normalize it.  Need to convert it to a windows path.
        if sys.platform == "win32" and remote_url.startswith("/"):
            remote_url = utils.convert_unix_path_to_win(git_url)

        if os.path.exists(remote_url):
            # Local filepaths are allowed, but make sure we normalize them
            remote_url = normpath(remote_url)

        # If the current source directory in conda-bld/work doesn't match the user's
        # metadata git_url or git_rev, then we aren't looking at the right source.
        if not os.path.isdir(remote_url) and remote_url.lower() != git_url.lower():
            log.debug("remote does not match git_url")
            log.debug("Remote: " + remote_url.lower())
            log.debug("git_url: " + git_url.lower())
            OK = False
    except subprocess.CalledProcessError as error:
        log.debug("Error obtaining git information in verify_git_repo.  Error was: ")
        log.debug(str(error))
        OK = False
    return OK


def get_git_info(git_exe, repo, debug):
    """
    Given a repo to a git repo, return a dictionary of:
      GIT_DESCRIBE_TAG
      GIT_DESCRIBE_TAG_PEP440
      GIT_DESCRIBE_NUMBER
      GIT_DESCRIBE_HASH
      GIT_FULL_HASH
      GIT_BUILD_STR
    from the output of git describe.
    :return:
    """
    d = {}
    log = utils.get_logger(__name__)

    stderr = None if debug else subprocess.DEVNULL

    # grab information from describe
    env = os.environ.copy()
    env["GIT_DIR"] = repo
    keys = ["GIT_DESCRIBE_TAG", "GIT_DESCRIBE_NUMBER", "GIT_DESCRIBE_HASH"]

    try:
        output = utils.check_output_env(
            [git_exe, "describe", "--tags", "--long", "HEAD"],
            env=env,
            cwd=os.path.dirname(repo),
            stderr=stderr,
        ).splitlines()[0]
        output = output.decode("utf-8")
        parts = output.rsplit("-", 2)
        if len(parts) == 3:
            d.update(dict(zip(keys, parts)))
        d["GIT_DESCRIBE_TAG_PEP440"] = str(get_version_from_git_tag(output))
    except subprocess.CalledProcessError:
        msg = (
            "Failed to obtain git tag information.\n"
            "Consider using annotated tags if you are not already "
            "as they are more reliable when used with git describe."
        )
        log.debug(msg)

    # If there was no tag reachable from HEAD, the above failed and the short hash is not set.
    # Try to get the short hash from describing with all refs (not just the tags).
    if "GIT_DESCRIBE_HASH" not in d:
        try:
            output = utils.check_output_env(
                [git_exe, "describe", "--all", "--long", "HEAD"],
                env=env,
                cwd=os.path.dirname(repo),
                stderr=stderr,
            ).splitlines()[0]
            output = output.decode("utf-8")
            parts = output.rsplit("-", 2)
            if len(parts) == 3:
                # Don't save GIT_DESCRIBE_TAG and GIT_DESCRIBE_NUMBER because git (probably)
                # described a branch. We just want to save the short hash.
                d["GIT_DESCRIBE_HASH"] = parts[-1]
        except subprocess.CalledProcessError as error:
            log.debug("Error obtaining git commit information.  Error was: ")
            log.debug(str(error))

    try:
        # get the _full_ hash of the current HEAD
        output = utils.check_output_env(
            [git_exe, "rev-parse", "HEAD"],
            env=env,
            cwd=os.path.dirname(repo),
            stderr=stderr,
        ).splitlines()[0]
        output = output.decode("utf-8")

        d["GIT_FULL_HASH"] = output
    except subprocess.CalledProcessError as error:
        log.debug("Error obtaining git commit information.  Error was: ")
        log.debug(str(error))

    # set up the build string
    if "GIT_DESCRIBE_NUMBER" in d and "GIT_DESCRIBE_HASH" in d:
        d["GIT_BUILD_STR"] = "{}_{}".format(
            d["GIT_DESCRIBE_NUMBER"], d["GIT_DESCRIBE_HASH"]
        )

    # issues on Windows with the next line of the command prompt being recorded here.
    assert not any("\n" in value for value in d.values())
    return d


def get_hg_build_info(repo):
    env = os.environ.copy()
    env["HG_DIR"] = repo
    env = {str(key): str(value) for key, value in env.items()}

    d = {}
    cmd = [
        "hg",
        "log",
        "--template",
        "{rev}|{node|short}|{latesttag}|{latesttagdistance}|{branch}",
        "--rev",
        ".",
    ]
    output = utils.check_output_env(cmd, env=env, cwd=os.path.dirname(repo))
    output = output.decode("utf-8")
    rev, short_id, tag, distance, branch = output.split("|")
    if tag != "null":
        d["HG_LATEST_TAG"] = tag
    if branch == "":
        branch = "default"
    d["HG_BRANCH"] = branch
    d["HG_NUM_ID"] = rev
    d["HG_LATEST_TAG_DISTANCE"] = distance
    d["HG_SHORT_ID"] = short_id
    d["HG_BUILD_STR"] = "{}_{}".format(d["HG_NUM_ID"], d["HG_SHORT_ID"])
    return d


def get_dict(
    m,
    prefix=None,
    for_env=True,
    skip_build_id=False,
    escape_backslash=False,
    variant=None,
):
    if not prefix:
        prefix = m.config.host_prefix

    m.config._merge_build_host = m.build_is_host

    # conda-build specific vars
    d = conda_build_vars(prefix, m.config)

    # languages
    d.update(python_vars(m, prefix, escape_backslash))
    d.update(perl_vars(m, prefix, escape_backslash))
    d.update(lua_vars(m, prefix, escape_backslash))
    d.update(r_vars(m, prefix, escape_backslash))

    if m:
        d.update(meta_vars(m, skip_build_id=skip_build_id))

    # system
    d.update(os_vars(m, prefix))

    # features
    d.update({feat.upper(): str(int(value)) for feat, value in feature_list})

    variant = variant or m.config.variant
    for k, v in variant.items():
        if not for_env or (k.upper() not in d and k.upper() not in LANGUAGES):
            d[k] = v
    return d


def conda_build_vars(prefix, config):
    src_dir = (
        config.test_dir if os.path.basename(prefix)[:2] == "_t" else config.work_dir
    )
    return {
        "CONDA_BUILD": "1",
        "PYTHONNOUSERSITE": "1",
        "CONDA_DEFAULT_ENV": config.host_prefix,
        "ARCH": str(config.host_arch),
        # This is the one that is most important for where people put artifacts that get bundled.
        #     It is fed from our function argument, and can be any of:
        #     1. Build prefix - when host requirements are not explicitly set,
        #        then prefix = build prefix = host prefix
        #     2. Host prefix - when host requirements are explicitly set, prefix = host prefix
        #     3. Test prefix - during test runs, this points at the test prefix
        "PREFIX": prefix,
        # This is for things that are specifically build tools.  Things that run on the build
        #    platform, but probably should not be linked against, since they may not run on the
        #    destination host platform
        # It can be equivalent to config.host_prefix if the host section is not explicitly set.
        "BUILD_PREFIX": config.build_prefix,
        "SYS_PREFIX": sys.prefix,
        "SYS_PYTHON": sys.executable,
        "SUBDIR": config.host_subdir,
        "build_platform": config.build_subdir,
        "SRC_DIR": src_dir,
        "HTTPS_PROXY": os.getenv("HTTPS_PROXY", ""),
        "HTTP_PROXY": os.getenv("HTTP_PROXY", ""),
        "REQUESTS_CA_BUNDLE": os.getenv("REQUESTS_CA_BUNDLE", ""),
        "DIRTY": "1" if config.dirty else "",
        "ROOT": root_dir,
    }


def python_vars(metadata, prefix, escape_backslash):
    py_ver = get_py_ver(metadata.config)
    stdlib_dir = utils.get_stdlib_dir(prefix, py_ver)
    sp_dir = utils.get_site_packages(prefix, py_ver)

    if utils.on_win and escape_backslash:
        stdlib_dir = stdlib_dir.replace("\\", "\\\\")
        sp_dir = sp_dir.replace("\\", "\\\\")

    vars_ = {
        "CONDA_PY": "".join(py_ver.split(".")[:2]),
        "PY3K": str(int(int(py_ver[0]) >= 3)),
        "PY_VER": py_ver,
        "STDLIB_DIR": stdlib_dir,
        "SP_DIR": sp_dir,
    }
    build_or_host = "host" if metadata.is_cross else "build"
    deps = [str(ms.name) for ms in metadata.ms_depends(build_or_host)]
    if "python" in deps or metadata.name(fail_ok=True) == "python":
        python_bin = metadata.config.python_bin(prefix, metadata.config.host_subdir)

        if utils.on_win and escape_backslash:
            python_bin = python_bin.replace("\\", "\\\\")

        vars_.update(
            {
                # host prefix is always fine, because it is the same as build when is_cross is False
                "PYTHON": python_bin,
            }
        )

    np_ver = metadata.config.variant.get(
        "numpy", get_default_variant(metadata.config)["numpy"]
    )
    vars_["NPY_VER"] = ".".join(np_ver.split(".")[:2])
    vars_["CONDA_NPY"] = "".join(np_ver.split(".")[:2])
    vars_["NPY_DISTUTILS_APPEND_FLAGS"] = "1"
    return vars_


def perl_vars(metadata, prefix, escape_backslash):
    vars_ = {
        "PERL_VER": get_perl_ver(metadata.config),
        "CONDA_PERL": get_perl_ver(metadata.config),
    }
    build_or_host = "host" if metadata.is_cross else "build"
    deps = [str(ms.name) for ms in metadata.ms_depends(build_or_host)]
    if "perl" in deps or metadata.name(fail_ok=True) == "perl":
        perl_bin = metadata.config.perl_bin(prefix, metadata.config.host_subdir)

        if utils.on_win and escape_backslash:
            perl_bin = perl_bin.replace("\\", "\\\\")

        vars_.update(
            {
                # host prefix is always fine, because it is the same as build when is_cross is False
                "PERL": perl_bin,
            }
        )
    return vars_


def lua_vars(metadata, prefix, escape_backslash):
    vars_ = {
        "LUA_VER": get_lua_ver(metadata.config),
        "CONDA_LUA": get_lua_ver(metadata.config),
    }
    build_or_host = "host" if metadata.is_cross else "build"
    deps = [str(ms.name) for ms in metadata.ms_depends(build_or_host)]
    if "lua" in deps:
        lua_bin = metadata.config.lua_bin(prefix, metadata.config.host_subdir)
        lua_include_dir = get_lua_include_dir(metadata.config)

        if utils.on_win and escape_backslash:
            lua_bin = lua_bin.replace("\\", "\\\\")
            lua_include_dir = lua_include_dir.replace("\\", "\\\\")

        vars_.update(
            {
                "LUA": lua_bin,
                "LUA_INCLUDE_DIR": lua_include_dir,
            }
        )
    return vars_


def r_vars(metadata, prefix, escape_backslash):
    vars_ = {
        "R_VER": get_r_ver(metadata.config),
        "CONDA_R": get_r_ver(metadata.config),
    }

    build_or_host = "host" if metadata.is_cross else "build"
    deps = [str(ms.name) for ms in metadata.ms_depends(build_or_host)]
    if (
        any(r_pkg in deps for r_pkg in R_PACKAGES)
        or metadata.name(fail_ok=True) in R_PACKAGES
    ):
        r_bin = metadata.config.r_bin(prefix, metadata.config.host_subdir)
        # set R_USER explicitly to prevent crosstalk with existing R_LIBS_USER packages
        r_user = join(prefix, "Libs", "R")

        if utils.on_win and escape_backslash:
            r_bin = r_bin.replace("\\", "\\\\")

        vars_.update(
            {
                "R": r_bin,
                "R_USER": r_user,
            }
        )
    return vars_


def meta_vars(meta, skip_build_id=False):
    d = {}
    for var_name in ensure_list(meta.get_value("build/script_env", [])):
        if "=" in var_name:
            var_name, value = var_name.split("=", 1)
        else:
            value = os.getenv(var_name)
        if value is None:
            warnings.warn(
                "The environment variable '%s' is undefined." % var_name, UserWarning
            )
        else:
            d[var_name] = value
            warnings.warn(
                "The environment variable '%s' is being passed through with value '%s'.  "
                "If you are splitting build and test phases with --no-test, please ensure "
                "that this value is also set similarly at test time."
                % (var_name, "<hidden>" if meta.config.suppress_variables else value),
                UserWarning,
            )

    folder = meta.get_value("source/0/folder", "")
    repo_dir = join(meta.config.work_dir, folder)
    git_dir = join(repo_dir, ".git")
    hg_dir = join(repo_dir, ".hg")

    if not isinstance(git_dir, str):
        # On Windows, subprocess env can't handle unicode.
        git_dir = git_dir.encode(sys.getfilesystemencoding() or "utf-8")

    git_exe = external.find_executable("git", meta.config.build_prefix)
    if git_exe and os.path.exists(git_dir):
        # We set all 'source' metavars using the FIRST source entry in meta.yaml.
        git_url = meta.get_value("source/0/git_url")

        if os.path.exists(git_url):
            if sys.platform == "win32":
                git_url = utils.convert_unix_path_to_win(git_url)
            # If git_url is a relative path instead of a url, convert it to an abspath
            git_url = normpath(join(meta.path, git_url))

        _x = False

        if git_url:
            _x = verify_git_repo(
                git_exe,
                git_dir,
                git_url,
                meta.config.git_commits_since_tag,
                meta.config.debug,
                meta.get_value("source/0/git_rev", "HEAD"),
            )

        if _x or meta.get_value("source/0/path"):
            d.update(get_git_info(git_exe, git_dir, meta.config.debug))

    elif external.find_executable("hg", meta.config.build_prefix) and os.path.exists(
        hg_dir
    ):
        d.update(get_hg_build_info(hg_dir))

    # use `get_value` to prevent early exit while name is still unresolved during rendering
    d["PKG_NAME"] = meta.get_value("package/name")
    d["PKG_VERSION"] = meta.version()
    d["PKG_BUILDNUM"] = str(meta.build_number())
    if meta.final and not skip_build_id:
        d["PKG_BUILD_STRING"] = str(meta.build_id())
        d["PKG_HASH"] = meta.hash_dependencies()
    else:
        d["PKG_BUILD_STRING"] = "placeholder"
        d["PKG_HASH"] = "1234567"
    d["RECIPE_DIR"] = meta.path
    return d


@lru_cache(maxsize=None)
def get_cpu_count():
    if sys.platform == "darwin":
        # multiprocessing.cpu_count() is not reliable on OSX
        # See issue #645 on github.com/conda/conda-build
        out, _ = subprocess.Popen(
            "sysctl -n hw.logicalcpu", shell=True, stdout=subprocess.PIPE
        ).communicate()
        return out.decode("utf-8").strip()
    else:
        try:
            return str(multiprocessing.cpu_count())
        except NotImplementedError:
            return "1"


def get_shlib_ext(host_platform):
    # Return the shared library extension.
    if host_platform.startswith("win"):
        return ".dll"
    elif host_platform in ["osx", "darwin"]:
        return ".dylib"
    elif host_platform.startswith("linux"):
        return ".so"
    elif host_platform == "noarch":
        # noarch packages should not contain shared libraries, use the system
        # platform if this is requested
        return get_shlib_ext(sys.platform)
    else:
        raise NotImplementedError(host_platform)


def windows_vars(m, get_default, prefix):
    """This is setting variables on a dict that is part of the get_default function"""
    # We have gone for the clang values here.
    win_arch = "i386" if str(m.config.host_arch) == "32" else "amd64"
    win_msvc = "19.0.0"
    library_prefix = join(prefix, "Library")
    drive, tail = m.config.host_prefix.split(":")
    get_default("SCRIPTS", join(prefix, "Scripts"))
    get_default("LIBRARY_PREFIX", library_prefix)
    get_default("LIBRARY_BIN", join(library_prefix, "bin"))
    get_default("LIBRARY_INC", join(library_prefix, "include"))
    get_default("LIBRARY_LIB", join(library_prefix, "lib"))
    get_default(
        "CYGWIN_PREFIX", "".join(("/cygdrive/", drive.lower(), tail.replace("\\", "/")))
    )
    # see https://en.wikipedia.org/wiki/Environment_variable#Default_values
    get_default("ALLUSERSPROFILE")
    get_default("APPDATA")
    get_default("CommonProgramFiles")
    get_default("CommonProgramFiles(x86)")
    get_default("CommonProgramW6432")
    get_default("COMPUTERNAME")
    get_default("ComSpec")
    get_default("HOMEDRIVE")
    get_default("HOMEPATH")
    get_default("LOCALAPPDATA")
    get_default("LOGONSERVER")
    get_default("NUMBER_OF_PROCESSORS")
    get_default("PATHEXT")
    get_default("ProgramData")
    get_default("ProgramFiles")
    get_default("ProgramFiles(x86)")
    get_default("ProgramW6432")
    get_default("PROMPT")
    get_default("PSModulePath")
    get_default("PUBLIC")
    get_default("SystemDrive")
    get_default("SystemRoot")
    get_default("TEMP")
    get_default("TMP")
    get_default("USERDOMAIN")
    get_default("USERNAME")
    get_default("USERPROFILE")
    get_default("windir")
    # CPU data, see https://github.com/conda/conda-build/issues/2064
    get_default("PROCESSOR_ARCHITEW6432")
    get_default("PROCESSOR_ARCHITECTURE")
    get_default("PROCESSOR_IDENTIFIER")
    get_default("BUILD", win_arch + "-pc-windows-" + win_msvc)
    for k in os.environ.keys():
        if re.match("VS[0-9]{2,3}COMNTOOLS", k):
            get_default(k)
        elif re.match("VS[0-9]{4}INSTALLDIR", k):
            get_default(k)


def unix_vars(m, get_default, prefix):
    """This is setting variables on a dict that is part of the get_default function"""
    get_default("HOME", "UNKNOWN")
    get_default("PKG_CONFIG_PATH", join(prefix, "lib", "pkgconfig"))
    get_default("CMAKE_GENERATOR", "Unix Makefiles")
    get_default("SSL_CERT_FILE")


def osx_vars(m, get_default, prefix):
    """This is setting variables on a dict that is part of the get_default function"""
    if str(m.config.host_arch) == "32":
        OSX_ARCH = "i386"
        MACOSX_DEPLOYMENT_TARGET = 10.9
    elif str(m.config.host_arch) == "arm64":
        OSX_ARCH = "arm64"
        MACOSX_DEPLOYMENT_TARGET = 11.0
    else:
        OSX_ARCH = "x86_64"
        MACOSX_DEPLOYMENT_TARGET = 10.9

    if str(m.config.arch) == "32":
        BUILD = "i386-apple-darwin13.4.0"
    elif str(m.config.arch) == "arm64":
        BUILD = "arm64-apple-darwin20.0.0"
    else:
        BUILD = "x86_64-apple-darwin13.4.0"
    # 10.7 install_name_tool -delete_rpath causes broken dylibs, I will revisit this ASAP.
    # rpath = ' -Wl,-rpath,%(PREFIX)s/lib' % d # SIP workaround, DYLD_* no longer works.
    # d['LDFLAGS'] = ldflags + rpath + ' -arch %(OSX_ARCH)s' % d
    get_default("OSX_ARCH", OSX_ARCH)
    get_default("MACOSX_DEPLOYMENT_TARGET", MACOSX_DEPLOYMENT_TARGET)
    get_default("BUILD", BUILD)


@lru_cache(maxsize=None)
def _machine_and_architecture():
    return platform.machine(), platform.architecture()


def linux_vars(m, get_default, prefix):
    """This is setting variables on a dict that is part of the get_default function"""
    platform_machine, platform_architecture = _machine_and_architecture()
    build_arch = platform_machine
    # Python reports x86_64 when running a i686 Python binary on a 64-bit CPU
    # unless run through linux32. Issue a warning when we detect this.
    if build_arch == "x86_64" and platform_architecture[0] == "32bit":
        print("Warning: You are running 32-bit Python on a 64-bit linux installation")
        print("         but have not launched it via linux32. Various qeuries *will*")
        print("         give unexpected results (uname -m, platform.machine() etc)")
        build_arch = "i686"
    # the GNU triplet is powerpc, not ppc. This matters.
    if build_arch.startswith("ppc"):
        build_arch = build_arch.replace("ppc", "powerpc")
    if (
        build_arch.startswith("powerpc")
        or build_arch.startswith("aarch64")
        or build_arch.startswith("s390x")
    ):
        build_distro = "cos7"
    else:
        build_distro = "cos6"
    # There is also QEMU_SET_ENV, but that needs to be
    # filtered so it only contains the result of `linux_vars`
    # which, before this change was empty, and after it only
    # contains other QEMU env vars.
    get_default("CFLAGS")
    get_default("CXXFLAGS")
    get_default("LDFLAGS")
    get_default("QEMU_LD_PREFIX")
    get_default("QEMU_UNAME")
    get_default("DEJAGNU")
    get_default("DISPLAY")
    get_default("LD_RUN_PATH", prefix + "/lib")
    get_default("BUILD", build_arch + "-conda_" + build_distro + "-linux-gnu")


def set_from_os_or_variant(out_dict, key, variant, default):
    value = os.getenv(key)
    if not value:
        value = variant.get(key, default)
    if value:
        out_dict[key] = value


def system_vars(env_dict, m, prefix):
    warnings.warn(
        "`conda_build.environ.system_vars` is pending deprecation and will be removed in a "
        "future release. Please use `conda_build.environ.os_vars` instead.",
        PendingDeprecationWarning,
    )
    return os_vars(m, prefix)


def os_vars(m, prefix):
    d = dict()
    # note the dictionary is passed in here - variables are set in that dict if they are non-null
    get_default = lambda key, default="": set_from_os_or_variant(
        d, key, m.config.variant, default
    )

    get_default("CPU_COUNT", get_cpu_count())
    get_default("LANG")
    get_default("LC_ALL")
    get_default("MAKEFLAGS")
    d["SHLIB_EXT"] = get_shlib_ext(m.config.host_platform)
    d["PATH"] = os.environ.copy()["PATH"]

    if not m.config.activate:
        d = prepend_bin_path(d, m.config.host_prefix)

    if sys.platform == "win32":
        windows_vars(m, get_default, prefix)
    else:
        unix_vars(m, get_default, prefix)

    if m.config.host_platform == "osx":
        osx_vars(m, get_default, prefix)
    elif m.config.host_platform == "linux":
        linux_vars(m, get_default, prefix)

    return d


class InvalidEnvironment(Exception):
    pass


# Stripped-down Environment class from conda-tools ( https://github.com/groutr/conda-tools )
# Vendored here to avoid the whole dependency for just this bit.
def _load_json(path):
    with open(path) as fin:
        x = json.load(fin)
    return x


def _load_all_json(path):
    """
    Load all json files in a directory.  Return dictionary with filenames mapped to json
    dictionaries.
    """
    root, _, files = next(utils.walk(path))
    result = {}
    for f in files:
        if f.endswith(".json"):
            result[f] = _load_json(join(root, f))
    return result


class Environment:
    def __init__(self, path):
        """
        Initialize an Environment object.

        To reflect changes in the underlying environment, a new Environment object should be
        created.
        """
        self.path = path
        self._meta = join(path, "conda-meta")
        if os.path.isdir(path) and os.path.isdir(self._meta):
            self._packages = {}
        else:
            raise InvalidEnvironment(f"Unable to load environment {path}")

    def _read_package_json(self):
        if not self._packages:
            self._packages = _load_all_json(self._meta)

    def package_specs(self):
        """
        List all package specs in the environment.
        """
        self._read_package_json()
        json_objs = self._packages.values()
        specs = []
        for i in json_objs:
            p, v, b = i["name"], i["version"], i["build"]
            specs.append(f"{p} {v} {b}")
        return specs


cached_actions = {}
last_index_ts = 0


def get_install_actions(
    prefix,
    specs,
    env,
    retries=0,
    subdir=None,
    verbose=True,
    debug=False,
    locking=True,
    bldpkgs_dirs=None,
    timeout=900,
    disable_pip=False,
    max_env_retry=3,
    output_folder=None,
    channel_urls=None,
):
    global cached_actions
    global last_index_ts
    actions = {}
    log = utils.get_logger(__name__)
    conda_log_level = logging.WARN
    specs = list(specs)
    if specs:
        specs.extend(create_default_packages)
    if verbose or debug:
        capture = contextlib.nullcontext
        if debug:
            conda_log_level = logging.DEBUG
    else:
        capture = utils.capture
    for feature, value in feature_list:
        if value:
            specs.append("%s@" % feature)

    bldpkgs_dirs = ensure_list(bldpkgs_dirs)

    index, index_ts, _ = get_build_index(
        subdir,
        list(bldpkgs_dirs)[0],
        output_folder=output_folder,
        channel_urls=channel_urls,
        debug=debug,
        verbose=verbose,
        locking=locking,
        timeout=timeout,
    )
    specs = tuple(
        utils.ensure_valid_spec(spec) for spec in specs if not str(spec).endswith("@")
    )

    if (
        specs,
        env,
        subdir,
        channel_urls,
        disable_pip,
    ) in cached_actions and last_index_ts >= index_ts:
        actions = cached_actions[(specs, env, subdir, channel_urls, disable_pip)].copy()
        if "PREFIX" in actions:
            actions["PREFIX"] = prefix
    elif specs:
        # this is hiding output like:
        #    Fetching package metadata ...........
        #    Solving package specifications: ..........
        with utils.LoggingContext(conda_log_level):
            with capture():
                try:
                    actions = install_actions(prefix, index, specs, force=True)
                except (NoPackagesFoundError, UnsatisfiableError) as exc:
                    raise DependencyNeedsBuildingError(exc, subdir=subdir)
                except (
                    SystemExit,
                    PaddingError,
                    LinkError,
                    DependencyNeedsBuildingError,
                    CondaError,
                    AssertionError,
                    BuildLockError,
                ) as exc:
                    if "lock" in str(exc):
                        log.warn(
                            "failed to get install actions, retrying.  exception was: %s",
                            str(exc),
                        )
                    elif (
                        "requires a minimum conda version" in str(exc)
                        or "link a source that does not" in str(exc)
                        or isinstance(exc, AssertionError)
                    ):
                        locks = utils.get_conda_operation_locks(
                            locking, bldpkgs_dirs, timeout
                        )
                        with utils.try_acquire_locks(locks, timeout=timeout):
                            pkg_dir = str(exc)
                            folder = 0
                            while (
                                os.path.dirname(pkg_dir) not in pkgs_dirs
                                and folder < 20
                            ):
                                pkg_dir = os.path.dirname(pkg_dir)
                                folder += 1
                            log.warn(
                                "I think conda ended up with a partial extraction for %s. "
                                "Removing the folder and retrying",
                                pkg_dir,
                            )
                            if pkg_dir in pkgs_dirs and os.path.isdir(pkg_dir):
                                utils.rm_rf(pkg_dir)
                    if retries < max_env_retry:
                        log.warn(
                            "failed to get install actions, retrying.  exception was: %s",
                            str(exc),
                        )
                        actions = get_install_actions(
                            prefix,
                            tuple(specs),
                            env,
                            retries=retries + 1,
                            subdir=subdir,
                            verbose=verbose,
                            debug=debug,
                            locking=locking,
                            bldpkgs_dirs=tuple(bldpkgs_dirs),
                            timeout=timeout,
                            disable_pip=disable_pip,
                            max_env_retry=max_env_retry,
                            output_folder=output_folder,
                            channel_urls=tuple(channel_urls),
                        )
                    else:
                        log.error(
                            "Failed to get install actions, max retries exceeded."
                        )
                        raise
        if disable_pip:
            for pkg in ("pip", "setuptools", "wheel"):
                # specs are the raw specifications, not the conda-derived actual specs
                #   We're testing that pip etc. are manually specified
                if not any(
                    re.match(r"^%s(?:$|[\s=].*)" % pkg, str(dep)) for dep in specs
                ):
                    actions["LINK"] = [
                        spec for spec in actions["LINK"] if spec.name != pkg
                    ]
        utils.trim_empty_keys(actions)
        cached_actions[(specs, env, subdir, channel_urls, disable_pip)] = actions.copy()
        last_index_ts = index_ts
    return actions


def create_env(
    prefix,
    specs_or_actions,
    env,
    config,
    subdir,
    clear_cache=True,
    retry=0,
    locks=None,
    is_cross=False,
    is_conda=False,
):
    """
    Create a conda envrionment for the given prefix and specs.
    """
    if config.debug:
        external_logger_context = utils.LoggingContext(logging.DEBUG)
    else:
        external_logger_context = utils.LoggingContext(logging.WARN)

    if os.path.exists(prefix):
        for entry in glob(os.path.join(prefix, "*")):
            utils.rm_rf(entry)

    with external_logger_context:
        log = utils.get_logger(__name__)

        # if os.path.isdir(prefix):
        #     utils.rm_rf(prefix)

        if specs_or_actions:  # Don't waste time if there is nothing to do
            log.debug("Creating environment in %s", prefix)
            log.debug(str(specs_or_actions))

            if not locks:
                locks = utils.get_conda_operation_locks(config)
            try:
                with utils.try_acquire_locks(locks, timeout=config.timeout):
                    # input is a list - it's specs in MatchSpec format
                    if not hasattr(specs_or_actions, "keys"):
                        specs = list(set(specs_or_actions))
                        actions = get_install_actions(
                            prefix,
                            tuple(specs),
                            env,
                            subdir=subdir,
                            verbose=config.verbose,
                            debug=config.debug,
                            locking=config.locking,
                            bldpkgs_dirs=tuple(config.bldpkgs_dirs),
                            timeout=config.timeout,
                            disable_pip=config.disable_pip,
                            max_env_retry=config.max_env_retry,
                            output_folder=config.output_folder,
                            channel_urls=tuple(config.channel_urls),
                        )
                    else:
                        actions = specs_or_actions
                    index, _, _ = get_build_index(
                        subdir=subdir,
                        bldpkgs_dir=config.bldpkgs_dir,
                        output_folder=config.output_folder,
                        channel_urls=config.channel_urls,
                        debug=config.debug,
                        verbose=config.verbose,
                        locking=config.locking,
                        timeout=config.timeout,
                    )
                    utils.trim_empty_keys(actions)
                    display_actions(actions, index)
                    if utils.on_win:
                        for k, v in os.environ.items():
                            os.environ[k] = str(v)
                    with env_var("CONDA_QUIET", not config.verbose, reset_context):
                        with env_var("CONDA_JSON", not config.verbose, reset_context):
                            execute_actions(actions, index)
            except (
                SystemExit,
                PaddingError,
                LinkError,
                DependencyNeedsBuildingError,
                CondaError,
                BuildLockError,
            ) as exc:
                if (
                    "too short in" in str(exc)
                    or re.search(
                        "post-link failed for: (?:[a-zA-Z]*::)?openssl", str(exc)
                    )
                    or isinstance(exc, PaddingError)
                ) and config.prefix_length > 80:
                    if config.prefix_length_fallback:
                        log.warn(
                            "Build prefix failed with prefix length %d",
                            config.prefix_length,
                        )
                        log.warn("Error was: ")
                        log.warn(str(exc))
                        log.warn(
                            "One or more of your package dependencies needs to be rebuilt "
                            "with a longer prefix length."
                        )
                        log.warn(
                            "Falling back to legacy prefix length of 80 characters."
                        )
                        log.warn(
                            "Your package will not install into prefixes > 80 characters."
                        )
                        config.prefix_length = 80

                        host = "_h_env" in prefix
                        # Set this here and use to create environ
                        #   Setting this here is important because we use it below (symlink)
                        prefix = config.host_prefix if host else config.build_prefix
                        actions["PREFIX"] = prefix

                        create_env(
                            prefix,
                            actions,
                            config=config,
                            subdir=subdir,
                            env=env,
                            clear_cache=clear_cache,
                            is_cross=is_cross,
                        )
                    else:
                        raise
                elif "lock" in str(exc):
                    if retry < config.max_env_retry:
                        log.warn(
                            "failed to create env, retrying.  exception was: %s",
                            str(exc),
                        )
                        create_env(
                            prefix,
                            specs_or_actions,
                            config=config,
                            subdir=subdir,
                            env=env,
                            clear_cache=clear_cache,
                            retry=retry + 1,
                            is_cross=is_cross,
                        )
                elif "requires a minimum conda version" in str(
                    exc
                ) or "link a source that does not" in str(exc):
                    with utils.try_acquire_locks(locks, timeout=config.timeout):
                        pkg_dir = str(exc)
                        folder = 0
                        while os.path.dirname(pkg_dir) not in pkgs_dirs and folder < 20:
                            pkg_dir = os.path.dirname(pkg_dir)
                            folder += 1
                        log.warn(
                            "I think conda ended up with a partial extraction for %s.  "
                            "Removing the folder and retrying",
                            pkg_dir,
                        )
                        if os.path.isdir(pkg_dir):
                            utils.rm_rf(pkg_dir)
                    if retry < config.max_env_retry:
                        log.warn(
                            "failed to create env, retrying.  exception was: %s",
                            str(exc),
                        )
                        create_env(
                            prefix,
                            specs_or_actions,
                            config=config,
                            subdir=subdir,
                            env=env,
                            clear_cache=clear_cache,
                            retry=retry + 1,
                            is_cross=is_cross,
                        )
                    else:
                        log.error("Failed to create env, max retries exceeded.")
                        raise
                else:
                    raise
            # HACK: some of the time, conda screws up somehow and incomplete packages result.
            #    Just retry.
            except (
                AssertionError,
                OSError,
                ValueError,
                RuntimeError,
                LockError,
            ) as exc:
                if isinstance(exc, AssertionError):
                    with utils.try_acquire_locks(locks, timeout=config.timeout):
                        pkg_dir = os.path.dirname(os.path.dirname(str(exc)))
                        log.warn(
                            "I think conda ended up with a partial extraction for %s.  "
                            "Removing the folder and retrying",
                            pkg_dir,
                        )
                        if os.path.isdir(pkg_dir):
                            utils.rm_rf(pkg_dir)
                if retry < config.max_env_retry:
                    log.warn(
                        "failed to create env, retrying.  exception was: %s", str(exc)
                    )
                    create_env(
                        prefix,
                        specs_or_actions,
                        config=config,
                        subdir=subdir,
                        env=env,
                        clear_cache=clear_cache,
                        retry=retry + 1,
                        is_cross=is_cross,
                    )
                else:
                    log.error("Failed to create env, max retries exceeded.")
                    raise


def get_pkg_dirs_locks(dirs, config):
    return [utils.get_lock(folder, timeout=config.timeout) for folder in dirs]


def remove_existing_packages(dirs, fns, config):
    locks = get_pkg_dirs_locks(dirs, config) if config.locking else []

    with utils.try_acquire_locks(locks, timeout=config.timeout):
        for folder in dirs:
            for fn in fns:
                all_files = [fn]
                if not os.path.isabs(fn):
                    all_files = glob(os.path.join(folder, fn + "*"))
                for entry in all_files:
                    utils.rm_rf(entry)


def clean_pkg_cache(dist, config):
    locks = []

    conda_log_level = logging.WARN
    if config.debug:
        conda_log_level = logging.DEBUG

    with utils.LoggingContext(conda_log_level):
        locks = get_pkg_dirs_locks([config.bldpkgs_dir] + pkgs_dirs, config)
        with utils.try_acquire_locks(locks, timeout=config.timeout):
            rmplan = [
                "RM_EXTRACTED {0} local::{0}".format(dist),
                "RM_FETCHED {0} local::{0}".format(dist),
            ]
            execute_plan(rmplan)

            # Conda does not seem to do a complete cleanup sometimes.  This is supplemental.
            #   Conda's cleanup is still necessary - it keeps track of its own in-memory
            #   list of downloaded things.
            for folder in pkgs_dirs:
                if (
                    os.path.exists(os.path.join(folder, dist))
                    or os.path.exists(os.path.join(folder, dist + ".tar.bz2"))
                    or any(
                        pkg_id in package_cache() for pkg_id in [dist, "local::" + dist]
                    )
                ):
                    log = utils.get_logger(__name__)
                    log.debug(
                        "Conda caching error: %s package remains in cache after removal",
                        dist,
                    )
                    log.debug("manually removing to compensate")
                    cache = package_cache()
                    keys = [key for key in cache.keys() if dist in key]
                    for pkg_id in keys:
                        if pkg_id in cache:
                            del cache[pkg_id]

        # Note that this call acquires the relevant locks, so this must be called
        # outside the lock context above.
        remove_existing_packages(pkgs_dirs, [dist], config)


def get_pinned_deps(m, section):
    with TemporaryDirectory(prefix="_") as tmpdir:
        actions = get_install_actions(
            tmpdir,
            tuple(m.ms_depends(section)),
            section,
            subdir=m.config.target_subdir,
            debug=m.config.debug,
            verbose=m.config.verbose,
            locking=m.config.locking,
            bldpkgs_dirs=tuple(m.config.bldpkgs_dirs),
            timeout=m.config.timeout,
            disable_pip=m.config.disable_pip,
            max_env_retry=m.config.max_env_retry,
            output_folder=m.config.output_folder,
            channel_urls=tuple(m.config.channel_urls),
        )
    runtime_deps = [
        " ".join(link.dist_name.rsplit("-", 2)) for link in actions.get("LINK", [])
    ]
    return runtime_deps<|MERGE_RESOLUTION|>--- conflicted
+++ resolved
@@ -14,28 +14,6 @@
 from glob import glob
 from os.path import join, normpath
 
-<<<<<<< HEAD
-=======
-from .conda_interface import (
-    CondaError,
-    LinkError,
-    LockError,
-    NoPackagesFoundError,
-    PaddingError,
-    UnsatisfiableError,
-)
-from .conda_interface import (
-    display_actions,
-    execute_actions,
-    execute_plan,
-    install_actions,
-)
-from .conda_interface import package_cache, TemporaryDirectory
-from .conda_interface import pkgs_dirs, root_dir, create_default_packages
-from .conda_interface import reset_context
-from .conda_interface import get_version_from_git_tag
-
->>>>>>> df585c11
 from conda_build import utils
 from conda_build.exceptions import BuildLockError, DependencyNeedsBuildingError
 from conda_build.features import feature_list
@@ -44,25 +22,14 @@
 from conda_build.utils import ensure_list, env_var, prepend_bin_path
 from conda_build.variants import get_default_variant
 
-from .conda_interface import (
-    CondaError,
-    LinkError,
-    LockError,
-    NoPackagesFoundError,
-    PaddingError,
-    TemporaryDirectory,
-    UnsatisfiableError,
-    create_default_packages,
-    display_actions,
-    execute_actions,
-    execute_plan,
-    get_version_from_git_tag,
-    install_actions,
-    package_cache,
-    pkgs_dirs,
-    reset_context,
-    root_dir,
-)
+from .conda_interface import (CondaError, LinkError, LockError,
+                              NoPackagesFoundError, PaddingError,
+                              TemporaryDirectory, UnsatisfiableError,
+                              create_default_packages, display_actions,
+                              execute_actions, execute_plan,
+                              get_version_from_git_tag, install_actions,
+                              package_cache, pkgs_dirs, reset_context,
+                              root_dir)
 
 # these are things that we provide env vars for more explicitly.  This list disables the
 #    pass-through of variant values to env vars for these keys.

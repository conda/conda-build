from __future__ import absolute_import, division, print_function

import os
import sys
from os.path import join
import subprocess
import multiprocessing

import conda.config as cc

from conda_build.config import config

from conda_build import source
from conda_build.scripts import prepend_bin_path


def get_perl_ver():
    return str(config.CONDA_PERL)

def get_py_ver():
    return '.'.join(str(config.CONDA_PY))

def get_npy_ver():
    return '.'.join(str(config.CONDA_NPY or ''))

def get_stdlib_dir():
    return join(config.build_prefix, 'Lib' if sys.platform == 'win32' else
                                'lib/python%s' % get_py_ver())

def get_sp_dir():
    return join(get_stdlib_dir(), 'site-packages')

def get_git_build_info(src_dir):
    env = os.environ.copy()
    d = {}
    git_dir = join(src_dir, '.git')
    if os.path.exists(git_dir):
        env['GIT_DIR'] = git_dir
    else:
        return d

    # grab information from describe
    key_name = lambda a: "GIT_DESCRIBE_{}".format(a)
    keys = [key_name("TAG"), key_name("NUMBER"), key_name("HASH")]
    env = {str(key): str(value) for key, value in env.items()}
    process = subprocess.Popen(["git", "describe", "--tags", "--long", "HEAD"],
                               stdout=subprocess.PIPE, stderr=subprocess.PIPE,
                               env=env)
    output = process.communicate()[0].strip()
    output = output.decode('utf-8')
    parts = output.rsplit('-', 2)
    parts_length = len(parts)
    if parts_length == 3:
        d.update(dict(zip(keys, parts)))
    # get the _full_ hash of the current HEAD
    process = subprocess.Popen(["git", "rev-parse", "HEAD"],
                               stdout=subprocess.PIPE, stderr=subprocess.PIPE,
                               env=env)
    output = process.communicate()[0].strip()
    output = output.decode('utf-8')
    d['GIT_FULL_HASH'] = output
    # set up the build string
    if key_name('NUMBER') in d and key_name('HASH') in d:
        d['GIT_BUILD_STR'] = '{}_{}'.format(d[key_name('NUMBER')],
                                            d[key_name('HASH')])

    return d

def get_dict(m=None, prefix=None):
    if not prefix:
        prefix = config.build_prefix

    python = config.build_python
    d = {'CONDA_BUILD': '1', 'PYTHONNOUSERSITE': '1'}
    d['CONDA_DEFAULT_ENV'] = config.build_prefix
    d['ARCH'] = str(cc.bits)
    d['PREFIX'] = prefix
    d['PYTHON'] = python
    d['PY3K'] = str(config.PY3K)
    d['STDLIB_DIR'] = get_stdlib_dir()
    d['SP_DIR'] = get_sp_dir()
    d['SYS_PREFIX'] = sys.prefix
    d['SYS_PYTHON'] = sys.executable
    d['PERL_VER'] = get_perl_ver()
    d['PY_VER'] = get_py_ver()
    d['NPY_VER'] = get_npy_ver()
    d['SRC_DIR'] = source.get_dir()
    if "LANG" in os.environ:
        d['LANG'] = os.environ['LANG']
    if "HTTPS_PROXY" in os.environ:
        d['HTTPS_PROXY'] = os.environ['HTTPS_PROXY']
    if "HTTP_PROXY" in os.environ:
        d['HTTP_PROXY'] = os.environ['HTTP_PROXY']

    if m:
        for var_name in m.get_value('build/script_env', []):
            value = os.getenv(var_name)
            if value is None:
                value = '<UNDEFINED>'
            d[var_name] = value

    try:
        d['CPU_COUNT'] = str(multiprocessing.cpu_count())
    except NotImplementedError:
        d['CPU_COUNT'] = "1"

    d.update(**get_git_build_info(d['SRC_DIR']))
<<<<<<< HEAD
=======
    d['PATH'] = dict(os.environ)['PATH']
>>>>>>> ba580a21
    d = prepend_bin_path(d, prefix)

    if sys.platform == 'win32':         # -------- Windows
        d['SCRIPTS'] = join(prefix, 'Scripts')
        d['LIBRARY_PREFIX'] = join(prefix, 'Library')
        d['LIBRARY_BIN'] = join(d['LIBRARY_PREFIX'], 'bin')
        d['LIBRARY_INC'] = join(d['LIBRARY_PREFIX'], 'include')
        d['LIBRARY_LIB'] = join(d['LIBRARY_PREFIX'], 'lib')
        # This probably should be done more generally
        d['CYGWIN_PREFIX'] = prefix.replace('\\', '/').replace('C:', '/cygdrive/c')

        d['R'] = join(prefix, 'Scripts', 'R.exe')
    else:                               # -------- Unix
        d['HOME'] = os.getenv('HOME', 'UNKNOWN')
        d['PKG_CONFIG_PATH'] = join(prefix, 'lib', 'pkgconfig')
        d['R'] = join(prefix, 'bin', 'R')

    if sys.platform == 'darwin':         # -------- OSX
        d['OSX_ARCH'] = 'i386' if cc.bits == 32 else 'x86_64'
        d['CFLAGS'] = '-arch %(OSX_ARCH)s' % d
        d['CXXFLAGS'] = d['CFLAGS']
        d['LDFLAGS'] = d['CFLAGS']
        d['MACOSX_DEPLOYMENT_TARGET'] = '10.6'

    elif sys.platform.startswith('linux'):      # -------- Linux
        d['LD_RUN_PATH'] = prefix + '/lib'

    if m:
        d['PKG_NAME'] = m.name()
        d['PKG_VERSION'] = m.version()
        d['PKG_BUILDNUM'] = str(m.build_number())
        d['RECIPE_DIR'] = m.path

    return d


if __name__ == '__main__':
    e = get_dict()
    for k in sorted(e):
        assert isinstance(e[k], str), k
        print('%s=%s' % (k, e[k]))<|MERGE_RESOLUTION|>--- conflicted
+++ resolved
@@ -105,10 +105,7 @@
         d['CPU_COUNT'] = "1"
 
     d.update(**get_git_build_info(d['SRC_DIR']))
-<<<<<<< HEAD
-=======
     d['PATH'] = dict(os.environ)['PATH']
->>>>>>> ba580a21
     d = prepend_bin_path(d, prefix)
 
     if sys.platform == 'win32':         # -------- Windows

--- conflicted
+++ resolved
@@ -514,7 +514,6 @@
         compiler_vars['CFLAGS'] += ' -m32'
         compiler_vars['CXXFLAGS'] += ' -m32'
     return {
-<<<<<<< HEAD
         # There is also QEMU_SET_ENV, but that needs to be
         # filtered so it only contains the result of `linux_vars`
         # which, before this change was empty, and after it only
@@ -522,8 +521,6 @@
         'QEMU_LD_PREFIX': os.getenv('QEMU_LD_PREFIX'),
         'QEMU_UNAME': os.getenv('QEMU_UNAME'),
         'DEJAGNU': os.getenv('DEJAGNU'),
-=======
->>>>>>> e8919127
         'DISPLAY': os.getenv('DISPLAY'),
     }
 

--- conflicted
+++ resolved
@@ -45,20 +45,11 @@
 def get_render_parser():
     p = ArgumentParser(
         description="""
-<<<<<<< HEAD
 Tool for expanding the template meta.yml file (containing Jinja syntax and
 selectors) into the rendered meta.yml files. The template meta.yml file is
 combined with user-specified configurations, static recipe files, and
 environment information to generate the rendered meta.yml files.""",
         conflict_handler='resolve'
-=======
-Tool for building conda packages. A conda package is a binary tarball
-containing system-level libraries, Python modules, executable programs, or
-other components. conda keeps track of dependencies between packages and
-platform specifics, making it simple to create working environments from
-        different sets of packages.""",
-        conflict_handler="resolve",
->>>>>>> 76bcbfc3
     )
     p.add_argument(
         "-V",

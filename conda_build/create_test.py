--- conflicted
+++ resolved
@@ -2,22 +2,13 @@
 # SPDX-License-Identifier: BSD-3-Clause
 """
 Module to handle generating test files.
-<<<<<<< HEAD
-'''
+"""
 from __future__ import annotations
 
 import json
 import os
-from os.path import join, exists, basename, isfile
+from os.path import basename, exists, isfile, join
 from pathlib import Path
-=======
-"""
-
-
-import json
-import os
-from os.path import exists, join
->>>>>>> a9a3bd5b
 
 from .metadata import MetaData
 from .utils import copy_into, ensure_list, on_win, rm_rf
@@ -27,7 +18,6 @@
     """
     Copies all test files from recipe over into testing directory.
 
-<<<<<<< HEAD
     :param metadata: The meta.yaml object.
     :param test_dir: The testing directory.
     :return: Whether any test scripts copied were copied over.
@@ -38,20 +28,10 @@
             copy_into(
                 file,
                 test_dir / file.relative_to(m.path),
-=======
-    for pattern in ensure_list(m.get_value("test/files", [])):
-        has_files = True
-        files = glob(join(m.path, pattern.replace("/", os.sep)))
-        for f in files:
-            copy_into(
-                f,
-                f.replace(m.path, test_dir),
->>>>>>> a9a3bd5b
                 m.config.timeout,
                 locking=False,
                 clobber=True,
             )
-<<<<<<< HEAD
     return bool(patterns)
 
 
@@ -59,12 +39,6 @@
     m: MetaData,
     win_status: bool,
 ) -> tuple[os.PathLike, os.PathLike]:
-=======
-    return has_files
-
-
-def _get_output_script_name(m, win_status):
->>>>>>> a9a3bd5b
     # the way this works is that each output needs to explicitly define a test script to run.
     #   They do not automatically pick up run_test.*, but can be pointed at that explicitly.
 
@@ -92,18 +66,12 @@
         if exists(join(m.path, src_name)):
             # disable locking to avoid locking a temporary directory (the extracted test folder)
             copy_into(
-<<<<<<< HEAD
                 join(m.path, src_name),
                 dest_file,
                 m.config.timeout,
                 locking=False,
             )
         if basename(test_dir) != "test_tmp":
-=======
-                join(m.path, src_name), dest_file, m.config.timeout, locking=False
-            )
-        if os.path.basename(test_dir) != "test_tmp":
->>>>>>> a9a3bd5b
             commands = ensure_list(m.get_value("test/commands", []))
             if commands:
                 with open(join(dest_file), "a") as f:
@@ -119,27 +87,18 @@
                     if status:
                         f.write("exit /B 0\n")
                     else:
-<<<<<<< HEAD
-                        f.write('exit 0\n')
+                        f.write("exit 0\n")
         if isfile(dest_file):
-=======
-                        f.write("exit 0\n")
-        if os.path.isfile(dest_file):
->>>>>>> a9a3bd5b
             shell_files.append(dest_file)
     return shell_files
 
 
-<<<<<<< HEAD
 def _create_test_files(
     m: MetaData,
     test_dir: os.PathLike,
     ext: str,
     comment_char: str = "# ",
 ) -> tuple[os.PathLike, bool]:
-=======
-def _create_test_files(m, test_dir, ext, comment_char="# "):
->>>>>>> a9a3bd5b
     name = "run_test" + ext
     if m.is_output:
         name = ""
@@ -154,19 +113,12 @@
 
     out_file = join(test_dir, "run_test" + ext)
     if name:
-<<<<<<< HEAD
         test_file = join(m.path, name)
         if isfile(test_file):
-            with open(out_file, 'w') as fo:
-                fo.write(f"{comment_char} tests for {m.dist()} (this is a generated file);\n")
-=======
-        test_file = os.path.join(m.path, name)
-        if os.path.isfile(test_file):
             with open(out_file, "w") as fo:
                 fo.write(
                     f"{comment_char} tests for {m.dist()} (this is a generated file);\n"
                 )
->>>>>>> a9a3bd5b
                 fo.write("print('===== testing package: %s =====');\n" % m.dist())
 
                 try:
@@ -182,25 +134,12 @@
                 fo.write("\nprint('===== %s OK =====');\n" % m.dist())
     return (
         out_file,
-<<<<<<< HEAD
         bool(name) and isfile(out_file) and basename(test_file) != "no-file",
     )
 
 
 def create_py_files(m: MetaData, test_dir: os.PathLike) -> bool:
-    tf, tf_exists = _create_test_files(m, test_dir, '.py')
-=======
-        bool(name)
-        and os.path.isfile(out_file)
-        and os.path.basename(test_file) != "no-file",
-    )
-
-
-def create_py_files(m, test_dir=None):
-    if not test_dir:
-        test_dir = m.config.test_dir
     tf, tf_exists = _create_test_files(m, test_dir, ".py")
->>>>>>> a9a3bd5b
 
     # Ways in which we can mark imports as none python imports
     # 1. preface package name with r-, lua- or perl-
@@ -239,15 +178,8 @@
     return tf if (tf_exists or imports) else False
 
 
-<<<<<<< HEAD
 def create_r_files(m: MetaData, test_dir: os.PathLike) -> bool:
-    tf, tf_exists = _create_test_files(m, test_dir, '.r')
-=======
-def create_r_files(m, test_dir=None):
-    if not test_dir:
-        test_dir = m.config.test_dir
     tf, tf_exists = _create_test_files(m, test_dir, ".r")
->>>>>>> a9a3bd5b
 
     imports = None
     # two ways we can enable R import tests:
@@ -273,16 +205,9 @@
     return tf if (tf_exists or imports) else False
 
 
-<<<<<<< HEAD
 def create_pl_files(m: MetaData, test_dir: os.PathLike) -> bool:
-    tf, tf_exists = _create_test_files(m, test_dir, '.pl')
-
-=======
-def create_pl_files(m, test_dir=None):
-    if not test_dir:
-        test_dir = m.config.test_dir
     tf, tf_exists = _create_test_files(m, test_dir, ".pl")
->>>>>>> a9a3bd5b
+
     imports = None
     if m.name().startswith("perl-"):
         imports = ensure_list(m.get_value("test/imports", []))
@@ -320,16 +245,9 @@
     return tf if (tf_exists or imports) else False
 
 
-<<<<<<< HEAD
 def create_lua_files(m: MetaData, test_dir: os.PathLike) -> bool:
-    tf, tf_exists = _create_test_files(m, test_dir, '.lua')
-
-=======
-def create_lua_files(m, test_dir=None):
-    if not test_dir:
-        test_dir = m.config.test_dir
     tf, tf_exists = _create_test_files(m, test_dir, ".lua")
->>>>>>> a9a3bd5b
+
     imports = None
     if m.name().startswith("lua-"):
         imports = ensure_list(m.get_value("test/imports", []))
@@ -357,21 +275,12 @@
     if test_dir:
         # this happens when we're finishing the build
         rm_rf(test_dir)
-<<<<<<< HEAD
         os.makedirs(test_dir, exist_ok=True)
         test_requires = ensure_list(m.get_value("test/requires", []))
         if test_requires:
             Path(test_dir, "test_time_dependencies.json").write_text(
                 json.dumps(test_requires)
             )
-=======
-        os.makedirs(test_dir)
-        # this happens when we're finishing the build.
-        test_deps = m.meta.get("test", {}).get("requires", [])
-        if test_deps:
-            with open(os.path.join(test_dir, "test_time_dependencies.json"), "w") as f:
-                json.dump(test_deps, f)
->>>>>>> a9a3bd5b
     else:
         # this happens when we're running a package's tests
         test_dir = m.config.test_dir

--- conflicted
+++ resolved
@@ -193,10 +193,8 @@
     import conda_build.build as build
     import conda_build.source as source
     from conda_build.config import config
-<<<<<<< HEAD
     from conda_build.metadata import MetaData, check_fields
-=======
->>>>>>> 84ca4c67
+
 
     check_external()
 
@@ -245,36 +243,7 @@
                 t.close()
                 need_cleanup = True
             else:
-<<<<<<< HEAD
-                recipe_dir = abspath(arg)
-                need_cleanup = False
-
-            if not isdir(recipe_dir):
-                sys.exit("Error: no such directory: %s" % recipe_dir)
-
-            try:
-                m = MetaData(recipe_dir)
-                if m.get_value('build/noarch_python'):
-                    config.noarch = True
-            except exceptions.YamlParsingError as e:
-                sys.stderr.write(e.error_msg())
-                sys.exit(1)
-            binstar_upload = False
-            if args.check and len(args.recipe) > 1:
-                print(m.path)
-            check_fields(m)
-            if args.check:
-                continue
-            if args.skip_existing:
-                if m.pkg_fn() in index or m.pkg_fn() in already_built:
-                    print("%s is already built, skipping." % m.dist())
-                    continue
-            if m.skip():
-                print("Skipped: The %s recipe defines build/skip for this "
-                      "configuration." % m.dist())
-=======
                 print("Ignoring non-recipe: %s" % arg)
->>>>>>> 84ca4c67
                 continue
         else:
             recipe_dir = abspath(arg)

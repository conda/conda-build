# (c) Continuum Analytics, Inc. / http://continuum.io
# All Rights Reserved
#
# conda is distributed under the terms of the BSD 3-clause license.
# Consult LICENSE.txt or http://opensource.org/licenses/BSD-3-Clause.

from __future__ import absolute_import, division, print_function

import argparse
import os
import sys
from collections import deque
from glob import glob
from locale import getpreferredencoding
import warnings

import conda.config as config
from conda.compat import PY3
from conda.cli.common import add_parser_channels
from conda.install import delete_trash
from conda.resolve import NoPackagesFound, Unsatisfiable

from conda_build.build import bldpkg_path
from conda_build.index import update_index
from conda_build.main_render import get_render_parser
from conda_build.utils import find_recipe
from conda_build.main_render import (set_language_env_vars, RecipeCompleter, render_recipe)
on_win = (sys.platform == 'win32')

<<<<<<< HEAD
=======
from conda_build.metadata import parse
from conda_build.build import scan_metadata

all_versions = {
    'python': [26, 27, 33, 34, 35],
    'numpy': [16, 17, 18, 19, 110],
    'perl': None,
    'R': None,
}

class RecipeCompleter(Completer):
    def _get_items(self):
        completions = []
        for path in listdir('.'):
            if isdir(path) and isfile(join(path, 'meta.yaml')):
                completions.append(path)
        if isfile('meta.yaml'):
            completions.append('.')
        return completions

# These don't represent all supported versions. It's just for tab completion.

class PythonVersionCompleter(Completer):
    def _get_items(self):
        return ['all'] + [str(i/10) for i in all_versions['python']]

class NumPyVersionCompleter(Completer):
    def _get_items(self):
        versions = [str(i) for i in all_versions['numpy']]
        return ['all'] + ['%s.%s' % (ver[0], ver[1:]) for ver in versions]

class RVersionsCompleter(Completer):
    def _get_items(self):
        return ['3.1.2', '3.1.3', '3.2.0', '3.2.1', '3.2.2']
>>>>>>> 08b2ff8a

def main():
    p = get_render_parser()
    p.description = """
Tool for building conda packages. A conda package is a binary tarball
containing system-level libraries, Python modules, executable programs, or
other components. conda keeps track of dependencies between packages and
platform specifics, making it simple to create working environments from
different sets of packages."""
    p.add_argument(
        "--check",
        action="store_true",
        help="Only check (validate) the recipe.",
    )
    p.add_argument(
        "--no-anaconda-upload",
        action="store_false",
        help="Do not ask to upload the package to anaconda.org.",
        dest='binstar_upload',
        default=config.binstar_upload,
    )
    p.add_argument(
        "--no-binstar-upload",
        action="store_false",
        help=argparse.SUPPRESS,
        dest='binstar_upload',
        default=config.binstar_upload,
    )
    p.add_argument(
        "--no-include-recipe",
        action="store_false",
        help="Don't include the recipe inside the built package.",
        dest='include_recipe',
        default=True,
    )
    p.add_argument(
        '-s', "--source",
        action="store_true",
        help="Only obtain the source (but don't build).",
    )
    p.add_argument(
        '-t', "--test",
        action="store_true",
        help="Test package (assumes package is already built).  RECIPE_DIR argument can be either "
        "recipe directory, in which case source download may be necessary to resolve package"
        "version, or path to built package .tar.bz2 file, in which case no source is necessary.",
    )
    p.add_argument(
        '--no-test',
        action='store_true',
        dest='notest',
        help="Do not test the package.",
    )
    p.add_argument(
        '-b', '--build-only',
        action="store_true",
        help="""Only run the build, without any post processing or
        testing. Implies --no-test and --no-anaconda-upload.""",
    )
    p.add_argument(
        '-p', '--post',
        action="store_true",
        help="Run the post-build logic. Implies --no-test and --no-anaconda-upload.",
    )
    p.add_argument(
        'recipe',
        action="store",
        metavar='RECIPE_PATH',
        nargs='+',
        choices=RecipeCompleter(),
        help="Path to recipe directory.",
    )
    p.add_argument(
        '--skip-existing',
        action='store_true',
        help="""Skip recipes for which there already exists an existing build
        (locally or in the channels). """
    )
    p.add_argument(
        '--keep-old-work',
        action='store_true',
        help="""Keep any existing, old work directory. Useful if debugging across
        callstacks involving multiple packages/recipes. """
    )
    p.add_argument(
        '-q', "--quiet",
        action="store_true",
        help="do not display progress bar",
    )
    p.add_argument(
        '--token',
        action="store",
        help="Token to pass through to anaconda upload"
    )
    p.add_argument(
        '--user',
        action='store',
        help="User/organization to upload packages to on anaconda.org"
    )
<<<<<<< HEAD

=======
    p.add_argument(
        '--build-config',
        help="""Provide a yaml-config file whose 'requirements/build' section is
        concatenated to the build requirements from the recipe.""",
        action="store"
    )
    p.add_argument(
        '--bootstrap',
        help="""Construct build requirements that replicate the given environment.""",
        action="store"
    )
>>>>>>> 08b2ff8a
    add_parser_channels(p)
    p.set_defaults(func=execute)

    args = p.parse_args()
    args_func(args, p)


def handle_binstar_upload(path, args):
    import subprocess
    from conda_build.external import find_executable

    if args.binstar_upload is None:
        args.yes = False
        args.dry_run = False
#        upload = common.confirm_yn(
#            args,
#            message="Do you want to upload this "
#            "package to binstar", default='yes', exit_no=False)
        upload = False
    else:
        upload = args.binstar_upload

    no_upload_message = """\
# If you want to upload this package to anaconda.org later, type:
#
# $ anaconda upload %s
#
# To have conda build upload to anaconda.org automatically, use
# $ conda config --set anaconda_upload yes
""" % path
    if not upload:
        print(no_upload_message)
        return

    binstar = find_executable('anaconda')
    if binstar is None:
        print(no_upload_message)
        sys.exit('''
Error: cannot locate anaconda command (required for upload)
# Try:
# $ conda install anaconda-client
''')
    print("Uploading to anaconda.org")
    cmd = [binstar, ]

    if hasattr(args, "token") and args.token:
        cmd.extend(['--token', args.token])
    cmd.append('upload')
    if hasattr(args, "user") and args.user:
        cmd.extend(['--user', args.user])
    cmd.append(path)
    try:
        subprocess.call(cmd)
    except:
        print(no_upload_message)
        raise


def check_external():
    import os
    import conda_build.external as external

    if sys.platform.startswith('linux'):
        patchelf = external.find_executable('patchelf')
        if patchelf is None:
            sys.exit("""\
Error:
    Did not find 'patchelf' in: %s
    'patchelf' is necessary for building conda packages on Linux with
    relocatable ELF libraries.  You can install patchelf using conda install
    patchelf.
""" % (os.pathsep.join(external.dir_paths)))


def execute(args, parser):
    import sys
    import shutil
    import tarfile
    import tempfile
    from os import makedirs
    from os.path import abspath, isdir, isfile

    import conda_build.build as build
    import conda_build.source as source
    from conda_build.config import config
<<<<<<< HEAD
=======
    from conda_build.metadata import MetaData
    import conda.config as cc
>>>>>>> 08b2ff8a

    check_external()

    # change globals in build module, see comment there as well
    build.channel_urls = args.channel or ()
    build.override_channels = args.override_channels
    build.verbose = not args.quiet

    if on_win:
        try:
            # needs to happen before any c extensions are imported that might be
            # hard-linked by files in the trash. one of those is markupsafe,
            # used by jinja2. see https://github.com/conda/conda-build/pull/520
            delete_trash(None)
        except:
            # when we can't delete the trash, don't crash on AssertionError,
            # instead inform the user and try again next time.
            # see https://github.com/conda/conda-build/pull/744
            warnings.warn("Cannot delete trash; some c extension has been "
                          "imported that is hard-linked by files in the trash. "
                          "Will try again on next run.")

    set_language_env_vars(args, parser, execute=execute)

    if args.skip_existing:
        for d in config.bldpkgs_dirs:
            if not isdir(d):
                makedirs(d)
            update_index(d)
        index = build.get_build_index(clear_cache=True)

    already_built = set()
    to_build_recursive = []
    recipes = deque(args.recipe)
    while recipes:
        arg = recipes.popleft()
        try_again = False
        # Don't use byte literals for paths in Python 2
        if not PY3:
            arg = arg.decode(getpreferredencoding() or 'utf-8')
        if isfile(arg):
            if arg.endswith(('.tar', '.tar.gz', '.tgz', '.tar.bz2')):
                recipe_dir = tempfile.mkdtemp()
                t = tarfile.open(arg, 'r:*')
                t.extractall(path=recipe_dir)
                t.close()
                need_cleanup = True
            else:
<<<<<<< HEAD
                print("Ignoring non-recipe: %s" % arg)
=======
                recipe_dir = abspath(arg)
                need_cleanup = False

            if not isdir(recipe_dir):
                sys.exit("Error: no such directory: %s" % recipe_dir)

            try:
                m = MetaData(recipe_dir)
                if m.get_value('build/noarch_python'):
                    config.noarch = True
            except exceptions.YamlParsingError as e:
                sys.stderr.write(e.error_msg())
                sys.exit(1)

            # concatenate build requirements from the build config file to the build
            # requirements from the recipe
            if args.build_config:
                try:
                    with open(args.build_config) as configfile:
                        build_config = parse(configfile.read())
                    m.meta['requirements']['build'] += build_config['requirements']['build']
                except Exception as e:
                    print("Unable to read config file '%s':" % args.build_config)
                    print(e)
                    sys.exit(1)

            # construct build requirements that replicate the given bootstrap environment
            # and concatenate them to the build requirements from the recipe
            if args.bootstrap:
                bootstrap_metadir = join(cc.envs_dirs[0], args.bootstrap, 'conda-meta')
                if not isdir(bootstrap_metadir):
                    print("Bootstrap environment '%s' not found" % args.bootstrap)
                    sys.exit(1)
                bootstrap_metadata = scan_metadata(bootstrap_metadir)
                bootstrap_requirements = []
                for package, data in bootstrap_metadata.items():
                    bootstrap_requirements.append("%s %s %s" % (package, data['version'], data['build']))
                m.meta['requirements']['build'] += bootstrap_requirements

            binstar_upload = False
            if args.check and len(args.recipe) > 1:
                print(m.path)
            m.check_fields()
            if args.check:
                continue
            if args.skip_existing:
                if m.pkg_fn() in index or m.pkg_fn() in already_built:
                    print("%s is already built, skipping." % m.dist())
                    continue
            if m.skip():
                print("Skipped: The %s recipe defines build/skip for this "
                      "configuration." % m.dist())
>>>>>>> 08b2ff8a
                continue
        else:
            recipe_dir = abspath(arg)
            need_cleanup = False

        # recurse looking for meta.yaml that is potentially not in immediate folder
        recipe_dir = find_recipe(recipe_dir)
        if not isdir(recipe_dir):
            sys.exit("Error: no such directory: %s" % recipe_dir)

        # this fully renders any jinja templating, throwing an error if any data is missing
        m, need_source_download = render_recipe(recipe_dir, no_download_source=False,
                                                verbose=False)
        if m.get_value('build/noarch_python'):
            config.noarch = True

        if args.check and len(args.recipe) > 1:
            print(m.path)
        m.check_fields()
        if args.check:
            continue
        if m.skip():
            print("Skipped: The %s recipe defines build/skip for this "
                    "configuration." % m.dist())
            continue
        if args.skip_existing:
            # 'or m.pkg_fn() in index' is for conda <4.1 and could be removed in the future.
            if ('local::' + m.pkg_fn() in index or
                    m.pkg_fn() in index or
                    m.pkg_fn() in already_built):
                print(m.dist(), "is already built, skipping.")
                continue
        if args.output:
            print(bldpkg_path(m))
            continue
        elif args.test:
            build.test(m, move_broken=False)
        elif args.source:
            source.provide(m.path, m.get_section('source'), verbose=build.verbose)
            print('Source tree in:', source.get_dir())
        else:
            # This loop recursively builds dependencies if recipes exist
            if args.build_only:
                post = False
                args.notest = True
                args.binstar_upload = False
            elif args.post:
                post = True
                args.notest = True
                args.binstar_upload = False
            else:
                post = None
            try:
                build.build(m, post=post,
                            include_recipe=args.include_recipe,
                            keep_old_work=args.keep_old_work,
                            need_source_download=need_source_download)
            except (NoPackagesFound, Unsatisfiable) as e:
                error_str = str(e)
                # Typically if a conflict is with one of these
                # packages, the other package needs to be rebuilt
                # (e.g., a conflict with 'python 3.5*' and 'x' means
                # 'x' isn't build for Python 3.5 and needs to be
                # rebuilt).
                skip_names = ['python', 'r']
                add_recipes = []
                for line in error_str.splitlines():
                    if not line.startswith('  - '):
                        continue
                    pkg = line.lstrip('  - ').split(' -> ')[-1]
                    pkg = pkg.strip().split(' ')[0]
                    if pkg in skip_names:
                        continue
                    recipe_glob = glob(pkg + '-[v0-9][0-9.]*')
                    if os.path.exists(pkg):
                        recipe_glob.append(pkg)
                    if recipe_glob:
                        try_again = True
                        for recipe_dir in recipe_glob:
                            if pkg in to_build_recursive:
                                sys.exit(str(e))
                            print(error_str)
                            print(("Missing dependency {0}, but found" +
                                    " recipe directory, so building " +
                                    "{0} first").format(pkg))
                            add_recipes.append(recipe_dir)
                            to_build_recursive.append(pkg)
                    else:
                        raise
                recipes.appendleft(arg)
                recipes.extendleft(reversed(add_recipes))

            if try_again:
                continue

            if not args.notest:
                build.test(m)

        if need_cleanup:
            shutil.rmtree(recipe_dir)

        # outputs message, or does upload, depending on value of args.binstar_upload
        handle_binstar_upload(build.bldpkg_path(m), args)

        already_built.add(m.pkg_fn())


def args_func(args, p):
    try:
        args.func(args, p)
    except RuntimeError as e:
        if 'maximum recursion depth exceeded' in str(e):
            print_issue_message(e)
            raise
        sys.exit("Error: %s" % e)
    except Exception as e:
        print_issue_message(e)
        raise  # as if we did not catch it


def print_issue_message(e):
    if e.__class__.__name__ not in ('ScannerError', 'ParserError'):
        message = """\
An unexpected error has occurred, please consider sending the
following traceback to the conda GitHub issue tracker at:

    https://github.com/conda/conda-build/issues

Include the output of the command 'conda info' in your report.

"""
        print(message, file=sys.stderr)

if __name__ == '__main__':
    main()<|MERGE_RESOLUTION|>--- conflicted
+++ resolved
@@ -27,43 +27,6 @@
 from conda_build.main_render import (set_language_env_vars, RecipeCompleter, render_recipe)
 on_win = (sys.platform == 'win32')
 
-<<<<<<< HEAD
-=======
-from conda_build.metadata import parse
-from conda_build.build import scan_metadata
-
-all_versions = {
-    'python': [26, 27, 33, 34, 35],
-    'numpy': [16, 17, 18, 19, 110],
-    'perl': None,
-    'R': None,
-}
-
-class RecipeCompleter(Completer):
-    def _get_items(self):
-        completions = []
-        for path in listdir('.'):
-            if isdir(path) and isfile(join(path, 'meta.yaml')):
-                completions.append(path)
-        if isfile('meta.yaml'):
-            completions.append('.')
-        return completions
-
-# These don't represent all supported versions. It's just for tab completion.
-
-class PythonVersionCompleter(Completer):
-    def _get_items(self):
-        return ['all'] + [str(i/10) for i in all_versions['python']]
-
-class NumPyVersionCompleter(Completer):
-    def _get_items(self):
-        versions = [str(i) for i in all_versions['numpy']]
-        return ['all'] + ['%s.%s' % (ver[0], ver[1:]) for ver in versions]
-
-class RVersionsCompleter(Completer):
-    def _get_items(self):
-        return ['3.1.2', '3.1.3', '3.2.0', '3.2.1', '3.2.2']
->>>>>>> 08b2ff8a
 
 def main():
     p = get_render_parser()
@@ -163,21 +126,6 @@
         action='store',
         help="User/organization to upload packages to on anaconda.org"
     )
-<<<<<<< HEAD
-
-=======
-    p.add_argument(
-        '--build-config',
-        help="""Provide a yaml-config file whose 'requirements/build' section is
-        concatenated to the build requirements from the recipe.""",
-        action="store"
-    )
-    p.add_argument(
-        '--bootstrap',
-        help="""Construct build requirements that replicate the given environment.""",
-        action="store"
-    )
->>>>>>> 08b2ff8a
     add_parser_channels(p)
     p.set_defaults(func=execute)
 
@@ -263,11 +211,8 @@
     import conda_build.build as build
     import conda_build.source as source
     from conda_build.config import config
-<<<<<<< HEAD
-=======
     from conda_build.metadata import MetaData
     import conda.config as cc
->>>>>>> 08b2ff8a
 
     check_external()
 
@@ -316,62 +261,7 @@
                 t.close()
                 need_cleanup = True
             else:
-<<<<<<< HEAD
                 print("Ignoring non-recipe: %s" % arg)
-=======
-                recipe_dir = abspath(arg)
-                need_cleanup = False
-
-            if not isdir(recipe_dir):
-                sys.exit("Error: no such directory: %s" % recipe_dir)
-
-            try:
-                m = MetaData(recipe_dir)
-                if m.get_value('build/noarch_python'):
-                    config.noarch = True
-            except exceptions.YamlParsingError as e:
-                sys.stderr.write(e.error_msg())
-                sys.exit(1)
-
-            # concatenate build requirements from the build config file to the build
-            # requirements from the recipe
-            if args.build_config:
-                try:
-                    with open(args.build_config) as configfile:
-                        build_config = parse(configfile.read())
-                    m.meta['requirements']['build'] += build_config['requirements']['build']
-                except Exception as e:
-                    print("Unable to read config file '%s':" % args.build_config)
-                    print(e)
-                    sys.exit(1)
-
-            # construct build requirements that replicate the given bootstrap environment
-            # and concatenate them to the build requirements from the recipe
-            if args.bootstrap:
-                bootstrap_metadir = join(cc.envs_dirs[0], args.bootstrap, 'conda-meta')
-                if not isdir(bootstrap_metadir):
-                    print("Bootstrap environment '%s' not found" % args.bootstrap)
-                    sys.exit(1)
-                bootstrap_metadata = scan_metadata(bootstrap_metadir)
-                bootstrap_requirements = []
-                for package, data in bootstrap_metadata.items():
-                    bootstrap_requirements.append("%s %s %s" % (package, data['version'], data['build']))
-                m.meta['requirements']['build'] += bootstrap_requirements
-
-            binstar_upload = False
-            if args.check and len(args.recipe) > 1:
-                print(m.path)
-            m.check_fields()
-            if args.check:
-                continue
-            if args.skip_existing:
-                if m.pkg_fn() in index or m.pkg_fn() in already_built:
-                    print("%s is already built, skipping." % m.dist())
-                    continue
-            if m.skip():
-                print("Skipped: The %s recipe defines build/skip for this "
-                      "configuration." % m.dist())
->>>>>>> 08b2ff8a
                 continue
         else:
             recipe_dir = abspath(arg)
@@ -384,7 +274,7 @@
 
         # this fully renders any jinja templating, throwing an error if any data is missing
         m, need_source_download = render_recipe(recipe_dir, no_download_source=False,
-                                                verbose=False)
+                                                verbose=False, build_config_or_bootstrap=args.build_config)
         if m.get_value('build/noarch_python'):
             config.noarch = True
 

--- conflicted
+++ resolved
@@ -1,5 +1,6 @@
 from __future__ import absolute_import, division, print_function
 
+import fnmatch
 import io
 import locale
 import os
@@ -8,14 +9,7 @@
 import shutil
 from subprocess import CalledProcessError
 import sys
-<<<<<<< HEAD
 import time
-=======
-from os.path import join, isdir, isfile, abspath, expanduser
-from shutil import copytree, ignore_patterns, copy2
-from subprocess import check_call, Popen, PIPE
-import fnmatch
->>>>>>> 8244ab49
 
 from .conda_interface import download, TemporaryDirectory
 from .conda_interface import hashsum_file
@@ -536,7 +530,6 @@
       - unpack
       - apply patches (if any)
     """
-<<<<<<< HEAD
     meta = metadata.get_section('source')
     if not os.path.isdir(metadata.config.build_folder):
         os.makedirs(metadata.config.build_folder)
@@ -570,13 +563,27 @@
                        verbose=metadata.config.verbose, timeout=metadata.config.timeout,
                        locking=metadata.config.locking)
         elif 'path' in source_dict:
+            ignore_patterns = meta.get('path_ignore', None)
+            if not isinstance(ignore_patterns, list):
+                ignore_patterns = [ignore_patterns]
+            ignore_patterns = [normpath(abspath(join(metadata.path, pat))) for pat in ignore_patterns]
+
+            def ignore(dir_path, file_list):
+                result = []
+                for pattern in ignore_patterns:
+                    for fn in file_list:
+                        path = join(dir_path, fn)
+                        if fnmatch.fnmatch(path, pattern):
+                            result.append(fn)
+                return result
+
             path = normpath(abspath(join(metadata.path, metadata.get_value('source/path'))))
             if metadata.config.verbose:
                 print("Copying %s to %s" % (path, src_dir))
             # careful here: we set test path to be outside of conda-build root in setup.cfg.
             #    If you don't do that, this is a recursive function
             copy_into(path, src_dir, metadata.config.timeout, symlinks=True,
-                    locking=metadata.config.locking, clobber=True)
+                      locking=metadata.config.locking, clobber=True, ignore=ignore)
         else:  # no source
             if not isdir(src_dir):
                 os.makedirs(src_dir)
@@ -586,47 +593,4 @@
             for patch in patches:
                 apply_patch(src_dir, join(metadata.path, patch), metadata.config, git)
 
-    return metadata.config.work_dir
-=======
-    print("Removing old work directory")
-    rm_rf(WORK_DIR)
-    if 'fn' in meta:
-        unpack(meta)
-    elif 'git_url' in meta:
-        git_source(meta, recipe_dir)
-    elif 'hg_url' in meta:
-        hg_source(meta)
-    elif 'svn_url' in meta:
-        svn_source(meta)
-    elif 'path' in meta:
-        ignorePatterns = meta.get('path_ignore', None)
-        if not isinstance(ignorePatterns, list):
-            ignorePatterns = [ignorePatterns]
-        ignorePatterns = [abspath(join(recipe_dir, pat)) for pat in ignorePatterns]
-
-        def ignore(dirPath, fileList):
-            result = []
-            for pattern in ignorePatterns:
-                for fn in fileList:
-                    path = join(dirPath, fn)
-                    if fnmatch.fnmatch(path, pattern):
-                        result.append(fn)
-            return result
-
-        print("Copying %s to %s" % (abspath(join(recipe_dir, meta.get('path'))), WORK_DIR))
-        copytree(abspath(join(recipe_dir, meta.get('path'))), WORK_DIR, ignore=ignore)
-    else: # no source
-        os.makedirs(WORK_DIR)
-
-    if patch:
-        src_dir = get_dir()
-        for patch in meta.get('patches', []):
-            apply_patch(src_dir, join(recipe_dir, patch))
-
-
-if __name__ == '__main__':
-    print(provide('.',
-                  {'url': 'http://pypi.python.org/packages/source/b/bitarray/bitarray-0.8.0.tar.gz',
-                   'git_url': 'git@github.com:ilanschnell/bitarray.git',
-                   'git_tag': '0.5.2'}))
->>>>>>> 8244ab49
+    return metadata.config.work_dir
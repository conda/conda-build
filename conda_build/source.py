--- conflicted
+++ resolved
@@ -537,13 +537,8 @@
             print("Copying %s to %s" % (path, metadata.config.work_dir))
         # careful here: we set test path to be outside of conda-build root in setup.cfg.
         #    If you don't do that, this is a recursive function
-<<<<<<< HEAD
-        copy_into(path, metadata.config.work_dir, metadata.config.timeout,
+        copy_into(path, metadata.config.work_dir, metadata.config.timeout, symlinks=True,
                   locking=metadata.config.locking, clobber=True)
-=======
-        copy_into(path, config.work_dir, config.timeout, symlinks=True,
-                  locking=config.locking)
->>>>>>> 4c7411f9
     else:  # no source
         if not isdir(metadata.config.work_dir):
             os.makedirs(metadata.config.work_dir)

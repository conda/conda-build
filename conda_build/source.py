# Copyright (C) 2014 Anaconda, Inc
# SPDX-License-Identifier: BSD-3-Clause
from __future__ import annotations

import locale
import os
import re
import shutil
import sys
import tempfile
import time
from os.path import abspath, basename, exists, expanduser, isdir, isfile, join, normpath
from pathlib import Path
from subprocess import CalledProcessError
from typing import TYPE_CHECKING
from urllib.parse import urljoin

from .conda_interface import (
    CondaHTTPError,
    TemporaryDirectory,
    download,
    hashsum_file,
    url_path,
)
from .exceptions import MissingDependency
from .os_utils import external
from .utils import (
    LoggingContext,
    check_call_env,
    check_output_env,
    convert_path_for_cygwin_or_msys2,
    convert_unix_path_to_win,
    copy_into,
    decompressible_exts,
    ensure_list,
    get_logger,
    on_win,
    rm_rf,
    safe_print_unicode,
    tar_xf,
)

if TYPE_CHECKING:
    from typing import Iterable

log = get_logger(__name__)

git_submod_re = re.compile(r"(?:.+)\.(.+)\.(?:.+)\s(.+)")
ext_re = re.compile(r"(.*?)(\.(?:tar\.)?[^.]+)$")


ACCEPTED_HASH_TYPES = ("md5", "sha1", "sha224", "sha256", "sha384", "sha512")


def append_hash_to_fn(fn, hash_value):
    return ext_re.sub(rf"\1_{hash_value[:10]}\2", fn)


def download_to_cache(cache_folder, recipe_path, source_dict, verbose=False):
    """Download a source to the local cache."""
    if verbose:
        log.info("Source cache directory is: %s" % cache_folder)
    if not isdir(cache_folder) and not os.path.islink(cache_folder):
        os.makedirs(cache_folder)

    source_urls = source_dict["url"]
    if not isinstance(source_urls, list):
        source_urls = [source_urls]
    unhashed_fn = fn = (
        source_dict["fn"] if "fn" in source_dict else basename(source_urls[0])
    )
    hash_added = False

    for hash_type in ACCEPTED_HASH_TYPES:
        if hash_type in source_dict:
            if source_dict[hash_type] in (None, ""):
                raise ValueError(f"Empty {hash_type} hash provided for {fn}")
            fn = append_hash_to_fn(fn, source_dict[hash_type])
            hash_added = True
    else:
        log.warn(
<<<<<<< HEAD
            "No hash {} provided for {}.  Source download forced.  "
            "Add hash to recipe to use source cache.".format(
                ACCEPTED_HASH_TYPES, unhashed_fn
            )
=======
            f"No hash (md5, sha1, sha256) provided for {unhashed_fn}.  Source download forced.  "
            "Add hash to recipe to use source cache."
>>>>>>> cc7bb532
        )
    path = join(cache_folder, fn)
    if isfile(path):
        if verbose:
            log.info("Found source in cache: %s" % fn)
    else:
        if verbose:
            log.info("Downloading source to cache: %s" % fn)

        for url in source_urls:
            if "://" not in url:
                if url.startswith("~"):
                    url = expanduser(url)
                if not os.path.isabs(url):
                    url = os.path.normpath(os.path.join(recipe_path, url))
                url = url_path(url)
            else:
                if url.startswith("file:///~"):
                    url = "file:///" + expanduser(url[8:]).replace("\\", "/")
            try:
                if verbose:
                    log.info("Downloading %s" % url)
                with LoggingContext():
                    download(url, path)
            except CondaHTTPError as e:
                log.warn("Error: %s" % str(e).strip())
                rm_rf(path)
            except RuntimeError as e:
                log.warn("Error: %s" % str(e).strip())
                rm_rf(path)
            else:
                if verbose:
                    log.info("Success")
                break
        else:  # no break
            rm_rf(path)
            raise RuntimeError("Could not download %s" % url)

    hashed = None

    for tp in ACCEPTED_HASH_TYPES:
        if tp in source_dict:
            expected_hash = source_dict[tp]
            hashed = hashsum_file(path, tp)
            if expected_hash != hashed:
                rm_rf(path)
                raise RuntimeError(
                    f"{tp.upper()} mismatch: '{hashed}' != '{expected_hash}'"
                )

    # this is really a fallback.  If people don't provide the hash, we still need to prevent
    #    collisions in our source cache, but the end user will get no benefit from the cache.
    if not hash_added:
        if not hashed:
            hashed = hashsum_file(path, "sha256")
        dest_path = append_hash_to_fn(path, hashed)
        if not os.path.isfile(dest_path):
            shutil.move(path, dest_path)
        path = dest_path

    return path, unhashed_fn


def hoist_single_extracted_folder(nested_folder):
    """Moves all files/folders one level up.

    This is for when your archive extracts into its own folder, so that we don't need to
    know exactly what that folder is called."""
    parent = os.path.dirname(nested_folder)
    flist = os.listdir(nested_folder)
    with TemporaryDirectory() as tmpdir:
        for entry in flist:
            shutil.move(os.path.join(nested_folder, entry), os.path.join(tmpdir, entry))
        rm_rf(nested_folder)
        for entry in flist:
            shutil.move(os.path.join(tmpdir, entry), os.path.join(parent, entry))


def unpack(
    source_dict,
    src_dir,
    cache_folder,
    recipe_path,
    croot,
    verbose=False,
    timeout=900,
    locking=True,
):
    """Uncompress a downloaded source."""
    src_path, unhashed_fn = download_to_cache(
        cache_folder, recipe_path, source_dict, verbose
    )

    if not isdir(src_dir):
        os.makedirs(src_dir)
    if verbose:
        print("Extracting download")
    with TemporaryDirectory(dir=croot) as tmpdir:
        unhashed_dest = os.path.join(tmpdir, unhashed_fn)
        if src_path.lower().endswith(decompressible_exts):
            tar_xf(src_path, tmpdir)
        else:
            # In this case, the build script will need to deal with unpacking the source
            print(
                "Warning: Unrecognized source format. Source file will be copied to the SRC_DIR"
            )
            copy_into(src_path, unhashed_dest, timeout, locking=locking)
        if src_path.lower().endswith(".whl"):
            # copy wheel itself *and* unpack it
            # This allows test_files or about.license_file to locate files in the wheel,
            # as well as `pip install name-version.whl` as install command
            copy_into(src_path, unhashed_dest, timeout, locking=locking)
        flist = os.listdir(tmpdir)
        folder = os.path.join(tmpdir, flist[0])
        # Hoisting is destructive of information, in CDT packages, a single top level
        # folder of /usr64 must not be discarded.
        if len(flist) == 1 and os.path.isdir(folder) and "no_hoist" not in source_dict:
            hoist_single_extracted_folder(folder)
        flist = os.listdir(tmpdir)
        for f in flist:
            shutil.move(os.path.join(tmpdir, f), os.path.join(src_dir, f))


def check_git_lfs(git, cwd):
    try:
        lfs_list_output = check_output_env([git, "lfs", "ls-files", "--all"], cwd=cwd)
        return lfs_list_output and lfs_list_output.strip()
    except CalledProcessError:
        return False


def git_lfs_fetch(git, cwd, stdout, stderr):
    lfs_version = check_output_env([git, "lfs", "version"], cwd=cwd)
    log.info(lfs_version)
    check_call_env(
        [git, "lfs", "fetch", "origin", "--all"], cwd=cwd, stdout=stdout, stderr=stderr
    )


def git_mirror_checkout_recursive(
    git,
    mirror_dir,
    checkout_dir,
    git_url,
    git_cache,
    git_ref=None,
    git_depth=-1,
    is_top_level=True,
    verbose=True,
):
    """Mirror (and checkout) a Git repository recursively.

    It's not possible to use `git submodule` on a bare
    repository, so the checkout must be done before we
    know which submodules there are.

    Worse, submodules can be identified by using either
    absolute URLs or relative paths.  If relative paths
    are used those need to be relocated upon mirroring,
    but you could end up with `../../../../blah` and in
    that case conda-build could be tricked into writing
    to the root of the drive and overwriting the system
    folders unless steps are taken to prevent that.
    """

    if verbose:
        stdout = None
        stderr = None
    else:
        FNULL = open(os.devnull, "wb")
        stdout = FNULL
        stderr = FNULL

    if not mirror_dir.startswith(git_cache + os.sep):
        sys.exit(
            f"Error: Attempting to mirror to {mirror_dir} which is outside of GIT_CACHE {git_cache}"
        )

    # This is necessary for Cygwin git and m2-git, although it is fixed in newer MSYS2.
    git_mirror_dir = convert_path_for_cygwin_or_msys2(git, mirror_dir).rstrip("/")
    git_checkout_dir = convert_path_for_cygwin_or_msys2(git, checkout_dir).rstrip("/")

    # Set default here to catch empty dicts
    git_ref = git_ref or "HEAD"

    mirror_dir = mirror_dir.rstrip("/")
    if not isdir(os.path.dirname(mirror_dir)):
        os.makedirs(os.path.dirname(mirror_dir))
    if isdir(mirror_dir):
        try:
            if git_ref != "HEAD":
                check_call_env(
                    [git, "fetch"], cwd=mirror_dir, stdout=stdout, stderr=stderr
                )
                if check_git_lfs(git, mirror_dir):
                    git_lfs_fetch(git, mirror_dir, stdout, stderr)
            else:
                # Unlike 'git clone', fetch doesn't automatically update the cache's HEAD,
                # So here we explicitly store the remote HEAD in the cache's local refs/heads,
                # and then explicitly set the cache's HEAD.
                # This is important when the git repo is a local path like "git_url: ../",
                # but the user is working with a branch other than 'master' without
                # explicitly providing git_rev.
                check_call_env(
                    [git, "fetch", "origin", "+HEAD:_conda_cache_origin_head"],
                    cwd=mirror_dir,
                    stdout=stdout,
                    stderr=stderr,
                )
                check_call_env(
                    [
                        git,
                        "symbolic-ref",
                        "HEAD",
                        "refs/heads/_conda_cache_origin_head",
                    ],
                    cwd=mirror_dir,
                    stdout=stdout,
                    stderr=stderr,
                )
        except CalledProcessError:
            msg = (
                "Failed to update local git cache. "
                f"Deleting local cached repo: {mirror_dir} "
            )
            print(msg)

            # Maybe the failure was caused by a corrupt mirror directory.
            # Delete it so the user can try again.
            shutil.rmtree(mirror_dir)
            raise
    else:
        args = [git, "clone", "--mirror"]
        if git_depth > 0:
            args += ["--depth", str(git_depth)]
        try:
            check_call_env(
                args + [git_url, git_mirror_dir], stdout=stdout, stderr=stderr
            )
            if check_git_lfs(git, mirror_dir):
                git_lfs_fetch(git, mirror_dir, stdout, stderr)
        except CalledProcessError:
            # on windows, remote URL comes back to us as cygwin or msys format.  Python doesn't
            # know how to normalize it.  Need to convert it to a windows path.
            if on_win and git_url.startswith("/"):
                git_url = convert_unix_path_to_win(git_url)

            if os.path.exists(git_url):
                # Local filepaths are allowed, but make sure we normalize them
                git_url = normpath(git_url)
            check_call_env(
                args + [git_url, git_mirror_dir], stdout=stdout, stderr=stderr
            )
        assert isdir(mirror_dir)

    # Now clone from mirror_dir into checkout_dir.
    check_call_env(
        [git, "clone", git_mirror_dir, git_checkout_dir], stdout=stdout, stderr=stderr
    )
    if is_top_level:
        checkout = git_ref
        if git_url.startswith("."):
            output = check_output_env(
                [git, "rev-parse", checkout], stdout=stdout, stderr=stderr
            )
            checkout = output.decode("utf-8")
        if verbose:
            print("checkout: %r" % checkout)
        if checkout:
            check_call_env(
                [git, "checkout", checkout],
                cwd=checkout_dir,
                stdout=stdout,
                stderr=stderr,
            )

    # submodules may have been specified using relative paths.
    # Those paths are relative to git_url, and will not exist
    # relative to mirror_dir, unless we do some work to make
    # it so.
    try:
        submodules = check_output_env(
            [git, "config", "--file", ".gitmodules", "--get-regexp", "url"],
            stderr=stdout,
            cwd=checkout_dir,
        )
        submodules = submodules.decode("utf-8").splitlines()
    except CalledProcessError:
        submodules = []
    for submodule in submodules:
        matches = git_submod_re.match(submodule)
        if matches and matches.group(2)[0] == ".":
            submod_name = matches.group(1)
            submod_rel_path = matches.group(2)
            submod_url = urljoin(git_url + "/", submod_rel_path)
            submod_mirror_dir = os.path.normpath(
                os.path.join(mirror_dir, submod_rel_path)
            )
            if verbose:
                print(
                    "Relative submodule {} found: url is {}, submod_mirror_dir is {}".format(
                        submod_name, submod_url, submod_mirror_dir
                    )
                )
            with TemporaryDirectory() as temp_checkout_dir:
                git_mirror_checkout_recursive(
                    git,
                    submod_mirror_dir,
                    temp_checkout_dir,
                    submod_url,
                    git_cache=git_cache,
                    git_ref=git_ref,
                    git_depth=git_depth,
                    is_top_level=False,
                    verbose=verbose,
                )

    if is_top_level:
        # Now that all relative-URL-specified submodules are locally mirrored to
        # relatively the same place we can go ahead and checkout the submodules.
        check_call_env(
            [
                git,
                # CVE-2022-39253
                *("-c", "protocol.file.allow=always"),
                "submodule",
                "update",
                "--init",
                "--recursive",
            ],
            cwd=checkout_dir,
            stdout=stdout,
            stderr=stderr,
        )
        git_info(checkout_dir, None, git=git, verbose=verbose)
    if not verbose:
        FNULL.close()


def git_source(source_dict, git_cache, src_dir, recipe_path=None, verbose=True):
    """Download a source from a Git repo (or submodule, recursively)"""
    if not isdir(git_cache):
        os.makedirs(git_cache)

    git = external.find_executable("git")
    if not git:
        sys.exit(
            "Error: git is not installed in your root environment or as a build requirement."
        )

    git_depth = int(source_dict.get("git_depth", -1))
    git_ref = source_dict.get("git_rev") or "HEAD"

    git_url = source_dict["git_url"]
    if git_url.startswith("~"):
        git_url = os.path.expanduser(git_url)
    if git_url.startswith("."):
        # It's a relative path from the conda recipe
        git_url = abspath(normpath(os.path.join(recipe_path, git_url)))
        if on_win:
            git_dn = git_url.replace(":", "_")
        else:
            git_dn = git_url[1:]
    else:
        git_dn = git_url.split("://")[-1].replace("/", os.sep)
        if git_dn.startswith(os.sep):
            git_dn = git_dn[1:]
        git_dn = git_dn.replace(":", "_")
    mirror_dir = join(git_cache, git_dn)
    git_mirror_checkout_recursive(
        git,
        mirror_dir,
        src_dir,
        git_url,
        git_cache=git_cache,
        git_ref=git_ref,
        git_depth=git_depth,
        is_top_level=True,
        verbose=verbose,
    )
    return git


# Why not use get_git_info instead?
def git_info(src_dir, build_prefix, git=None, verbose=True, fo=None):
    """Print info about a Git repo."""
    assert isdir(src_dir)

    if not git:
        git = external.find_executable("git", build_prefix)
    if not git:
        log.warn(
            "git not installed in root environment.  Skipping recording of git info."
        )
        return

    if verbose:
        stderr = None
    else:
        FNULL = open(os.devnull, "wb")
        stderr = FNULL

    # Ensure to explicitly set GIT_DIR as some Linux machines will not
    # properly execute without it.
    env = os.environ.copy()
    env["GIT_DIR"] = join(src_dir, ".git")
    env = {str(key): str(value) for key, value in env.items()}
    for cmd, check_error in (
        ((git, "log", "-n1"), True),
        ((git, "describe", "--tags", "--dirty"), False),
        ((git, "status"), True),
    ):
        try:
            stdout = check_output_env(cmd, stderr=stderr, cwd=src_dir, env=env)
        except CalledProcessError as e:
            if check_error:
                raise Exception("git error: %s" % str(e))
        encoding = locale.getpreferredencoding()
        if not fo:
            encoding = sys.stdout.encoding
        encoding = encoding or "utf-8"
        if hasattr(stdout, "decode"):
            stdout = stdout.decode(encoding, "ignore")
        if fo:
            fo.write("==> {} <==\n".format(" ".join(cmd)))
            if verbose:
                fo.write(stdout + "\n")
        else:
            if verbose:
                print("==> {} <==\n".format(" ".join(cmd)))
                safe_print_unicode(stdout + "\n")


def hg_source(source_dict, src_dir, hg_cache, verbose):
    """Download a source from Mercurial repo."""
    if verbose:
        stdout = None
        stderr = None
    else:
        FNULL = open(os.devnull, "wb")
        stdout = FNULL
        stderr = FNULL

    hg_url = source_dict["hg_url"]
    if not isdir(hg_cache):
        os.makedirs(hg_cache)
    hg_dn = hg_url.split(":")[-1].replace("/", "_")
    cache_repo = join(hg_cache, hg_dn)
    if isdir(cache_repo):
        check_call_env(["hg", "pull"], cwd=cache_repo, stdout=stdout, stderr=stderr)
    else:
        check_call_env(
            ["hg", "clone", hg_url, cache_repo], stdout=stdout, stderr=stderr
        )
        assert isdir(cache_repo)

    # now clone in to work directory
    update = source_dict.get("hg_tag") or "tip"
    if verbose:
        print("checkout: %r" % update)

    check_call_env(["hg", "clone", cache_repo, src_dir], stdout=stdout, stderr=stderr)
    check_call_env(
        ["hg", "update", "-C", update], cwd=src_dir, stdout=stdout, stderr=stderr
    )

    if not verbose:
        FNULL.close()

    return src_dir


def svn_source(
    source_dict, src_dir, svn_cache, verbose=True, timeout=900, locking=True
):
    """Download a source from SVN repo."""
    if verbose:
        stdout = None
        stderr = None
    else:
        FNULL = open(os.devnull, "wb")
        stdout = FNULL
        stderr = FNULL

    def parse_bool(s):
        return str(s).lower().strip() in ("yes", "true", "1", "on")

    svn_url = source_dict["svn_url"]
    svn_revision = source_dict.get("svn_rev") or "head"
    svn_ignore_externals = parse_bool(source_dict.get("svn_ignore_externals") or "no")
    if not isdir(svn_cache):
        os.makedirs(svn_cache)
    svn_dn = svn_url.split(":", 1)[-1].replace("/", "_").replace(":", "_")
    cache_repo = join(svn_cache, svn_dn)
    extra_args = []
    if svn_ignore_externals:
        extra_args.append("--ignore-externals")
    if "svn_username" in source_dict and "svn_password" in source_dict:
        extra_args.extend(
            [
                "--non-interactive",
                "--no-auth-cache",
                "--username",
                source_dict.get("svn_username"),
                "--password",
                source_dict.get("svn_password"),
            ]
        )
    if isdir(cache_repo):
        check_call_env(
            ["svn", "up", "-r", svn_revision] + extra_args,
            cwd=cache_repo,
            stdout=stdout,
            stderr=stderr,
        )
    else:
        check_call_env(
            ["svn", "co", "-r", svn_revision] + extra_args + [svn_url, cache_repo],
            stdout=stdout,
            stderr=stderr,
        )
        assert isdir(cache_repo)

    # now copy into work directory
    copy_into(cache_repo, src_dir, timeout, symlinks=True, locking=locking)

    if not verbose:
        FNULL.close()

    return src_dir


def get_repository_info(recipe_path):
    """This tries to get information about where a recipe came from.  This is different
    from the source - you can have a recipe in svn that gets source via git."""
    try:
        if exists(join(recipe_path, ".git")):
            origin = check_output_env(
                ["git", "config", "--get", "remote.origin.url"], cwd=recipe_path
            )
            rev = check_output_env(["git", "rev-parse", "HEAD"], cwd=recipe_path)
            return f"Origin {origin}, commit {rev}"
        elif isdir(join(recipe_path, ".hg")):
            origin = check_output_env(["hg", "paths", "default"], cwd=recipe_path)
            rev = check_output_env(["hg", "id"], cwd=recipe_path).split()[0]
            return f"Origin {origin}, commit {rev}"
        elif isdir(join(recipe_path, ".svn")):
            info = check_output_env(["svn", "info"], cwd=recipe_path)
            info = info.decode(
                "utf-8"
            )  # Py3 returns a byte string, but re needs unicode or str.
            server = re.search("Repository Root: (.*)$", info, flags=re.M).group(1)
            revision = re.search("Revision: (.*)$", info, flags=re.M).group(1)
            return f"{server}, Revision {revision}"
        else:
            return "{}, last modified {}".format(
                recipe_path,
                time.ctime(os.path.getmtime(join(recipe_path, "meta.yaml"))),
            )
    except CalledProcessError:
        get_logger(__name__).debug("Failed to checkout source in " + recipe_path)
        return "{}, last modified {}".format(
            recipe_path, time.ctime(os.path.getmtime(join(recipe_path, "meta.yaml")))
        )


_RE_LF = re.compile(rb"(?<!\r)\n")
_RE_CRLF = re.compile(rb"\r\n")


def _ensure_LF(src: os.PathLike, dst: os.PathLike | None = None) -> Path:
    """Replace windows line endings with Unix.  Return path to modified file."""
    src = Path(src)
    dst = Path(dst or src)  # overwrite src if dst is undefined
    dst.write_bytes(_RE_CRLF.sub(b"\n", src.read_bytes()))
    return dst


def _ensure_CRLF(src: os.PathLike, dst: os.PathLike | None = None) -> Path:
    """Replace unix line endings with win.  Return path to modified file."""
    src = Path(src)
    dst = Path(dst or src)  # overwrite src if dst is undefined
    dst.write_bytes(_RE_LF.sub(b"\r\n", src.read_bytes()))
    return dst


def _guess_patch_strip_level(
    patches: Iterable[str | os.PathLike], src_dir: str | os.PathLike
) -> tuple[int, bool]:
    """Determine the patch strip level automatically."""
    patches = set(map(Path, patches))
    maxlevel = min(len(patch.parent.parts) for patch in patches)
    guessed = False
    if maxlevel == 0:
        patchlevel = 0
    else:
        histo = {i: 0 for i in range(maxlevel + 1)}
        for patch in patches:
            parts = patch.parts
            for level in range(maxlevel + 1):
                if Path(src_dir, *parts[-len(parts) + level :]).exists():
                    histo[level] += 1
        order = sorted(histo, key=histo.get, reverse=True)
        if histo[order[0]] == histo[order[1]]:
            print("Patch level ambiguous, selecting least deep")
            guessed = True
        patchlevel = min(
            key for key, value in histo.items() if value == histo[order[0]]
        )
    return patchlevel, guessed


def _get_patch_file_details(path):
    re_files = re.compile(r"^(?:---|\+\+\+) ([^\n\t]+)")
    files = []
    with open(path, errors="ignore") as f:
        files = []
        first_line = True
        is_git_format = True
        for line in f.readlines():
            if first_line and not re.match(r"From [0-9a-f]{40}", line):
                is_git_format = False
            first_line = False
            m = re_files.search(line)
            if m and m.group(1) != "/dev/null":
                files.append(m.group(1))
            elif (
                is_git_format
                and line.startswith("git")
                and not line.startswith("git --diff")
            ):
                is_git_format = False
    return (files, is_git_format)


def _patch_attributes_debug(pa, rel_path, build_prefix):
    return "[[ {}{}{}{}{}{}{}{}{}{} ]] - [[ {:>71} ]]".format(
        "R" if pa["reversible"] else "-",
        "A" if pa["applicable"] else "-",
        "Y" if pa["patch_exe"].startswith(build_prefix) else "-",
        "M" if not pa["amalgamated"] else "-",
        "D" if pa["dry_runnable"] else "-",
        str(pa["level"]),
        "L" if not pa["level_ambiguous"] else "-",
        "O" if not pa["offsets"] else "-",
        "V" if not pa["fuzzy"] else "-",
        "E" if not pa["stderr"] else "-",
        rel_path[-71:],
    )


def _patch_attributes_debug_print(attributes):
    if len(attributes):
        print("Patch analysis gives:")
        print("\n".join(attributes))
        print("\nKey:\n")
        print(
            "R :: Reversible                       A :: Applicable\n"
            "Y :: Build-prefix patch in use        M :: Minimal, non-amalgamated\n"
            "D :: Dry-runnable                     N :: Patch level (1 is preferred)\n"
            "L :: Patch level not-ambiguous        O :: Patch applies without offsets\n"
            "V :: Patch applies without fuzz       E :: Patch applies without emitting to stderr\n"
        )


def _get_patch_attributes(
    path, patch_exe, git, src_dir, stdout, stderr, retained_tmpdir=None
):
    from collections import OrderedDict

    files_list, is_git_format = _get_patch_file_details(path)
    files = set(files_list)
    amalgamated = False
    if len(files_list) != len(files):
        amalgamated = True
    strip_level, strip_level_guessed = _guess_patch_strip_level(files, src_dir)
    if strip_level:
        files = {f.split("/", strip_level)[-1] for f in files}

    # Defaults
    result = {
        "patch": path,
        "files": files,
        "patch_exe": git if (git and is_git_format) else patch_exe,
        "format": "git" if is_git_format else "generic",
        # If these remain 'unknown' we had no patch program to test with.
        "dry_runnable": None,
        "applicable": None,
        "reversible": None,
        "amalgamated": amalgamated,
        "offsets": None,
        "fuzzy": None,
        "stderr": None,
        "level": strip_level,
        "level_ambiguous": strip_level_guessed,
        "args": [],
    }

    crlf = False
    lf = False
    with open(path, errors="ignore") as f:
        _content = f.read()
        for line in _content.split("\n"):
            if line.startswith((" ", "+", "-")):
                if line.endswith("\r"):
                    crlf = True
                else:
                    lf = True
    result["line_endings"] = "mixed" if (crlf and lf) else "crlf" if crlf else "lf"

    if not patch_exe:
        log.warning(
            f"No patch program found, cannot determine patch attributes for {path}"
        )
        if not git:
            log.error(
                "No git program found either. Please add a dependency for one of these."
            )
        return result

    class noop_context:
        value = None

        def __init__(self, value):
            self.value = value

        def __enter__(self):
            return self.value

        def __exit__(self, exc, value, tb):
            return

    fmts = OrderedDict(native=["--binary"], lf=[], crlf=[])
    if patch_exe:
        # Good, we have a patch executable so we can perform some checks:
        with noop_context(
            retained_tmpdir
        ) if retained_tmpdir else TemporaryDirectory() as tmpdir:
            # Make all the fmts.
            result["patches"] = {}
            for fmt, _ in fmts.items():
                new_patch = os.path.join(tmpdir, os.path.basename(path) + f".{fmt}")
                if fmt == "native":
                    try:
                        shutil.copy2(path, new_patch)
                    except:
                        shutil.copy(path, new_patch)
                elif fmt == "lf":
                    _ensure_LF(path, new_patch)
                elif fmt == "crlf":
                    _ensure_CRLF(path, new_patch)
                result["patches"][fmt] = new_patch

            tmp_src_dir = os.path.join(tmpdir, "src_dir")

            def copy_to_be_patched_files(src_dir, tmp_src_dir, files):
                try:
                    shutil.rmtree(tmp_src_dir)
                except:
                    pass
                for file in files:
                    dst = os.path.join(tmp_src_dir, file)
                    dst_dir = os.path.dirname(dst)
                    try:
                        os.makedirs(dst_dir)
                    except:
                        if not os.path.exists(dst_dir):
                            raise
                    # Patches can create and delete files.
                    if os.path.exists(os.path.join(src_dir, file)):
                        shutil.copy2(os.path.join(src_dir, file), dst)

            copy_to_be_patched_files(src_dir, tmp_src_dir, files)
            checks = OrderedDict(
                dry_runnable=["--dry-run"], applicable=[], reversible=["-R"]
            )
            for check_name, extra_args in checks.items():
                for fmt, fmt_args in fmts.items():
                    patch_args = (
                        ["-Np{}".format(result["level"]), "-i", result["patches"][fmt]]
                        + extra_args
                        + fmt_args
                    )
                    try:
                        env = os.environ.copy()
                        env["LC_ALL"] = "C"
                        from subprocess import PIPE, Popen

                        process = Popen(
                            [patch_exe] + patch_args,
                            cwd=tmp_src_dir,
                            stdout=PIPE,
                            stderr=PIPE,
                            shell=False,
                        )
                        output, error = process.communicate()
                        result["offsets"] = b"offset" in output
                        result["fuzzy"] = b"fuzz" in output
                        result["stderr"] = bool(error)
                        if stdout:
                            stdout.write(output)
                        if stderr:
                            stderr.write(error)
                    except Exception as e:
                        print(e)
                        result[check_name] = False
                        pass
                    else:
                        result[check_name] = fmt
                        # Save the first one found.
                        if check_name == "applicable" and not result["args"]:
                            result["args"] = patch_args
                        break

    if not retained_tmpdir and "patches" in result:
        del result["patches"]

    return result


def apply_one_patch(src_dir, recipe_dir, rel_path, config, git=None):
    path = os.path.join(recipe_dir, rel_path)
    if config.verbose:
        print(f"Applying patch: {path}")

    def try_apply_patch(patch, patch_args, cwd, stdout, stderr):
        # An old reference: https://unix.stackexchange.com/a/243748/34459
        #
        # I am worried that '--ignore-whitespace' may be destructive. If so we should
        # avoid passing it, particularly in the initial (most likely to succeed) calls.
        #
        # From here-in I define a 'native' patch as one which has:
        # 1. LF for the patch block metadata.
        # 2. CRLF or LF for the actual patched lines matching those of the source lines.
        #
        # Calls to a raw 'patch' are destructive in various ways:
        # 1. It leaves behind .rej and .orig files
        # 2. If you pass it a patch with incorrect CRLF changes and do not pass --binary and
        #    if any of those blocks *can* be applied, then the whole file gets written out with
        #    LF.  This cannot be reversed either; the text changes will be reversed but not
        #    line-feed changes (since all line-endings get changed, not just those of the of
        #    patched lines)
        # 3. If patching fails, the bits that succeeded remain, so patching is not at all
        #    atomic.
        #
        # Still, we do our best to mitigate all of this as follows:
        # 1. We use --dry-run to test for applicability first.
        # 2 We check for native application of a native patch (--binary, without --ignore-whitespace)
        #
        # Some may bemoan the loss of patch failure artifacts, but it is fairly random which
        # patch and patch attempt they apply to so their informational value is low, besides that,
        # they are ugly.
        temp_name = os.path.join(
            tempfile.gettempdir(), next(tempfile._get_candidate_names())
        )
        base_patch_args = ["--no-backup-if-mismatch", "--batch"] + patch_args
        try:
            try_patch_args = base_patch_args[:]
            try_patch_args.append("--dry-run")
            log.debug(f"dry-run applying with\n{patch} {try_patch_args}")
            check_call_env(
                [patch] + try_patch_args, cwd=cwd, stdout=stdout, stderr=stderr
            )
            # You can use this to pretend the patch failed so as to test reversal!
            # raise CalledProcessError(-1, ' '.join([patch] + patch_args))
        except Exception as e:
            raise e
        else:
            check_call_env(
                [patch] + base_patch_args, cwd=cwd, stdout=stdout, stderr=stderr
            )
        finally:
            if os.path.exists(temp_name):
                os.unlink(temp_name)

    exception = None
    if not isfile(path):
        raise RuntimeError("Error: no such patch: %s" % path)

    if config.verbose:
        stdout = None
        stderr = None
    else:
        FNULL = open(os.devnull, "wb")
        stdout = FNULL
        stderr = FNULL

    attributes_output = ""
    # While --binary was first introduced in patch 2.3 it wasn't until patch 2.6 that it produced
    # consistent results across OSes. So patch/m2-patch is a hard dependency of conda-build.
    # See conda-build#4495
    patch_exe = external.find_executable("patch")
    if not patch_exe:
        raise MissingDependency("Failed to find conda-build dependency: 'patch'")
    with TemporaryDirectory() as tmpdir:
        patch_attributes = _get_patch_attributes(
            path, patch_exe, git, src_dir, stdout, stderr, tmpdir
        )
        attributes_output += _patch_attributes_debug(
            patch_attributes, rel_path, config.build_prefix
        )
        if git and patch_attributes["format"] == "git":
            # Prevents git from asking interactive questions,
            # also necessary to achieve sha1 reproducibility;
            # as is --committer-date-is-author-date. By this,
            # we mean a round-trip of git am/git format-patch
            # gives the same file.
            git_env = os.environ
            git_env["GIT_COMMITTER_NAME"] = "conda-build"
            git_env["GIT_COMMITTER_EMAIL"] = "conda@conda-build.org"
            check_call_env(
                [git, "am", "-3", "--committer-date-is-author-date", path],
                cwd=src_dir,
                stdout=stdout,
                stderr=stderr,
                env=git_env,
            )
            config.git_commits_since_tag += 1
        else:
            patch_args = patch_attributes["args"]

            if config.verbose:
                print(f"Applying patch: {path} with args:\n{patch_args}")

            try:
                try_apply_patch(
                    patch_exe, patch_args, cwd=src_dir, stdout=stdout, stderr=stderr
                )
            except Exception as e:
                exception = e
        if exception:
            raise exception
    return attributes_output


def apply_patch(src_dir, patch, config, git=None):
    apply_one_patch(
        src_dir, os.path.dirname(patch), os.path.basename(patch), config, git
    )


def provide(metadata):
    """
    given a recipe_dir:
      - download (if necessary)
      - unpack
      - apply patches (if any)
    """
    os.makedirs(metadata.config.build_folder, exist_ok=True)
    git = None

    try:
        for source_dict in metadata.get_section("source"):
            folder = source_dict.get("folder")
            src_dir = os.path.join(metadata.config.work_dir, folder if folder else "")
            if any(k in source_dict for k in ("fn", "url")):
                unpack(
                    source_dict,
                    src_dir,
                    metadata.config.src_cache,
                    recipe_path=metadata.path,
                    croot=metadata.config.croot,
                    verbose=metadata.config.verbose,
                    timeout=metadata.config.timeout,
                    locking=metadata.config.locking,
                )
            elif "git_url" in source_dict:
                git = git_source(
                    source_dict,
                    metadata.config.git_cache,
                    src_dir,
                    metadata.path,
                    verbose=metadata.config.verbose,
                )
            # build to make sure we have a work directory with source in it. We
            #    want to make sure that whatever version that is does not
            #    interfere with the test we run next.
            elif "hg_url" in source_dict:
                hg_source(
                    source_dict,
                    src_dir,
                    metadata.config.hg_cache,
                    verbose=metadata.config.verbose,
                )
            elif "svn_url" in source_dict:
                svn_source(
                    source_dict,
                    src_dir,
                    metadata.config.svn_cache,
                    verbose=metadata.config.verbose,
                    timeout=metadata.config.timeout,
                    locking=metadata.config.locking,
                )
            elif "path" in source_dict:
                source_path = os.path.expanduser(source_dict["path"])
                path = normpath(abspath(join(metadata.path, source_path)))
                path_via_symlink = "path_via_symlink" in source_dict
                if path_via_symlink and not folder:
                    print(
                        "WARNING: `path_via_symlink` is too dangerous without specifying a folder,\n"
                        "  conda could end up changing - or deleting - your local source code!\n"
                        "  Going to make copies instead. When using `path_via_symlink` you should\n"
                        "  also take care to run the build outside of your local source code folder(s)\n"
                        "  unless that is your intention."
                    )
                    path_via_symlink = False
                    sys.exit(1)
                if path_via_symlink:
                    src_dir_symlink = os.path.dirname(src_dir)
                    if not isdir(src_dir_symlink):
                        os.makedirs(src_dir_symlink)
                    if metadata.config.verbose:
                        print(f"Creating sybmolic link pointing to {path} at {src_dir}")
                    os.symlink(path, src_dir)
                else:
                    if metadata.config.verbose:
                        print(f"Copying {path} to {src_dir}")
                    # careful here: we set test path to be outside of conda-build root in setup.cfg.
                    #    If you don't do that, this is a recursive function
                    copy_into(
                        path,
                        src_dir,
                        metadata.config.timeout,
                        symlinks=True,
                        locking=metadata.config.locking,
                        clobber=True,
                    )
            else:  # no source
                if not isdir(src_dir):
                    os.makedirs(src_dir)

            patches = ensure_list(source_dict.get("patches", []))
            patch_attributes_output = []
            for patch in patches:
                patch_attributes_output += [
                    apply_one_patch(src_dir, metadata.path, patch, metadata.config, git)
                ]
            _patch_attributes_debug_print(patch_attributes_output)

    except CalledProcessError:
        shutil.move(
            metadata.config.work_dir, metadata.config.work_dir + "_failed_provide"
        )
        raise

    return metadata.config.work_dir<|MERGE_RESOLUTION|>--- conflicted
+++ resolved
@@ -79,15 +79,8 @@
             hash_added = True
     else:
         log.warn(
-<<<<<<< HEAD
-            "No hash {} provided for {}.  Source download forced.  "
-            "Add hash to recipe to use source cache.".format(
-                ACCEPTED_HASH_TYPES, unhashed_fn
-            )
-=======
-            f"No hash (md5, sha1, sha256) provided for {unhashed_fn}.  Source download forced.  "
+            f"No hash {ACCEPTED_HASH_TYPES} provided for {unhashed_fn}.  Source download forced.  "
             "Add hash to recipe to use source cache."
->>>>>>> cc7bb532
         )
     path = join(cache_folder, fn)
     if isfile(path):

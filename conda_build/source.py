--- conflicted
+++ resolved
@@ -68,11 +68,8 @@
         source_dict["fn"] if "fn" in source_dict else basename(source_urls[0])
     )
     hash_added = False
-<<<<<<< HEAD
+
     for hash_type in ACCEPTED_HASH_TYPES:
-=======
-    for hash_type in ("md5", "sha1", "sha256"):
->>>>>>> fbb36806
         if hash_type in source_dict:
             if source_dict[hash_type] in (None, ""):
                 raise ValueError(f"Empty {hash_type} hash provided for {fn}")
@@ -80,15 +77,10 @@
             hash_added = True
     else:
         log.warn(
-<<<<<<< HEAD
             "No hash {} provided for {}.  Source download forced.  "
             "Add hash to recipe to use source cache.".format(
                 ACCEPTED_HASH_TYPES, unhashed_fn
             )
-=======
-            "No hash (md5, sha1, sha256) provided for {}.  Source download forced.  "
-            "Add hash to recipe to use source cache.".format(unhashed_fn)
->>>>>>> fbb36806
         )
     path = join(cache_folder, fn)
     if isfile(path):
@@ -128,11 +120,8 @@
             raise RuntimeError("Could not download %s" % url)
 
     hashed = None
-<<<<<<< HEAD
+
     for tp in ACCEPTED_HASH_TYPES:
-=======
-    for tp in ("md5", "sha1", "sha256"):
->>>>>>> fbb36806
         if tp in source_dict:
             expected_hash = source_dict[tp]
             hashed = hashsum_file(path, tp)
@@ -143,10 +132,6 @@
                         tp.upper(), hashed, expected_hash
                     )
                 )
-<<<<<<< HEAD
-=======
-            break
->>>>>>> fbb36806
 
     # this is really a fallback.  If people don't provide the hash, we still need to prevent
     #    collisions in our source cache, but the end user will get no benefit from the cache.

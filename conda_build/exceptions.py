# Copyright (C) 2014 Anaconda, Inc
# SPDX-License-Identifier: BSD-3-Clause
import textwrap

from conda import CondaError

SEPARATOR = "-" * 70

indent = lambda s: textwrap.fill(textwrap.dedent(s))


class CondaBuildException(CondaError):
    pass


class YamlParsingError(CondaBuildException):
    pass


class UnableToParse(YamlParsingError):
    def __init__(self, original, *args, **kwargs):
        super().__init__(*args, **kwargs)
        self.original = original

    def error_msg(self):
        return "\n".join(
            [
                SEPARATOR,
                self.error_body(),
                self.indented_exception(),
            ]
        )

    def error_body(self):
        return "\n".join(
            [
                "Unable to parse meta.yaml file\n",
            ]
        )

    def indented_exception(self):
        orig = str(self.original)
        indent = lambda s: s.replace("\n", "\n--> ")
        return f"Error Message:\n--> {indent(orig)}\n\n"


class UnableToParseMissingJinja2(UnableToParse):
    def error_body(self):
        return "\n".join(
            [
                super().error_body(),
                indent(
                    """\
                It appears you are missing jinja2.  Please install that
                package, then attempt to build.
            """
                ),
            ]
        )


class MissingDependency(CondaBuildException):
    pass


class VerifyError(CondaBuildException):
    def __init__(self, error, script, *args):
        self.error = error
        self.script = script
        self.msg = f"{script} failed to verify\n{error}"
        super().__init__(self.msg)


class DependencyNeedsBuildingError(CondaBuildException):
    def __init__(
        self, conda_exception=None, packages=None, subdir=None, *args, **kwargs
    ):
        self.subdir = subdir
        self.matchspecs = []
        if packages:
            self.packages = packages
        else:
            self.packages = packages or []
            for line in str(conda_exception).splitlines():
                if not line.startswith("  - ") and (":" in line or " -> " not in line):
                    continue
                pkg = line.lstrip("  - ").split(" -> ")[-1]
                self.matchspecs.append(pkg)
                pkg = pkg.strip().split(" ")[0].split("=")[0].split("[")[0]
                self.packages.append(pkg)
        if not self.packages:
            raise RuntimeError(
                f"failed to parse packages from exception: {conda_exception}"
            )

    def __str__(self):
        return self.message

    @property
    def message(self):
        return f"Unsatisfiable dependencies for platform {self.subdir}: {set(self.matchspecs)}"


class RecipeError(CondaBuildException):
    pass


class BuildLockError(CondaBuildException):
    """Raised when we failed to acquire a lock."""


class OverLinkingError(RuntimeError, CondaBuildException):
    def __init__(self, error, *args):
        self.error = error
        self.msg = f"overlinking check failed \n{error}"
        super().__init__(self.msg)


class OverDependingError(RuntimeError, CondaBuildException):
    def __init__(self, error, *args):
        self.error = error
        self.msg = f"overdepending check failed \n{error}"
        super().__init__(self.msg)


class RunPathError(RuntimeError, CondaBuildException):
    def __init__(self, error, *args):
        self.error = error
<<<<<<< HEAD
        self.msg = "runpaths check failed \n%s" % (error)
        super().__init__(self.msg)


class BuildScriptException(CondaBuildException):
    pass
=======
        self.msg = f"runpaths check failed \n{error}"
        super().__init__(self.msg)
>>>>>>> 9c0ceec8
<|MERGE_RESOLUTION|>--- conflicted
+++ resolved
@@ -126,14 +126,9 @@
 class RunPathError(RuntimeError, CondaBuildException):
     def __init__(self, error, *args):
         self.error = error
-<<<<<<< HEAD
-        self.msg = "runpaths check failed \n%s" % (error)
+        self.msg = f"runpaths check failed \n{error}"
         super().__init__(self.msg)
 
 
 class BuildScriptException(CondaBuildException):
-    pass
-=======
-        self.msg = f"runpaths check failed \n{error}"
-        super().__init__(self.msg)
->>>>>>> 9c0ceec8
+    pass
'''
Created on Jan 16, 2014

@author: sean
'''
from __future__ import absolute_import, division, print_function

from functools import partial
import json
import os
import sys

import jinja2

from conda.compat import PY3
from .environ import get_dict as get_environ
from .metadata import select_lines, ns_cfg
from .source import WORK_DIR


class UndefinedNeverFail(jinja2.Undefined):
    """
    A class for Undefined jinja variables.
    This is even less strict than the default jinja2.Undefined class,
    because it permits things like {{ MY_UNDEFINED_VAR[:2] }} and
    {{ MY_UNDEFINED_VAR|int }}. This can mask lots of errors in jinja templates, so it
    should only be used for a first-pass parse, when you plan on running a 'strict'
    second pass later.
    """
    all_undefined_names = []

    def __init__(self, hint=None, obj=jinja2.runtime.missing, name=None,
                 exc=jinja2.exceptions.UndefinedError):
        UndefinedNeverFail.all_undefined_names.append(name)
        jinja2.Undefined.__init__(self, hint, obj, name, exc)

    __add__ = __radd__ = __mul__ = __rmul__ = __div__ = __rdiv__ = \
    __truediv__ = __rtruediv__ = __floordiv__ = __rfloordiv__ = \
    __mod__ = __rmod__ = __pos__ = __neg__ = __call__ = \
    __getitem__ = __lt__ = __le__ = __gt__ = __ge__ = \
    __complex__ = __pow__ = __rpow__ = \
        lambda self, *args, **kwargs: UndefinedNeverFail(hint=self._undefined_hint,
                                                         obj=self._undefined_obj,
                                                         name=self._undefined_name,
                                                         exc=self._undefined_exception)

    __str__ = __repr__ = \
        lambda *args, **kwargs: u''

    __int__ = lambda _: 0
    __float__ = lambda _: 0.0

    def __getattr__(self, k):
        try:
            return object.__getattr__(self, k)
        except AttributeError:
            return UndefinedNeverFail(hint=self._undefined_hint,
                                      obj=self._undefined_obj,
                                      name=self._undefined_name + '.' + k,
                                      exc=self._undefined_exception)


class FilteredLoader(jinja2.BaseLoader):
    """
    A pass-through for the given loader, except that the loaded source is
    filtered according to any metadata selectors in the source text.
    """

    def __init__(self, unfiltered_loader, config):
        self._unfiltered_loader = unfiltered_loader
        self.list_templates = unfiltered_loader.list_templates
        self.config = config

    def get_source(self, environment, template):
        contents, filename, uptodate = self._unfiltered_loader.get_source(environment,
                                                                          template)
        return select_lines(contents, ns_cfg(self.config)), filename, uptodate


<<<<<<< HEAD
def load_setuptools(setup_file='setup.py', from_recipe_dir=False,
                    recipe_dir=None):
    global _setuptools_data

    if _setuptools_data is None:
        _setuptools_data = {}

        def setup(**kwargs):
            _setuptools_data.update(kwargs)

        import setuptools
        import distutils.core
        # Add current directory to path
        import sys
        sys.path.append('.')

        if from_recipe_dir and recipe_dir:
            setup_file = os.path.abspath(os.path.join(recipe_dir, setup_file))

        # Patch setuptools, distutils
        setuptools_setup = setuptools.setup
        distutils_setup = distutils.core.setup
        setuptools.setup = distutils.core.setup = setup
        ns = {
            '__name__': '__main__',
            '__doc__': None,
            '__file__': setup_file,
        }
        code = compile(open(setup_file).read(), setup_file, 'exec',
                       dont_inherit=1)
=======
def load_setuptools(setup_file='setup.py', from_recipe_dir=False, recipe_dir=None,
                    unload_modules=None):
    _setuptools_data = {}

    def setup(**kw):
        _setuptools_data.update(kw)

    import setuptools
    import distutils.core

    cd_to_work = False

    if from_recipe_dir and recipe_dir:
        setup_file = os.path.abspath(os.path.join(recipe_dir, setup_file))
    else:
        cd_to_work = True
        cwd = os.getcwd()
        os.chdir(WORK_DIR)
        if not os.path.isabs(setup_file):
            setup_file = os.path.join(WORK_DIR, setup_file)
        # this is very important - or else if versioneer or otherwise is in the start folder,
        # things will pick up the wrong versioneer/whatever!
        sys.path.insert(0, WORK_DIR)

    # Patch setuptools, distutils
    setuptools_setup = setuptools.setup
    distutils_setup = distutils.core.setup
    setuptools.setup = distutils.core.setup = setup
    ns = {
        '__name__': '__main__',
        '__doc__': None,
        '__file__': setup_file,
    }
    try:
        code = compile(open(setup_file).read(), setup_file, 'exec', dont_inherit=1)
>>>>>>> 944c8e71
        exec(code, ns, ns)
        distutils.core.setup = distutils_setup
        setuptools.setup = setuptools_setup
    # this happens if setup.py is used in load_setuptools, but source is not yet downloaded
    except IOError:
        pass
    finally:
        if cd_to_work:
            os.chdir(cwd)
    del sys.path[-1]
    return _setuptools_data


def load_npm():
    # json module expects bytes in Python 2 and str in Python 3.
    mode_dict = {'mode': 'r', 'encoding': 'utf-8'} if PY3 else {'mode': 'rb'}
    with open('package.json', **mode_dict) as pkg:
        return json.load(pkg)


def context_processor(initial_metadata, recipe_dir, config):
    """
    Return a dictionary to use as context for jinja templates.

    initial_metadata: Augment the context with values from this MetaData object.
                      Used to bootstrap metadata contents via multiple parsing passes.
    """
    ctx = get_environ(config=config, m=initial_metadata)
    environ = dict(os.environ)
    environ.update(get_environ(config=config, m=initial_metadata))

    ctx.update(load_setuptools=partial(load_setuptools, recipe_dir=recipe_dir),
               load_npm=load_npm,
               environ=environ)
    return ctx<|MERGE_RESOLUTION|>--- conflicted
+++ resolved
@@ -77,38 +77,6 @@
         return select_lines(contents, ns_cfg(self.config)), filename, uptodate
 
 
-<<<<<<< HEAD
-def load_setuptools(setup_file='setup.py', from_recipe_dir=False,
-                    recipe_dir=None):
-    global _setuptools_data
-
-    if _setuptools_data is None:
-        _setuptools_data = {}
-
-        def setup(**kwargs):
-            _setuptools_data.update(kwargs)
-
-        import setuptools
-        import distutils.core
-        # Add current directory to path
-        import sys
-        sys.path.append('.')
-
-        if from_recipe_dir and recipe_dir:
-            setup_file = os.path.abspath(os.path.join(recipe_dir, setup_file))
-
-        # Patch setuptools, distutils
-        setuptools_setup = setuptools.setup
-        distutils_setup = distutils.core.setup
-        setuptools.setup = distutils.core.setup = setup
-        ns = {
-            '__name__': '__main__',
-            '__doc__': None,
-            '__file__': setup_file,
-        }
-        code = compile(open(setup_file).read(), setup_file, 'exec',
-                       dont_inherit=1)
-=======
 def load_setuptools(setup_file='setup.py', from_recipe_dir=False, recipe_dir=None,
                     unload_modules=None):
     _setuptools_data = {}
@@ -144,7 +112,6 @@
     }
     try:
         code = compile(open(setup_file).read(), setup_file, 'exec', dont_inherit=1)
->>>>>>> 944c8e71
         exec(code, ns, ns)
         distutils.core.setup = distutils_setup
         setuptools.setup = setuptools_setup

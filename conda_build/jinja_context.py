from __future__ import absolute_import, division, print_function

from functools import partial
import json
import os
import re

import jinja2

from .conda_interface import PY3
from .environ import get_dict as get_environ
<<<<<<< HEAD
from .utils import (get_installed_packages, apply_pin_expressions, get_logger, HashableDict,
                    string_types)
from .render import get_env_dependencies
=======
from .metadata import select_lines, ns_cfg
from .utils import copy_into, check_call_env
from . import _load_setup_py_data
>>>>>>> e8919127


class UndefinedNeverFail(jinja2.Undefined):
    """
    A class for Undefined jinja variables.
    This is even less strict than the default jinja2.Undefined class,
    because it permits things like {{ MY_UNDEFINED_VAR[:2] }} and
    {{ MY_UNDEFINED_VAR|int }}. This can mask lots of errors in jinja templates, so it
    should only be used for a first-pass parse, when you plan on running a 'strict'
    second pass later.
    """
    all_undefined_names = []

    def __init__(self, hint=None, obj=jinja2.runtime.missing, name=None,
                 exc=jinja2.exceptions.UndefinedError):
        UndefinedNeverFail.all_undefined_names.append(name)
        jinja2.Undefined.__init__(self, hint, obj, name, exc)

    __add__ = __radd__ = __mul__ = __rmul__ = __div__ = __rdiv__ = \
    __truediv__ = __rtruediv__ = __floordiv__ = __rfloordiv__ = \
    __mod__ = __rmod__ = __pos__ = __neg__ = __call__ = \
    __getitem__ = __lt__ = __le__ = __gt__ = __ge__ = \
    __complex__ = __pow__ = __rpow__ = \
        lambda self, *args, **kwargs: UndefinedNeverFail(hint=self._undefined_hint,
                                                         obj=self._undefined_obj,
                                                         name=self._undefined_name,
                                                         exc=self._undefined_exception)

    __str__ = __repr__ = \
        lambda *args, **kwargs: u''

    __int__ = lambda _: 0
    __float__ = lambda _: 0.0

    def __getattr__(self, k):
        try:
            return object.__getattr__(self, k)
        except AttributeError:
            return UndefinedNeverFail(hint=self._undefined_hint,
                                      obj=self._undefined_obj,
                                      name=self._undefined_name + '.' + k,
                                      exc=self._undefined_exception)


class FilteredLoader(jinja2.BaseLoader):
    """
    A pass-through for the given loader, except that the loaded source is
    filtered according to any metadata selectors in the source text.
    """

    def __init__(self, unfiltered_loader, config):
        self._unfiltered_loader = unfiltered_loader
        self.list_templates = unfiltered_loader.list_templates
        self.config = config

    def get_source(self, environment, template):
        # we have circular imports here.  Do a local import
        from .metadata import select_lines, ns_cfg
        contents, filename, uptodate = self._unfiltered_loader.get_source(environment,
                                                                          template)
        return select_lines(contents, ns_cfg(self.config)), filename, uptodate


def load_setup_py_data(config, setup_file='setup.py', from_recipe_dir=False, recipe_dir=None,
                       permit_undefined_jinja=True):
<<<<<<< HEAD
    _setuptools_data = {}
    log = get_logger(__name__)

    def setup(**kw):
        _setuptools_data.update(kw)

    import setuptools
    import distutils.core

    cd_to_work = False
    path_backup = sys.path

    if from_recipe_dir and recipe_dir:
        setup_file = os.path.abspath(os.path.join(recipe_dir, setup_file))
    elif os.path.exists(config.work_dir):
        cd_to_work = True
        cwd = os.getcwd()
        os.chdir(config.work_dir)
        if not os.path.isabs(setup_file):
            setup_file = os.path.join(config.work_dir, setup_file)
        # this is very important - or else if versioneer or otherwise is in the start folder,
        # things will pick up the wrong versioneer/whatever!
        sys.path.insert(0, config.work_dir)
    else:
        message = ("Did not find setup.py file in manually specified location, and source "
                  "not downloaded yet.")
        if permit_undefined_jinja:
            log.debug(message)
            return {}
        else:
            raise RuntimeError(message)

    # Patch setuptools, distutils
    setuptools_setup = setuptools.setup
    distutils_setup = distutils.core.setup
    numpy_setup = None

    versioneer = None
    if 'versioneer' in sys.modules:
        versioneer = sys.modules['versioneer']
        del sys.modules['versioneer']

    try:
        import numpy.distutils.core
        numpy_setup = numpy.distutils.core.setup
        numpy.distutils.core.setup = setup
    except ImportError:
        log.debug("Failed to import numpy for setup patch.  Is numpy installed?")

    setuptools.setup = distutils.core.setup = setup
    ns = {
        '__name__': '__main__',
        '__doc__': None,
        '__file__': setup_file,
    }
    if os.path.isfile(setup_file):
        try:
            from setuptools.config import read_configuration
        except ImportError:
            pass  # setuptools <30.3.0 cannot read metadata / options from 'setup.cfg'
        else:
            setup_cfg = os.path.join(os.path.dirname(setup_file), 'setup.cfg')
            if os.path.isfile(setup_cfg):
                # read_configuration returns a dict of dicts. Each dict (keys: 'metadata',
                # 'options'), if present, provides keyword arguments for the setup function.
                for kwargs in read_configuration(setup_cfg).values():
                    _setuptools_data.update(kwargs)
        code = compile(open(setup_file).read(), setup_file, 'exec', dont_inherit=1)
        exec(code, ns, ns)
=======
    # we must copy the script into the work folder to avoid incompatible pyc files
    origin_setup_script = os.path.join(os.path.dirname(__file__), '_load_setup_py_data.py')
    dest_setup_script = os.path.join(config.work_dir, '_load_setup_py_data.py')
    copy_into(origin_setup_script, dest_setup_script)
    if os.path.isfile(config.build_python):
        args = [config.build_python, dest_setup_script, config.work_dir, setup_file]
        if from_recipe_dir:
            assert recipe_dir, 'recipe_dir must be set if from_recipe_dir is True'
            args.append('--from-recipe-dir')
            args.extend(['--recipe-dir', recipe_dir])
        if permit_undefined_jinja:
            args.append('--permit_undefined_jinja')
        check_call_env(args, env=get_environ(config))
        # this is a file that the subprocess will have written
        with open(os.path.join(config.work_dir, 'conda_build_loaded_setup_py.json')) as f:
            _setuptools_data = json.load(f)
>>>>>>> e8919127
    else:
        _setuptools_data = _load_setup_py_data.load_setup_py_data(setup_file,
                                                    from_recipe_dir=from_recipe_dir,
                                                    recipe_dir=recipe_dir,
                                                    work_dir=config.work_dir,
                                                    permit_undefined_jinja=permit_undefined_jinja)
    return _setuptools_data if _setuptools_data else None


def load_setuptools(config, setup_file='setup.py', from_recipe_dir=False, recipe_dir=None,
                    permit_undefined_jinja=True):
    log = get_logger(__name__)
    log.warn("Deprecation notice: the load_setuptools function has been renamed to "
             "load_setup_py_data.  load_setuptools will be removed in a future release.")
    return load_setup_py_data(config=config, setup_file=setup_file, from_recipe_dir=from_recipe_dir,
                              recipe_dir=recipe_dir, permit_undefined_jinja=permit_undefined_jinja)


def load_npm():
    # json module expects bytes in Python 2 and str in Python 3.
    mode_dict = {'mode': 'r', 'encoding': 'utf-8'} if PY3 else {'mode': 'rb'}
    with open('package.json', **mode_dict) as pkg:
        return json.load(pkg)


def load_file_regex(config, load_file, regex_pattern, from_recipe_dir=False,
                    recipe_dir=None, permit_undefined_jinja=True):
    match = False
    log = get_logger(__name__)

    cd_to_work = False

    if from_recipe_dir and recipe_dir:
        load_file = os.path.abspath(os.path.join(recipe_dir, load_file))
    elif os.path.exists(config.work_dir):
        cd_to_work = True
        cwd = os.getcwd()
        os.chdir(config.work_dir)
        if not os.path.isabs(load_file):
            load_file = os.path.join(config.work_dir, load_file)
    else:
        message = ("Did not find {} file in manually specified location, and source "
                  "not downloaded yet.".format(load_file))
        if permit_undefined_jinja:
            log.debug(message)
            return {}
        else:
            raise RuntimeError(message)

    if os.path.isfile(load_file):
        match = re.search(regex_pattern, open(load_file, 'r').read())
    else:
        if not permit_undefined_jinja:
            raise TypeError('{} is not a file that can be read'.format(load_file))

    # Reset the working directory
    if cd_to_work:
        os.chdir(cwd)

    return match if match else None


cached_env_dependencies = {}


def pin_compatible(m, package_name, lower_bound=None, upper_bound=None, min_pin='x.x.x.x.x.x',
                   max_pin='x', permit_undefined_jinja=False, exact=False, bypass_env_check=False):
    """dynamically pin based on currently installed version.

    only mandatory input is package_name.
    upper_bound is the authoritative upper bound, if provided.  The lower bound is the the
        currently installed version.
    pin expressions are of the form 'x.x' - the number of pins is the number of x's separated
        by ``.``.
    """
    global cached_env_dependencies
    compatibility = ""

    # optimization: this is slow (requires solver), so better to bypass it
    # until the finalization stage.
    if not bypass_env_check and not permit_undefined_jinja:
        # this is the version split up into its component bits.
        # There are two cases considered here (so far):
        # 1. Good packages that follow semver style (if not philosophy).  For example, 1.2.3
        # 2. Evil packages that cram everything alongside a single major version.  For example, 9b
        key = (m.name(), HashableDict(m.config.variant))
        if key in cached_env_dependencies:
            pins = cached_env_dependencies[key]
        else:
            if m.is_cross:
                pins, _, _ = get_env_dependencies(m, 'host', m.config.variant)
            else:
                pins, _, _ = get_env_dependencies(m, 'build', m.config.variant)
            cached_env_dependencies[key] = pins
        versions = {p.split(' ')[0]: p.split(' ')[1:] for p in pins}
        if versions:
            if exact and versions.get(package_name):
                compatibility = ' '.join(versions[package_name])
            else:
                version = lower_bound or versions.get(package_name)
                if version:
                    if hasattr(version, '__iter__') and not isinstance(version, string_types):
                        version = version[0]
                    else:
                        version = str(version)
                    if upper_bound:
                        compatibility = ">=" + str(version) + ","
                        compatibility += '<{upper_bound}'.format(upper_bound=upper_bound)
                    else:
                        compatibility = apply_pin_expressions(version, min_pin, max_pin)

    if not compatibility and not permit_undefined_jinja and not bypass_env_check:
        raise RuntimeError("Could not get compatibility information for {} package.  "
                           "Is it one of your build dependencies?".format(package_name))
    return "  ".join((package_name, compatibility)) if compatibility is not None else None


def pin_subpackage_against_outputs(key, outputs, min_pin, max_pin, exact, permit_undefined_jinja):
    # If we can finalize the metadata at the same time as we create metadata.other_outputs then
    # this function is not necessary and can be folded back into pin_subpackage.
    pin = None
    subpackage_name, _ = key
    # two ways to match:
    #    1. only one other output named the same as the subpackage_name from the key
    #    2. whole key matches (both subpackage name and variant)
    keys = list(outputs.keys())
    matching_package_keys = [k for k in keys if k[0] == subpackage_name]
    if len(matching_package_keys) == 1:
        key = matching_package_keys[0]
    if key in outputs:
        sp_m = outputs[key][1]
        if permit_undefined_jinja and not sp_m.version():
            pin = None
        else:
            if exact:
                pin = " ".join([sp_m.name(), sp_m.version(), sp_m.build_id()])
            else:
                pin = "{0} {1}".format(subpackage_name,
                                       apply_pin_expressions(sp_m.version(), min_pin,
                                                             max_pin))
    else:
        pin = subpackage_name
    return pin


subpackage_cache = {}


def pin_subpackage(metadata, subpackage_name, min_pin='x.x.x.x.x.x', max_pin='x',
                   exact=False, permit_undefined_jinja=False, allow_no_other_outputs=False):
    """allow people to specify pinnings based on subpackages that are defined in the recipe.

    For example, given a compiler package, allow it to specify either a compatible or exact
    pinning on the runtime package that is also created by the compiler package recipe
    """
    if not hasattr(metadata, 'other_outputs'):
        if allow_no_other_outputs:
            pin = subpackage_name
        else:
            raise ValueError("Bug in conda-build: we need to have info about other outputs in "
                             "order to allow pinning to them.  It's not here.")
    else:
        key = (subpackage_name, HashableDict(metadata.config.variant))
        # two ways to match:
        #    1. only one other output named the same as the subpackage_name from the key
        #    2. whole key matches (both subpackage name and variant)
        keys = list(metadata.other_outputs.keys())
        matching_package_keys = [k for k in keys if k[0] == subpackage_name]
        if len(matching_package_keys) == 1:
            key = matching_package_keys[0]

        pin = pin_subpackage_against_outputs(key, metadata.other_outputs, min_pin, max_pin,
                                                exact, permit_undefined_jinja)
    return pin


# map python version to default compiler on windows, to match upstream python
#    This mapping only sets the "native" compiler, and can be overridden by specifying a compiler
#    in the conda-build variant configuration
compilers = {
    'win': {
        'c': {
            '2.7': 'vs2008',
            '3.3': 'vs2010',
            '3.4': 'vs2010',
            '3.5': 'vs2015',
        },
        'cxx': {
            '2.7': 'vs2008',
            '3.3': 'vs2010',
            '3.4': 'vs2010',
            '3.5': 'vs2015',
        },
        'fortran': 'gfortran',
    },
    'linux': {
        'c': 'gcc',
        'cxx': 'gxx',
        'fortran': 'gfortran',
    },
    'osx': {
        'c': 'clang',
        'cxx': 'clangxx',
        'fortran': 'gfortran',
    },
}


def native_compiler(language, config):
    try:
        compiler = compilers[config.platform][language]
    except KeyError:
        compiler = compilers[config.platform.split('-')[0]][language]
    if hasattr(compiler, 'keys'):
        compiler = compiler.get(config.variant.get('python', 'nope'), 'vs2015')
    return compiler


def compiler(language, config, permit_undefined_jinja=False):
    """Support configuration of compilers.  This is somewhat platform specific.

    Native compilers never list their host - it is always implied.  Generally, they are
    metapackages, pointing at a package that does specify the host.  These in turn may be
    metapackages, pointing at a package where the host is the same as the target (both being the
    native architecture).
    """

    compiler = None
    nc = native_compiler(language, config)
    if config.variant:
        language_compiler_key = '{}_compiler'.format(language)
        # fall back to native if language-compiler is not explicitly set in variant
        compiler = config.variant.get(language_compiler_key, nc)

        # support cross compilers.  A cross-compiler package will have a name such as
        #    gcc_target
        #    gcc_linux-cos5-64
        compiler = '_'.join([compiler, config.variant['target_platform']])
    return compiler


def context_processor(initial_metadata, recipe_dir, config, permit_undefined_jinja,
                      allow_no_other_outputs=False, bypass_env_check=False):
    """
    Return a dictionary to use as context for jinja templates.

    initial_metadata: Augment the context with values from this MetaData object.
                      Used to bootstrap metadata contents via multiple parsing passes.
    """
    ctx = get_environ(config=config, m=initial_metadata, for_env=False)
    environ = dict(os.environ)
    environ.update(get_environ(config=config, m=initial_metadata))

    ctx.update(
        load_setup_py_data=partial(load_setup_py_data, config=config, recipe_dir=recipe_dir,
                                   permit_undefined_jinja=permit_undefined_jinja),
        # maintain old alias for backwards compatibility:
        load_setuptools=partial(load_setuptools, config=config, recipe_dir=recipe_dir,
                                permit_undefined_jinja=permit_undefined_jinja),
        load_npm=load_npm,
        load_file_regex=partial(load_file_regex, config=config, recipe_dir=recipe_dir,
                                permit_undefined_jinja=permit_undefined_jinja),
        installed=get_installed_packages(os.path.join(config.build_prefix, 'conda-meta')),
        pin_compatible=partial(pin_compatible, initial_metadata,
                               permit_undefined_jinja=permit_undefined_jinja,
                               bypass_env_check=bypass_env_check),
        pin_subpackage=partial(pin_subpackage, initial_metadata,
                               permit_undefined_jinja=permit_undefined_jinja,
                               allow_no_other_outputs=allow_no_other_outputs),
        compiler=partial(compiler, config=config, permit_undefined_jinja=permit_undefined_jinja),

        environ=environ)
    return ctx<|MERGE_RESOLUTION|>--- conflicted
+++ resolved
@@ -9,15 +9,11 @@
 
 from .conda_interface import PY3
 from .environ import get_dict as get_environ
-<<<<<<< HEAD
 from .utils import (get_installed_packages, apply_pin_expressions, get_logger, HashableDict,
                     string_types)
 from .render import get_env_dependencies
-=======
-from .metadata import select_lines, ns_cfg
-from .utils import copy_into, check_call_env
+from .utils import copy_into, check_call_env, rm_rf
 from . import _load_setup_py_data
->>>>>>> e8919127
 
 
 class UndefinedNeverFail(jinja2.Undefined):
@@ -83,77 +79,6 @@
 
 def load_setup_py_data(config, setup_file='setup.py', from_recipe_dir=False, recipe_dir=None,
                        permit_undefined_jinja=True):
-<<<<<<< HEAD
-    _setuptools_data = {}
-    log = get_logger(__name__)
-
-    def setup(**kw):
-        _setuptools_data.update(kw)
-
-    import setuptools
-    import distutils.core
-
-    cd_to_work = False
-    path_backup = sys.path
-
-    if from_recipe_dir and recipe_dir:
-        setup_file = os.path.abspath(os.path.join(recipe_dir, setup_file))
-    elif os.path.exists(config.work_dir):
-        cd_to_work = True
-        cwd = os.getcwd()
-        os.chdir(config.work_dir)
-        if not os.path.isabs(setup_file):
-            setup_file = os.path.join(config.work_dir, setup_file)
-        # this is very important - or else if versioneer or otherwise is in the start folder,
-        # things will pick up the wrong versioneer/whatever!
-        sys.path.insert(0, config.work_dir)
-    else:
-        message = ("Did not find setup.py file in manually specified location, and source "
-                  "not downloaded yet.")
-        if permit_undefined_jinja:
-            log.debug(message)
-            return {}
-        else:
-            raise RuntimeError(message)
-
-    # Patch setuptools, distutils
-    setuptools_setup = setuptools.setup
-    distutils_setup = distutils.core.setup
-    numpy_setup = None
-
-    versioneer = None
-    if 'versioneer' in sys.modules:
-        versioneer = sys.modules['versioneer']
-        del sys.modules['versioneer']
-
-    try:
-        import numpy.distutils.core
-        numpy_setup = numpy.distutils.core.setup
-        numpy.distutils.core.setup = setup
-    except ImportError:
-        log.debug("Failed to import numpy for setup patch.  Is numpy installed?")
-
-    setuptools.setup = distutils.core.setup = setup
-    ns = {
-        '__name__': '__main__',
-        '__doc__': None,
-        '__file__': setup_file,
-    }
-    if os.path.isfile(setup_file):
-        try:
-            from setuptools.config import read_configuration
-        except ImportError:
-            pass  # setuptools <30.3.0 cannot read metadata / options from 'setup.cfg'
-        else:
-            setup_cfg = os.path.join(os.path.dirname(setup_file), 'setup.cfg')
-            if os.path.isfile(setup_cfg):
-                # read_configuration returns a dict of dicts. Each dict (keys: 'metadata',
-                # 'options'), if present, provides keyword arguments for the setup function.
-                for kwargs in read_configuration(setup_cfg).values():
-                    _setuptools_data.update(kwargs)
-        code = compile(open(setup_file).read(), setup_file, 'exec', dont_inherit=1)
-        exec(code, ns, ns)
-=======
     # we must copy the script into the work folder to avoid incompatible pyc files
     origin_setup_script = os.path.join(os.path.dirname(__file__), '_load_setup_py_data.py')
     dest_setup_script = os.path.join(config.work_dir, '_load_setup_py_data.py')
@@ -165,18 +90,19 @@
             args.append('--from-recipe-dir')
             args.extend(['--recipe-dir', recipe_dir])
         if permit_undefined_jinja:
-            args.append('--permit_undefined_jinja')
+            args.append('--permit-undefined-jinja')
         check_call_env(args, env=get_environ(config))
         # this is a file that the subprocess will have written
         with open(os.path.join(config.work_dir, 'conda_build_loaded_setup_py.json')) as f:
             _setuptools_data = json.load(f)
->>>>>>> e8919127
     else:
         _setuptools_data = _load_setup_py_data.load_setup_py_data(setup_file,
                                                     from_recipe_dir=from_recipe_dir,
                                                     recipe_dir=recipe_dir,
                                                     work_dir=config.work_dir,
                                                     permit_undefined_jinja=permit_undefined_jinja)
+    # cleanup: we must leave the source tree empty unless the source code is already present
+    rm_rf(os.path.join(config.work_dir, '_load_setup_py_data.py'))
     return _setuptools_data if _setuptools_data else None
 
 

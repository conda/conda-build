--- conflicted
+++ resolved
@@ -42,16 +42,12 @@
 from . import environ, noarch_python, source, tarcheck, utils
 from .config import Config
 from .create_test import create_all_test_files
-<<<<<<< HEAD
 from .deprecations import deprecated
 from .exceptions import (
     BuildScriptException,
     CondaBuildException,
     DependencyNeedsBuildingError,
 )
-=======
-from .exceptions import CondaBuildException, DependencyNeedsBuildingError
->>>>>>> aea5a223
 from .index import _delegated_update_index, get_build_index
 from .metadata import FIELDS, MetaData
 from .os_utils import external

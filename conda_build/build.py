--- conflicted
+++ resolved
@@ -43,13 +43,10 @@
 from .conda_interface import VersionOrder
 from .conda_interface import (PaddingError, LinkError, CondaValueError,
                               NoPackagesFoundError, NoPackagesFound)
-<<<<<<< HEAD
 from .conda_interface import text_type
-=======
 from .conda_interface import CrossPlatformStLink
 from .conda_interface import PathType, FileMode
 from .conda_interface import EntityEncoder
->>>>>>> 0287d409
 
 from conda_build import __version__
 from conda_build import environ, source, tarcheck

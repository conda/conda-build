# Copyright (C) 2014 Anaconda, Inc
# SPDX-License-Identifier: BSD-3-Clause
"""
Module that does most of the heavy lifting for the ``conda build`` command.
"""

from __future__ import annotations

import fnmatch
import json
import os
import random
import re
import shutil
import stat
import string
import subprocess
import sys
import time
import warnings
from collections import OrderedDict, deque
from os.path import dirname, isdir, isfile, islink, join
from pathlib import Path
from typing import TYPE_CHECKING

import conda_package_handling.api
import yaml
from bs4 import UnicodeDammit
from conda import __version__ as conda_version
from conda.auxlib.entity import EntityEncoder
from conda.base.constants import PREFIX_PLACEHOLDER
from conda.base.context import context, reset_context
from conda.core.prefix_data import PrefixData
from conda.exceptions import CondaError, NoPackagesFoundError, UnsatisfiableError
from conda.gateways.disk.create import TemporaryDirectory
from conda.models.channel import Channel
from conda.models.enums import FileMode, PathType
from conda.models.match_spec import MatchSpec
from conda.utils import url_path

from . import __version__ as conda_build_version
from . import environ, noarch_python, source, tarcheck, utils
<<<<<<< HEAD
from .conda_interface import (
    CondaError,
    EntityEncoder,
    FileMode,
    MatchSpec,
    NoPackagesFoundError,
    PathType,
    TemporaryDirectory,
    UnsatisfiableError,
    context,
    env_path_backup_var_exists,
    get_conda_channel,
    get_rc_urls,
    pkgs_dirs,
    prefix_placeholder,
    reset_context,
    root_dir,
    url_path,
)
from .config import CondaPkgFormat, Config
=======
from .config import Config
>>>>>>> 4561699a
from .create_test import create_all_test_files
from .deprecations import deprecated
from .exceptions import (
    BuildScriptException,
    CondaBuildException,
    CondaBuildUserError,
    DependencyNeedsBuildingError,
)
from .index import _delegated_update_index, get_build_index
from .metadata import FIELDS, MetaData
from .os_utils import external
from .post import (
    fix_permissions,
    get_build_metadata,
    post_build,
    post_process,
)
from .render import (
    add_upstream_pins,
    bldpkg_path,
    distribute_variants,
    execute_download_actions,
    expand_outputs,
    output_yaml,
    render_metadata_tuples,
    render_recipe,
    reparse,
    try_download,
)
from .utils import (
    CONDA_PACKAGE_EXTENSIONS,
    env_var,
    glob,
    on_linux,
    on_mac,
    on_win,
    shutil_move_more_retrying,
    tmp_chdir,
    write_bat_activation_text,
)
from .variants import (
    dict_of_lists_to_list_of_dicts,
    get_package_variants,
    set_language_env_vars,
)

if on_win:
    from . import windows

if TYPE_CHECKING:
    from typing import Any, Iterable

if "bsd" in sys.platform:
    shell_path = "/bin/sh"
elif utils.on_win:
    shell_path = "bash"
else:
    shell_path = "/bin/bash"


def stats_key(metadata, desc):
    # get the build string from whatever conda-build makes of the configuration
    used_loop_vars = metadata.get_used_loop_vars()
    build_vars = "-".join(
        [
            k + "_" + str(metadata.config.variant[k])
            for k in used_loop_vars
            if k != "target_platform"
        ]
    )
    # kind of a special case.  Target platform determines a lot of output behavior, but may not be
    #    explicitly listed in the recipe.
    tp = metadata.config.variant.get("target_platform")
    if tp and tp != metadata.config.subdir and "target_platform" not in build_vars:
        build_vars += "-target_" + tp
    key = [metadata.name(), metadata.version()]
    if build_vars:
        key.append(build_vars)
    key = "-".join(key)
    key = desc + key
    return key


def log_stats(stats_dict, descriptor):
    print(
        "\n"
        "Resource usage statistics from {descriptor}:\n"
        "   Process count: {processes}\n"
        "   CPU time: Sys={cpu_sys}, User={cpu_user}\n"
        "   Memory: {memory}\n"
        "   Disk usage: {disk}\n"
        "   Time elapsed: {elapsed}\n"
        "\n".format(
            descriptor=descriptor,
            processes=stats_dict.get("processes", 1),
            cpu_sys=utils.seconds2human(stats_dict["cpu_sys"])
            if stats_dict.get("cpu_sys")
            else "-",
            cpu_user=utils.seconds2human(stats_dict["cpu_user"])
            if stats_dict.get("cpu_user")
            else "-",
            memory=utils.bytes2human(stats_dict["rss"])
            if stats_dict.get("rss")
            else "-",
            disk=utils.bytes2human(stats_dict["disk"]),
            elapsed=utils.seconds2human(stats_dict["elapsed"]),
        )
    )


def create_post_scripts(m: MetaData):
    """
    Create scripts to run after build step
    """
    ext = ".bat" if utils.on_win else ".sh"
    for tp in "pre-link", "post-link", "pre-unlink":
        # To have per-output link scripts they must be prefixed by the output name or be explicitly
        #    specified in the build section
        is_output = "package:" not in m.get_recipe_text()
        scriptname = tp
        if is_output:
            scriptname = m.get_value(f"build/{tp}", f"{m.name()}-{tp}")
        scriptname += ext
        dst_name = f".{m.name()}-{tp}{ext}"
        src = join(m.path, scriptname)
        if isfile(src):
            dst_dir = join(
                m.config.host_prefix,
                "Scripts" if m.config.host_subdir.startswith("win-") else "bin",
            )
            if not isdir(dst_dir):
                os.makedirs(dst_dir, 0o775)
            dst = join(dst_dir, dst_name)
            utils.copy_into(src, dst, m.config.timeout, locking=m.config.locking)
            os.chmod(dst, 0o775)


def prefix_replacement_excluded(path):
    if path.endswith((".pyc", ".pyo")) or not isfile(path):
        return True
    if not on_mac and islink(path):
        # OSX does not allow hard-linking symbolic links, so we cannot
        # skip symbolic links (as we can on Linux)
        return True
    return False


# It may be that when using the list form of passing args to subprocess
# what matters is the number of arguments rather than the accumulated
# string length. In that case, len(l[i]) should become 1, and we should
# pass this in instead. It could also depend on the platform. We should
# test this!
def chunks(line, n):
    # For item i in a range that is a length of l,
    size = 0
    start = 0
    for i in range(0, len(line)):
        # + 3 incase a shell is used: 1 space and 2 quotes.
        size = size + len(line[i]) + 3
        if i == len(line) - 1:
            yield line[start : i + 1]
        elif size > n:
            yield line[start : i + 1]
            start = i
            size = 0


def get_bytes_or_text_as_bytes(parent):
    if "bytes" in parent:
        return parent["bytes"]
    return parent["text"].encode("utf-8")


def regex_files_rg(
    files,
    prefix,
    tag,
    rg,
    regex_rg,
    replacement_re,
    also_binaries=False,
    debug_this=False,
    match_records=OrderedDict(),
):
    # If we run out of space for args (could happen) we'll need to either:
    # 1. Batching the calls.
    # 2. Call for all (text?) files by passing just 'prefix' then filter out ones we don't care about (slow).
    # 3. Use a shell prefixed with `cd prefix && ` (could still hit size limits, just later).
    # I have gone for batching!
    args_base = [
        rg.encode("utf-8"),
        b"--unrestricted",
        b"--no-heading",
        b"--with-filename",
        b"--json",
        regex_rg,
    ]
    pu = prefix.encode("utf-8")
    prefix_files = [
        os.path.join(pu, f.replace("/", os.sep).encode("utf-8")) for f in files
    ]
    args_len = len(b" ".join(args_base))
    file_lists = list(
        chunks(prefix_files, (32760 if utils.on_win else 131071) - args_len)
    )
    for file_list in file_lists:
        args = args_base[:] + file_list
        # This will not work now our args are binary strings:
        # from conda.utils import quote_for_shell
        # print(quote_for_shell(args))
        try:
            if utils.on_win:
                args = [a.decode("utf-8") for a in args]
            matches = (
                subprocess.check_output(args, shell=False).rstrip(b"\n").split(b"\n")
            )
            matches = b"[" + b",".join(matches) + b"]\n"
            matches = json.loads(matches)
        except subprocess.CalledProcessError as _:  # noqa
            # Just means rg returned 1 as no matches were found.
            continue
        except Exception as e:
            raise e
        if matches:
            stage = "pre-begin"
            for match in matches:
                new_stage = match["type"]
                if new_stage == "begin":
                    stage = new_stage
                    match_filename_begin = match["data"]["path"]["text"][
                        len(prefix) + 1 :
                    ].replace(os.sep, "/")
                    match_filename_type = "unknown"
                    # TODO :: Speed this up, and generalise it, the python version does similar.
                    with open(os.path.join(prefix, match_filename_begin), "rb") as fh:
                        data = mmap_or_read(fh)
                        match_filename_type = (
                            "binary" if data.find(b"\x00") != -1 else "text"
                        )
                    assert match_filename_type != "unknown"
                elif new_stage == "match":
                    old_stage = stage
                    assert stage == "begin" or stage == "match" or stage == "end"
                    stage = new_stage
                    match_filename = match["data"]["path"]["text"][
                        len(prefix) + 1 :
                    ].replace(os.sep, "/")
                    # Get stuff from the 'line' (to be consistent with the python version we ignore this).
                    # match_line = get_bytes_or_text_as_bytes(match['data']['lines'])
                    # match_line_number = match['data']['line_number']
                    # match_absolute_offset = match['data']['absolute_offset']
                    if old_stage == "begin":
                        assert (
                            match_filename_begin == match_filename
                        ), f"{match_filename_begin} != \n {match_filename}"
                    if match_filename not in match_records:
                        if debug_this:
                            # We could add: #'line': match_line, 'line_number': match_line_number but it would
                            # break our ability to compare against the python code.
                            match_records[match_filename] = {
                                "type": match_filename_type,
                                "submatches": [],
                            }
                        else:
                            match_records[match_filename] = {
                                "type": match_filename_type,
                                "submatches": [],
                            }
                    for submatch in match["data"]["submatches"]:
                        submatch_match_text = get_bytes_or_text_as_bytes(
                            submatch["match"]
                        )
                        submatch_start = (
                            submatch["start"] + match["data"]["absolute_offset"]
                        )
                        submatch_end = (
                            submatch["end"] + match["data"]["absolute_offset"]
                        )
                        # print("{}({}) :: {}..{} = {}".format(
                        #       match_filename, match_line_number,
                        #       submatch_start, submatch_end, submatch_match_text))
                        submatch_record = {
                            "tag": tag,
                            "text": submatch_match_text,
                            "start": submatch_start,
                            "end": submatch_end,
                            "regex_re": regex_rg,
                            "replacement_re": replacement_re,
                        }
                        if (
                            submatch_record
                            not in match_records[match_filename]["submatches"]
                        ):
                            match_records[match_filename]["submatches"].append(
                                submatch_record
                            )
                elif new_stage == "end":
                    assert stage == "match"
                    stage = new_stage
                elif new_stage == "elpased_total":
                    assert stage == "end"
                    stage = new_stage
                    print("ELAPSED TOTAL")
    return sort_matches(match_records)


def mmap_or_read(fh):
    try:
        mm = utils.mmap_mmap(fh.fileno(), 0, tagname=None, flags=utils.mmap_MAP_PRIVATE)
    except OSError:
        mm = fh.read()
    return mm


def regex_files_py(
    files,
    prefix,
    tag,
    regex_re,
    replacement_re,
    also_binaries=False,
    match_records=OrderedDict(),
):
    import re

    re_re = re.compile(regex_re)
    for file in files:
        with open(join(prefix, file), "rb+") as f:
            if os.fstat(f.fileno()).st_size == 0:
                continue
            data = mmap_or_read(f)
            type = "binary" if data.find(b"\x00") != -1 else "text"
            if not also_binaries and type == "binary":
                continue
            # data2 = f.read()
            for match in re.finditer(re_re, data):
                if match:
                    # absolute_offset = match.pos
                    if file not in match_records:
                        # Could add 'absolute_offset': absolute_offset,
                        match_records[file] = {"type": type, "submatches": []}
                    # else:
                    #     if match_records[file]['absolute_offset'] != absolute_offset:
                    #         print(
                    #             "Dropping match.pos() of {}, neq {}".format(
                    #                 absolute_offset,
                    #                 match_records[file]['absolute_offset'],
                    #             )
                    #         )
                    g_index = len(match.groups())
                    if g_index == 0:
                        # Complete match.
                        submatch_match_text = match.group()
                        submatch_start = match.start()
                        submatch_end = match.end()
                    else:
                        submatch_match_text = match.groups(g_index)[0]
                        submatch_start = match.start(g_index)
                        submatch_end = match.end(g_index)
                    # print("found {} ({}..{})".format(submatch_match_text, submatch_start, submatch_end))
                    match_records[file]["submatches"].append(
                        {
                            "tag": tag,
                            "text": submatch_match_text,
                            "start": submatch_start,
                            "end": submatch_end,
                            "regex_re": regex_re,
                            "replacement_re": replacement_re,
                        }
                    )
                    # assert data2[match.start(g_index):match.end(g_index)] == match_text
                    # print(data2[match.start(g_index):match.end(g_index)])
    return sort_matches(match_records)


def regex_matches_tighten_re(match_records, regex_re, tag=None):
    # Do we need to shrink the matches?
    if match_records:
        import re

        re_re = re.compile(regex_re)
        for filename, match in match_records.items():
            for submatch in match["submatches"]:
                if tag and submatch["tag"] != tag:
                    continue
                match_re = re.match(re_re, submatch["text"])
                if match_re:
                    groups = match_re.groups()
                    if groups:
                        match_tigher = match_re.group(len(groups))
                    else:
                        match_tigher = str(match_re)
                    if match_tigher != submatch["text"]:
                        # Assert we can find submatches correctly at their start and end in the line.
                        if "line" in match:
                            assert (
                                match["line"][
                                    submatch["start"]
                                    - match["absolute_offset"] : submatch["end"]
                                    - match["absolute_offset"]
                                ]
                                == submatch["text"]
                            )
                        index = submatch["text"].find(match_tigher)
                        assert index != -1
                        submatch["start"] += index
                        submatch["end"] = submatch["start"] + len(match_tigher)
                        # print("from {} to {} (index={})".format(submatch['text'], match_tigher, index))
                        submatch["text"] = match_tigher
                        # Assert we can still find submatches correctly at their start and end in the line.
                        if "line" in match:
                            assert (
                                match["line"][
                                    submatch["start"]
                                    - match["absolute_offset"] : submatch["end"]
                                    - match["absolute_offset"]
                                ]
                                == submatch["text"]
                            )
                    # Even if the match was not tighter we overwrite the regex.
                    submatch["regex_re"] = regex_re
                else:
                    print("ERROR :: Tighter regex_re does not match")
    return sort_matches(match_records)


# Sorts matches by filename and also submatches by start position.
def sort_matches(match_records):
    match_records_o = OrderedDict(sorted(match_records.items()))
    for file, match in match_records_o.items():
        match["submatches"] = sorted(match["submatches"], key=lambda x: x["start"])
    return match_records_o


def check_matches(prefix, match_records):
    print("::CHECKING MATCHES::")
    for file, match in match_records.items():
        data = None
        with open(join(prefix, file), "rb+") as f:
            data = f.read()
        if data:
            for submatch in match["submatches"]:
                file_content = data[submatch["start"] : submatch["end"]]
                if file_content != submatch["text"]:
                    print(
                        "ERROR :: file_content {} != submatch {}".format(
                            file_content, submatch["text"]
                        )
                    )
                print(
                    "{} :: ({}..{}) = {}".format(
                        file, submatch["start"], submatch["end"], submatch["text"]
                    )
                )


def have_regex_files(
    files,
    prefix,
    tag,
    regex_re,
    replacement_re,
    also_binaries=False,
    match_records={},
    regex_rg=None,
    debug=False,
):
    """
    :param files: Filenames to check for instances of regex_re
    :param prefix: Prefix in which to search for these files
    :param regex_re: The regex to use
    :param replacement_re: The replacement regex to use
    :param also_binaries: Search and replace in binaries too
    :param regex_rg: rg does not support all pcre2 nor python re features. You can use this to provide a
                     more compatible but also more broad, fast regex (it must capture everything regex_re
                     would capture, but can capture more) as a pre-filter. Then python re will be used to
                     reduce the matches. There are also some minor syntax differences between rg and re.
                     The last group is taken as the matching portion, though I am not sure about that
                     decision.
    :param match_records: A dictionary of previous results should you wish to augment it
    :return: input match_records augmented with matches
    """
    if not len(files):
        return match_records
    import copy

    match_records_rg, match_records_re = (
        copy.deepcopy(match_records),
        copy.deepcopy(match_records),
    )
    if not isinstance(regex_re, (bytes, bytearray)):
        regex_re = regex_re.encode("utf-8")
    if regex_rg and not isinstance(regex_rg, (bytes, bytearray)):
        regex_rg = regex_rg.encode("utf-8")
    rg = external.find_executable("rg")
    if rg:
        match_records_rg = regex_files_rg(
            files,
            prefix,
            tag,
            rg,
            regex_rg if regex_rg else regex_re,
            replacement_re,
            also_binaries=also_binaries,
            debug_this=debug,
            match_records=match_records_rg,
        )
        if regex_rg and regex_re:
            match_records_rg = regex_matches_tighten_re(match_records_rg, regex_re, tag)
    if not rg or debug:
        match_records_re = regex_files_py(
            files,
            prefix,
            tag,
            regex_re if regex_re else regex_rg,
            replacement_re,
            also_binaries=also_binaries,
            match_records=match_records_re,
        )
        if debug:
            check_matches(prefix, match_records_rg)
            check_matches(prefix, match_records_re)
            if match_records_rg != match_records_re:
                for (k, v), (k2, v2) in zip(
                    match_records_rg.items(), match_records_re.items()
                ):
                    if k != k2:
                        print(f"File Mismatch:\n{k}\n{k2}")
                    elif v != v2:
                        print(f"Match Mismatch ({v}):\n{v2}\n{k}")
                        for submatch, submatch2 in zip(
                            v["submatches"], v2["submatches"]
                        ):
                            if submatch != submatch2:
                                print(
                                    f"Submatch Mismatch ({submatch}):\n{submatch2}\n{k}"
                                )
    return match_records_rg if rg else match_records_re


def rewrite_file_with_new_prefix(path, data, old_prefix, new_prefix):
    # Old and new prefix should be bytes

    st = os.stat(path)
    data = data.replace(old_prefix, new_prefix)
    # Save as
    with open(path, "wb") as fo:
        fo.write(data)
    os.chmod(path, stat.S_IMODE(st.st_mode) | stat.S_IWUSR)  # chmod u+w
    return data


def perform_replacements(matches, prefix, verbose=False, diff=None):
    for file, match in matches.items():
        filename = os.path.join(prefix, file)
        filename_tmp = filename + ".cbpatch.tmp"
        if os.path.exists(filename_tmp):
            os.unlink()
        shutil.copy2(filename, filename_tmp)
        filename_short = filename.replace(prefix + os.sep, "")
        print(
            "Patching '{}' in {} {}".format(
                filename_short,
                len(match["submatches"]),
                "places" if len(match["submatches"]) > 1 else "place",
            )
        )
        with open(filename_tmp, "wb+") as file_tmp:
            file_tmp.truncate()
            with open(filename, "rb") as file:
                last_index = 0
                for submatch in match["submatches"]:
                    length = submatch["start"] - last_index
                    data = file.read(length)
                    assert len(data) == length
                    file_tmp.write(data)
                    original = submatch["text"]
                    # Ideally you wouldn't pass to this function any submatches with replacement_re of None,
                    # Still, it's easily handled.
                    if submatch["replacement_re"]:
                        replacement_re = submatch["replacement_re"]
                        if not isinstance(replacement_re, (bytes, bytearray)):
                            replacement_re = replacement_re.encode("utf-8")
                        new_string = re.sub(
                            submatch["regex_re"], replacement_re, original
                        )
                    else:
                        new_string = original
                    if match["type"] == "binary":
                        if len(original) < len(new_string):
                            print(
                                f"ERROR :: Cannot replace {original} with {new_string} in binary file {filename}"
                            )
                        new_string = new_string.ljust(len(original), b"\0")
                        assert len(new_string) == len(original)
                    file_tmp.write(new_string)
                    # discarded (but also verified)
                    actual_original = file.read(len(original))
                    if match["type"] == "binary":
                        assert actual_original == original
                    last_index += length + len(original)
                    if submatch == match["submatches"][len(match["submatches"]) - 1]:
                        # Write the remainder.
                        data = file.read()
                        file_tmp.write(data)
        # Could assert the lengths of binaries are the same here for extra safety.
        if os.path.exists(filename_tmp):
            if diff and match["type"] == "text":
                diffo = f"Diff returned no difference after patching {filename_short}"
                # Always expect an exception.
                try:
                    diffo = subprocess.check_output(
                        [diff, "-urN", filename, filename_tmp], stderr=subprocess.PIPE
                    )
                    print(
                        f'WARNING :: Non-deferred patching of "{filename}" did not change it'
                    )
                except subprocess.CalledProcessError as e:
                    diffo = e.output
                print(diffo.decode("utf-8"))
            if os.path.exists(filename):
                os.unlink(filename)
            shutil.move(filename_tmp, filename)


def _copy_top_level_recipe(path, config, dest_dir, destination_subdir=None):
    files = utils.rec_glob(path, "*")
    file_paths = sorted(f.replace(path + os.sep, "") for f in files)

    # when this actually has a value, we're copying the top-level recipe into a subdirectory,
    #    so that we have record of what parent recipe produced subpackages.
    if destination_subdir:
        dest_dir = join(dest_dir, destination_subdir)
    else:
        # exclude meta.yaml because the json dictionary captures its content
        file_paths = [
            f
            for f in file_paths
            if not (f == "meta.yaml" or f == "conda_build_config.yaml")
        ]
    file_paths = utils.filter_files(file_paths, path)
    for f in file_paths:
        utils.copy_into(
            join(path, f),
            join(dest_dir, f),
            timeout=config.timeout,
            locking=config.locking,
            clobber=True,
        )


def _copy_output_recipe(m, dest_dir):
    _copy_top_level_recipe(m.path, m.config, dest_dir, "parent")

    this_output = m.get_rendered_output(m.name()) or {}
    install_script = this_output.get("script")
    build_inputs = []
    inputs = [install_script] + build_inputs
    file_paths = [script for script in inputs if script]
    file_paths = utils.filter_files(file_paths, m.path)

    for f in file_paths:
        utils.copy_into(
            join(m.path, f),
            join(dest_dir, f),
            timeout=m.config.timeout,
            locking=m.config.locking,
            clobber=True,
        )


def copy_recipe(m):
    if m.config.include_recipe and m.include_recipe():
        # store the rendered meta.yaml file, plus information about where it came from
        #    and what version of conda-build created it
        recipe_dir = join(m.config.info_dir, "recipe")
        try:
            os.makedirs(recipe_dir)
        except:
            pass

        original_recipe = ""

        if m.is_output:
            _copy_output_recipe(m, recipe_dir)
        else:
            _copy_top_level_recipe(m.path, m.config, recipe_dir)
            original_recipe = m.meta_path

        output_metadata = m.copy()
        # hard code the build string, so that tests don't get it mixed up
        build = output_metadata.meta.get("build", {})
        build["string"] = output_metadata.build_id()
        output_metadata.meta["build"] = build

        # just for lack of confusion, don't show outputs in final rendered recipes
        if "outputs" in output_metadata.meta:
            del output_metadata.meta["outputs"]
        if "parent_recipe" in output_metadata.meta.get("extra", {}):
            del output_metadata.meta["extra"]["parent_recipe"]

        utils.sort_list_in_nested_structure(
            output_metadata.meta, ("build/script", "test/commands")
        )

        rendered = output_yaml(output_metadata)

        if original_recipe:
            with open(original_recipe, "rb") as f:
                original_recipe_text = UnicodeDammit(f.read()).unicode_markup

        if not original_recipe or not original_recipe_text == rendered:
            with open(join(recipe_dir, "meta.yaml"), "w") as f:
                f.write(f"# This file created by conda-build {conda_build_version}\n")
                if original_recipe:
                    f.write("# meta.yaml template originally from:\n")
                    f.write("# " + source.get_repository_info(m.path) + "\n")
                f.write("# ------------------------------------------------\n\n")
                f.write(rendered)
            if original_recipe:
                utils.copy_into(
                    original_recipe,
                    os.path.join(recipe_dir, "meta.yaml.template"),
                    timeout=m.config.timeout,
                    locking=m.config.locking,
                    clobber=True,
                )

        # dump the full variant in use for this package to the recipe folder
        with open(os.path.join(recipe_dir, "conda_build_config.yaml"), "w") as f:
            yaml.dump(m.config.variant, f)


def copy_readme(m: MetaData):
    readme = m.get_value("about/readme")
    if readme:
        src = join(m.config.work_dir, readme)
        if not isfile(src):
            raise CondaBuildUserError(f"`about/readme` file ({readme}) doesn't exist")
        dst = join(m.config.info_dir, readme)
        utils.copy_into(src, dst, m.config.timeout, locking=m.config.locking)
        if os.path.split(readme)[1] not in {"README.md", "README.rst", "README"}:
            print(
                "WARNING: anaconda.org only recognizes about/readme "
                "as README.md and README.rst",
                file=sys.stderr,
            )


def jsonify_info_yamls(m):
    iyd = "info_yaml.d"
    ijd = "info_json.d"
    src = join(dirname(m.meta_path), iyd)
    res = []
    if os.path.exists(src) and isdir(src):
        for root, dirs, files in os.walk(src):
            for file in files:
                file = join(root, file)
                bn, ext = os.path.splitext(os.path.basename(file))
                if ext == ".yaml":
                    dst = join(m.config.info_dir, ijd, bn + ".json")
                    try:
                        os.makedirs(os.path.dirname(dst))
                    except:
                        pass
                    with open(file) as i, open(dst, "w") as o:
                        import yaml

                        yaml = yaml.full_load(i)
                        json.dump(
                            yaml, o, sort_keys=True, indent=2, separators=(",", ": ")
                        )
                        res.append(
                            join(os.path.basename(m.config.info_dir), ijd, bn + ".json")
                        )
    return res


def copy_prelink_message(m):
    generic_copy(m, "prelink_message", "prelink_message")


def copy_license(m):
    generic_copy(m, "license", "license_file")


def generic_copy(m, name, field):
    all_files = utils.ensure_list(m.get_value(f"about/{field}", []))
    if not all_files:
        return
    count = 0
    for single_file in all_files:
        # To not break existing recipes, ignore an empty string.
        if single_file == "":
            continue
        src_file = join(m.config.work_dir, single_file)
        if not os.path.isfile(src_file) and not os.path.isdir(src_file):
            src_file = os.path.join(m.path, single_file)
        if os.path.isdir(src_file) and not src_file.endswith("/"):
            raise ValueError(
                f"{name.capitalize()} entry in about/{field} ({src_file})"
                " points to a directory but does not end with a '/'. Make sure"
                f" the directory only contains {name} files and append a '/'"
                f" to include the folder and all of its content as {name} "
                "information."
            )
        if os.path.isfile(src_file) or os.path.isdir(src_file):
            # Rename absolute file paths or relative file paths starting with .. or .
            if os.path.isabs(single_file) or single_file.startswith("."):
                filename = "{}{}{}".format(
                    name.upper(), count, ".txt" if os.path.isfile(src_file) else ""
                )
                count += 1
            else:
                filename = single_file
            utils.copy_into(
                src_file,
                join(m.config.info_dir, f"{name}s", filename),
                m.config.timeout,
                locking=m.config.locking,
            )
        else:
            raise ValueError(
                f"{name.capitalize()} file given in about/{field}"
                f" ({src_file}) does not exist in source root dir or in recipe"
                " root dir (with meta.yaml)"
            )
    print(f"Packaged {name} file/s.")


def copy_recipe_log(m):
    # the purpose of this file is to capture some change history metadata that may tell people
    #    why a given build was changed the way that it was
    log_file = m.get_value("about/recipe_log_file") or "recipe_log.json"
    # look in recipe folder first
    src_file = os.path.join(m.path, log_file)
    if not os.path.isfile(src_file):
        src_file = join(m.config.work_dir, log_file)
    if os.path.isfile(src_file):
        utils.copy_into(
            src_file,
            join(m.config.info_dir, "recipe_log.json"),
            m.config.timeout,
            locking=m.config.locking,
        )


def copy_test_source_files(m, destination):
    src_dir = ""
    if os.listdir(m.config.work_dir):
        src_dir = m.config.work_dir
    elif hasattr(m.config, "recipe_dir") and m.config.recipe_dir:
        src_dir = os.path.join(m.config.recipe_dir, "info", "test")

    src_dirs = [src_dir]
    if os.path.isdir(os.path.join(src_dir, "parent")):
        src_dirs.append(os.path.join(src_dir, "parent"))

    for src_dir in src_dirs:
        if src_dir and os.path.isdir(src_dir) and src_dir != destination:
            for pattern in utils.ensure_list(m.get_value("test/source_files", [])):
                if utils.on_win and "\\" in pattern:
                    raise RuntimeError(
                        "test/source_files paths must use / "
                        "as the path delimiter on Windows"
                    )
                files = glob(join(src_dir, pattern))
                if not files:
                    msg = "Did not find any source_files for test with pattern {0}"
                    raise RuntimeError(msg.format(pattern))
                for f in files:
                    try:
                        # disable locking to avoid locking a temporary directory (the extracted
                        #     test folder)
                        utils.copy_into(
                            f,
                            f.replace(src_dir, destination),
                            m.config.timeout,
                            locking=False,
                            clobber=True,
                        )
                    except OSError as e:
                        log = utils.get_logger(__name__)
                        log.warning(
                            f"Failed to copy {f} into test files.  Error was: {str(e)}"
                        )
                for ext in ".pyc", ".pyo":
                    for f in utils.get_ext_files(destination, ext):
                        os.remove(f)

    recipe_test_files = m.get_value("test/files")
    if recipe_test_files:
        orig_recipe_dir = m.path
        for pattern in recipe_test_files:
            files = glob(join(orig_recipe_dir, pattern))
            for f in files:
                basedir = orig_recipe_dir
                if not os.path.isfile(f):
                    basedir = os.path.join(orig_recipe_dir, "parent")
                dest = f.replace(basedir, destination)
                if f != dest:
                    utils.copy_into(
                        f,
                        f.replace(basedir, destination),
                        timeout=m.config.timeout,
                        locking=m.config.locking,
                        clobber=True,
                    )


def write_hash_input(m):
    recipe_input = m.get_hash_contents()
    with open(os.path.join(m.config.info_dir, "hash_input.json"), "w") as f:
        json.dump(recipe_input, f, indent=2)


def get_all_replacements(variant):
    """
    Extract 'all_replacements' from :class:`conda_build.config.Config` or variant dict and
    check for the correct types.

    :param variant: a variant
    :type variant: :class:`conda_build.config.Config` or dict
    :return: 'all_replacements' value
    :rtype: list
    :raises AssertionError: wrong type
    """
    if isinstance(variant, Config):
        variant = variant.variant

    if not variant or "replacements" not in variant:
        # short circuit if no variant or no replacements keyword
        return []

    repl = variant["replacements"]
    assert isinstance(
        repl, dict
    ), f"Found 'replacements' ({repl}), but it is not a dict"
    assert (
        "all_replacements" in repl
    ), f"Found 'replacements' ({repl}), but it doesn't contain 'all_replacements'"

    repl = repl["all_replacements"]
    assert isinstance(
        repl, list
    ), f"Found 'all_replacements' ({repl}), but it is not a list"
    if repl:
        assert isinstance(
            repl[0], dict
        ), f"Found 'all_replacements[0]' ({repl[0]}), but it is not a dict"

    return repl


def get_files_with_prefix(m, replacements, files_in, prefix):
    import time

    start = time.time()
    # It is nonsensical to replace anything in a symlink.
    files = sorted(f for f in files_in if not os.path.islink(os.path.join(prefix, f)))
    ignore_files = m.ignore_prefix_files()
    ignore_types = set()
    if not hasattr(ignore_files, "__iter__"):
        if ignore_files is True:
            ignore_types.update((FileMode.text.name, FileMode.binary.name))
        ignore_files = []
    if not m.get_value(
        "build/detect_binary_files_with_prefix", True if not utils.on_win else False
    ) and not m.get_value("build/binary_has_prefix_files", None):
        ignore_types.update((FileMode.binary.name,))
    files_with_prefix = [
        (
            None,
            FileMode.binary.name
            if open(os.path.join(prefix, f), "rb+").read().find(b"\x00") != -1
            else FileMode.text.name,
            f,
        )
        for f in files
    ]
    ignore_files.extend(
        f[2]
        for f in files_with_prefix
        if (f[1] in ignore_types and f[2] not in ignore_files)
        or prefix_replacement_excluded(os.path.join(prefix, f[2]))
    )
    files_with_prefix = [f for f in files_with_prefix if f[2] not in ignore_files]

    prefix_u = prefix.replace("\\", "/") if utils.on_win else prefix
    # If we've cross compiled on Windows to unix, chances are many files will refer to Windows
    # paths.
    if utils.on_win or m.config.subdir.startswith("win"):
        # TODO :: Should we also handle MSYS2 paths (/c/blah) here? Probably!
        pfx_variants = [
            prefix[0].upper() + prefix[1:],
            prefix[0].lower() + prefix[1:],
            prefix_u,
            PREFIX_PLACEHOLDER.replace("\\", "'"),
            PREFIX_PLACEHOLDER.replace("/", "\\"),
        ]
        # some python/json files store an escaped version of prefix
        pfx_variants.extend([pfx.replace("\\", "\\\\") for pfx in pfx_variants])
    else:
        pfx_variants = (prefix, PREFIX_PLACEHOLDER)
    # replacing \ with \\ here is for regex escaping
    re_test = (
        b"("
        + b"|".join(v.encode("utf-8").replace(b"\\", b"\\\\") for v in pfx_variants)
        + b")"
    )
    pfx_matches = have_regex_files(
        [f[2] for f in files_with_prefix],
        prefix=prefix,
        tag="prefix",
        regex_re=re_test,
        # We definitely do not want this as a replacement_re as it'd replace
        # /opt/anaconda1anaconda2anaconda3 with the prefix. As it happens we
        # do not do any replacement at all here.
        # replacement_re=prefix.encode('utf-8').replace(b'\\', b'\\\\'),
        replacement_re=None,
        also_binaries=True,
        match_records={},
        debug=m.config.debug,
    )
    prefixes_for_file = {}
    # This is for Windows mainly, though we may want to allow multiple searches at once in a file on
    # all OSes some-day. It  is harmless to do this on all systems anyway.
    for filename, match in pfx_matches.items():
        prefixes_for_file[filename] = {sm["text"] for sm in match["submatches"]}
    files_with_prefix_new = []
    for _, mode, filename in files_with_prefix:
        np = filename
        if np in prefixes_for_file and np in pfx_matches:
            for pfx in prefixes_for_file[np]:
                files_with_prefix_new.append((pfx.decode("utf-8"), mode, filename))
    files_with_prefix = files_with_prefix_new
    all_matches = {}

    # variant = m.config.variant if 'replacements' in m.config.variant else m.config.variants
    replacement_tags = ""
    if len(replacements):
        last = len(replacements) - 1
        for index, replacement in enumerate(replacements):
            all_matches = have_regex_files(
                files=[
                    file
                    for file in files
                    if any(
                        fnmatch.fnmatch(file, pattern)
                        for pattern in replacement["glob_patterns"]
                    )
                ],
                prefix=prefix,
                tag=replacement["tag"],
                regex_re=replacement["regex_re"],
                replacement_re=replacement["replacement_re"],
                match_records=all_matches,
                regex_rg=replacement["regex_rg"] if "regex_rg" in replacement else None,
                debug=m.config.debug,
            )
            replacement_tags = (
                replacement_tags
                + '"'
                + replacement["tag"]
                + ('"' if index == last else '", ')
            )
    perform_replacements(all_matches, prefix)
    end = time.time()
    total_replacements = sum(
        map(lambda i: len(all_matches[i]["submatches"]), all_matches)
    )
    print(
        "INFO :: Time taken to mark (prefix){}\n"
        "        {} replacements in {} files was {:.2f} seconds".format(
            f" and mark+peform ({replacement_tags})" if replacement_tags else "",
            total_replacements,
            len(all_matches),
            end - start,
        )
    )
    return sorted(files_with_prefix)


def record_prefix_files(m, files_with_prefix):
    filtered = []
    if not files_with_prefix:
        return filtered

    # Copies are made to ease debugging. Sorry.
    binary_has_prefix_files = m.binary_has_prefix_files()[:]
    text_has_prefix_files = m.has_prefix_files()[:]
    # We need to cache these as otherwise the fact we remove from this in a for loop later
    # that also checks it has elements.
    len_binary_has_prefix_files = len(binary_has_prefix_files)
    len_text_has_prefix_files = len(text_has_prefix_files)

    if files_with_prefix:
        if utils.on_win:
            # Paths on Windows can contain spaces, so we need to quote the
            # paths. Fortunately they can't contain quotes, so we don't have
            # to worry about nested quotes.
            fmt_str = '"%s" %s "%s"\n'
        else:
            # Don't do it everywhere because paths on Unix can contain quotes,
            # and we don't have a good method of escaping, and because older
            # versions of conda don't support quotes in has_prefix
            fmt_str = "%s %s %s\n"

        print("Files containing CONDA_PREFIX")
        print("-----------------------------")
        detect_binary_files_with_prefix = m.get_value(
            "build/detect_binary_files_with_prefix",
            not len_binary_has_prefix_files and not utils.on_win,
        )
        with open(join(m.config.info_dir, "has_prefix"), "w") as fo:
            for pfix, mode, fn in files_with_prefix:
                ignored_because = None
                if fn in binary_has_prefix_files or (
                    (not len_binary_has_prefix_files or detect_binary_files_with_prefix)
                    and mode == "binary"
                ):
                    if fn in binary_has_prefix_files:
                        if mode != "binary":
                            mode = "binary"
                        elif (
                            fn in binary_has_prefix_files
                            and detect_binary_files_with_prefix
                        ):
                            print(
                                f"File {fn} force-identified as 'binary', "
                                "But it is 'binary' anyway, suggest removing it from "
                                "`build/binary_has_prefix_files`"
                            )
                    if fn in binary_has_prefix_files:
                        binary_has_prefix_files.remove(fn)
                elif (
                    fn in text_has_prefix_files
                    or (not len_text_has_prefix_files and mode == "text")
                    or os.path.dirname(fn) == "python-scripts"
                ):
                    if mode != "text":
                        mode = "text"
                    elif fn in text_has_prefix_files and not len_text_has_prefix_files:
                        print(
                            f"File {fn} force-identified as 'text', "
                            "But it is 'text' anyway, suggest removing it from "
                            "`build/has_prefix_files`"
                        )
                    if fn in text_has_prefix_files:
                        text_has_prefix_files.remove(fn)
                else:
                    ignored_because = f" (not in build/{mode}_has_prefix_files)"

                print(
                    "{fn} ({mode}): {action}{reason}".format(
                        fn=fn,
                        mode=mode,
                        action="Ignoring" if ignored_because else "Patching",
                        reason=ignored_because if ignored_because else "",
                    )
                )
                if ignored_because is None:
                    fo.write(fmt_str % (pfix, mode, fn))
                    filtered.append((pfix, mode, fn))

    # make sure we found all of the files expected
    errstr = ""
    for f in text_has_prefix_files:
        errstr += f"Did not detect hard-coded path in {f} from has_prefix_files\n"
    for f in binary_has_prefix_files:
        errstr += (
            f"Did not detect hard-coded path in {f} from binary_has_prefix_files\n"
        )
    if errstr:
        raise RuntimeError(errstr)

    return filtered


def sanitize_channel(channel):
    return Channel.from_value(channel).urls(with_credentials=False, subdirs=[""])[0]


def write_info_files_file(m, files):
    entry_point_scripts = m.get_value("build/entry_points")
    entry_point_script_names = get_entry_point_script_names(entry_point_scripts)

    mode_dict = {"mode": "w", "encoding": "utf-8"}
    with open(join(m.config.info_dir, "files"), **mode_dict) as fo:
        if m.noarch == "python":
            for f in sorted(files):
                if f.find("site-packages") >= 0:
                    fo.write(f[f.find("site-packages") :] + "\n")
                elif f.startswith("bin") and (f not in entry_point_script_names):
                    fo.write(f.replace("bin", "python-scripts") + "\n")
                elif f.startswith("Scripts") and (f not in entry_point_script_names):
                    fo.write(f.replace("Scripts", "python-scripts") + "\n")
                else:
                    fo.write(f + "\n")
        else:
            for f in sorted(files):
                fo.write(f + "\n")


def write_link_json(m):
    package_metadata = OrderedDict()
    noarch_type = m.get_value("build/noarch")
    if noarch_type:
        noarch_type_str = str(noarch_type)
        noarch_dict = OrderedDict(type=noarch_type_str)
        if noarch_type_str.lower() == "python":
            entry_points = m.get_value("build/entry_points")
            if entry_points:
                noarch_dict["entry_points"] = entry_points
        package_metadata["noarch"] = noarch_dict

    preferred_env = m.get_value("build/preferred_env")
    if preferred_env:
        preferred_env_dict = OrderedDict(name=str(preferred_env))
        executable_paths = m.get_value("build/preferred_env_executable_paths")
        if executable_paths:
            preferred_env_dict["executable_paths"] = executable_paths
        package_metadata["preferred_env"] = preferred_env_dict
    if package_metadata:
        # The original name of this file was info/package_metadata_version.json, but we've
        #   now changed it to info/link.json.  Still, we must indefinitely keep the key name
        #   package_metadata_version, or we break conda.
        package_metadata["package_metadata_version"] = 1
        with open(os.path.join(m.config.info_dir, "link.json"), "w") as fh:
            fh.write(
                json.dumps(
                    package_metadata, sort_keys=True, indent=2, separators=(",", ": ")
                )
            )


def write_about_json(m):
    with open(join(m.config.info_dir, "about.json"), "w") as fo:
        d = {}
        for key, default in FIELDS["about"].items():
            value = m.get_value(f"about/{key}")
            if value:
                d[key] = value
            if default is list:
                d[key] = utils.ensure_list(value)

        # for sake of reproducibility, record some conda info
        d["conda_version"] = conda_version
        d["conda_build_version"] = conda_build_version
        # conda env will be in most, but not necessarily all installations.
        #    Don't die if we don't see it.
        stripped_channels = []
        for channel in (*context.channels, *m.config.channel_urls):
            stripped_channels.append(sanitize_channel(channel))
        d["channels"] = stripped_channels
        evars = ["CIO_TEST"]

        d["env_vars"] = {ev: os.getenv(ev, "<not set>") for ev in evars}
        # Adding this to extra since its arbitrary info
        extra = m.get_section("extra")
        # Add burn-in information to extra
        if m.config.extra_meta:
            log = utils.get_logger(__name__)
            log.info(
                "Adding the following extra-meta data to about.json: %s",
                m.config.extra_meta,
            )
            extra.update(m.config.extra_meta)
        d["root_pkgs"] = [
            f"{prec.name} {prec.version} {prec.build}"
            for prec in PrefixData(context.root_prefix).iter_records()
        ]
        # Include the extra section of the metadata in the about.json
        d["extra"] = extra
        json.dump(d, fo, indent=2, sort_keys=True)


def write_info_json(m: MetaData):
    info_index = m.info_index()
    if m.pin_depends:
        # Wtih 'strict' depends, we will have pinned run deps during rendering
        if m.pin_depends == "strict":
            runtime_deps = m.get_value("requirements/run", [])
            info_index["depends"] = runtime_deps
        else:
            runtime_deps = environ.get_pinned_deps(m, "run")
        with open(join(m.config.info_dir, "requires"), "w") as fo:
            fo.write(
                "# This file as created when building:\n"
                "#\n"
                f"#     {m.dist()}.tar.bz2  (on '{m.config.build_subdir}')\n"
                "#\n"
                "# It can be used to create the runtime environment of this package using:\n"
                "# $ conda create --name <env> --file <this file>"
            )
            for dist in sorted(runtime_deps + [" ".join(m.dist().rsplit("-", 2))]):
                fo.write("{}\n".format("=".join(dist.split())))

    mode_dict = {"mode": "w", "encoding": "utf-8"}
    with open(join(m.config.info_dir, "index.json"), **mode_dict) as fo:
        json.dump(info_index, fo, indent=2, sort_keys=True)


def write_no_link(m, files):
    no_link = m.get_value("build/no_link")
    if no_link:
        if not isinstance(no_link, list):
            no_link = [no_link]
        with open(join(m.config.info_dir, "no_link"), "w") as fo:
            for f in files:
                if any(fnmatch.fnmatch(f, p) for p in no_link):
                    fo.write(f + "\n")


def get_entry_point_script_names(entry_point_scripts):
    scripts = []
    for entry_point in entry_point_scripts:
        cmd = entry_point[: entry_point.find("=")].strip()
        if utils.on_win:
            scripts.append(f"Scripts\\{cmd}-script.py")
            scripts.append(f"Scripts\\{cmd}.exe")
        else:
            scripts.append(f"bin/{cmd}")
    return scripts


def write_run_exports(m: MetaData):
    run_exports = m.get_value("build/run_exports", {})
    if run_exports:
        with open(os.path.join(m.config.info_dir, "run_exports.json"), "w") as f:
            if not hasattr(run_exports, "keys"):
                run_exports = {"weak": run_exports}
            for k in utils.RUN_EXPORTS_TYPES:
                if k in run_exports:
                    run_exports[k] = utils.ensure_list(run_exports[k])
            json.dump(run_exports, f)


def create_info_files(m, replacements, files, prefix):
    """
    Creates the metadata files that will be stored in the built package.

    :param m: Package metadata
    :type m: Metadata
    :param files: Paths to files to include in package
    :type files: list of str
    """
    if utils.on_win:
        # make sure we use '/' path separators in metadata
        files = [_f.replace("\\", "/") for _f in files]

    if m.config.filename_hashing:
        write_hash_input(m)
    write_info_json(m)  # actually index.json
    write_about_json(m)
    write_link_json(m)
    write_run_exports(m)

    copy_recipe(m)
    copy_readme(m)
    copy_license(m)
    copy_prelink_message(m)
    copy_recipe_log(m)
    files.extend(jsonify_info_yamls(m))

    create_all_test_files(m, test_dir=join(m.config.info_dir, "test"))
    if m.config.copy_test_source_files:
        copy_test_source_files(m, join(m.config.info_dir, "test"))

    write_info_files_file(m, files)

    files_with_prefix = get_files_with_prefix(m, replacements, files, prefix)
    files_with_prefix = record_prefix_files(m, files_with_prefix)
    checksums = create_info_files_json_v1(
        m, m.config.info_dir, prefix, files, files_with_prefix
    )

    write_no_link(m, files)

    with open(join(m.config.info_dir, "git"), "w", encoding="utf-8") as fo:
        for source_dict in m.get_section("source"):
            if source_dict.get("git_url"):
                source.git_info(
                    os.path.join(m.config.work_dir, source_dict.get("folder", "")),
                    m.config.build_prefix,
                    git=None,
                    verbose=m.config.verbose,
                    fo=fo,
                )

    if m.get_value("app/icon"):
        utils.copy_into(
            join(m.path, m.get_value("app/icon")),
            join(m.config.info_dir, "icon.png"),
            m.config.timeout,
            locking=m.config.locking,
        )
    return checksums


def get_short_path(m, target_file):
    if m.noarch == "python":
        entry_point_script_names = get_entry_point_script_names(
            m.get_value("build/entry_points")
        )
        if target_file.find("site-packages") >= 0:
            return target_file[target_file.find("site-packages") :]
        elif target_file.startswith("bin") and (
            target_file not in entry_point_script_names
        ):
            return target_file.replace("bin", "python-scripts")
        elif target_file.startswith("Scripts") and (
            target_file not in entry_point_script_names
        ):
            return target_file.replace("Scripts", "python-scripts")
        else:
            return target_file
    elif m.get_value("build/noarch_python", None):
        return None
    else:
        return target_file


def has_prefix(short_path, files_with_prefix):
    for prefix, mode, filename in files_with_prefix:
        if short_path == filename:
            return prefix, mode
    return None, None


def is_no_link(no_link, short_path):
    no_link = utils.ensure_list(no_link)
    if any(fnmatch.fnmatch(short_path, p) for p in no_link):
        return True


def get_inode(file):
    return os.lstat(file).st_ino


def get_inode_paths(files, target_short_path, prefix):
    utils.ensure_list(files)
    target_short_path_inode = get_inode(join(prefix, target_short_path))
    hardlinked_files = [
        sp
        for sp in files
        if os.lstat(join(prefix, sp)).st_ino == target_short_path_inode
    ]
    return sorted(hardlinked_files)


def get_inodes(files, prefix):
    return [os.lstat(join(prefix, sp)).st_ino for sp in files]


def path_type(path):
    return PathType.softlink if islink(path) else PathType.hardlink


def _recurse_symlink_to_size(path, seen=None):
    """recursively follow links to get size of what they finally point to

    `path` is the current path
    `seen` is a set that holds anything the function has already processed

    By using `seen`, we can avoid getting stuck in cycles.
    """
    # set seen to an empty set on first invocation
    if seen is None:
        seen = set()

    if path not in seen:
        seen |= {path}
        dest = os.path.normpath(os.path.join(os.path.dirname(path), os.readlink(path)))

        # symlink that points somewhere
        if isdir(dest) and not islink(dest):
            return 0
        elif isfile(dest) and not islink(dest):
            return os.stat(path).st_size
        elif islink(dest):
            return _recurse_symlink_to_size(dest, seen=seen)
        elif not isfile(dest):
            # this is a symlink that points to nowhere, so is zero bytes
            warnings.warn(f"file {path} is a symlink with no target", UserWarning)
            return 0

    return 0


def build_info_files_json_v1(m, prefix, files, files_with_prefix):
    no_link_files = m.get_value("build/no_link")
    files_json = []
    files_inodes = get_inodes(files, prefix)
    for fi in sorted(files):
        prefix_placeholder, file_mode = has_prefix(fi, files_with_prefix)
        path = os.path.join(prefix, fi)
        short_path = get_short_path(m, fi)
        if short_path:
            short_path = short_path.replace("\\", "/").replace("\\\\", "/")
        file_info = {
            "_path": short_path,
            "sha256": utils.sha256_checksum(path),
            "path_type": path_type(path),
        }
        if file_info["path_type"] == PathType.hardlink:
            file_info["size_in_bytes"] = os.stat(path).st_size
        elif file_info["path_type"] == PathType.softlink:
            file_info["size_in_bytes"] = _recurse_symlink_to_size(path)
        elif isdir(path):
            file_info["size_in_bytes"] = 0
        no_link = is_no_link(no_link_files, fi)
        if no_link:
            file_info["no_link"] = no_link
        if prefix_placeholder and file_mode:
            file_info["prefix_placeholder"] = prefix_placeholder
            file_info["file_mode"] = file_mode
        if (
            file_info.get("path_type") == PathType.hardlink
            and os.stat(path).st_nlink > 1
        ):
            target_short_path_inode = get_inode(path)
            inode_paths = [
                files[index]
                for index, ino in enumerate(files_inodes)
                if ino == target_short_path_inode
            ]
            file_info["inode_paths"] = inode_paths
        files_json.append(file_info)
    return files_json


def create_info_files_json_v1(m, info_dir, prefix, files, files_with_prefix):
    # fields: "_path", "sha256", "size_in_bytes", "path_type", "file_mode",
    #         "prefix_placeholder", "no_link", "inode_paths"
    files_json_files = build_info_files_json_v1(m, prefix, files, files_with_prefix)
    files_json_info = {
        "paths_version": 1,
        "paths": files_json_files,
    }

    # don't create info/paths.json file if this is an old noarch package
    if not m.noarch_python:
        with open(join(info_dir, "paths.json"), "w") as files_json:
            json.dump(
                files_json_info,
                files_json,
                sort_keys=True,
                indent=2,
                separators=(",", ": "),
                cls=EntityEncoder,
            )
    # Return a dict of file: sha1sum. We could (but currently do not)
    # use this to detect overlap and mutated overlap.
    checksums = dict()
    for file in files_json_files:
        checksums[file["_path"]] = file["sha256"]

    return checksums


def post_process_files(m: MetaData, initial_prefix_files):
    package_name = m.name()
    host_prefix = m.config.host_prefix
    missing = []
    for f in initial_prefix_files:
        if not os.path.exists(os.path.join(host_prefix, f)):
            missing.append(f)
    if len(missing):
        log = utils.get_logger(__name__)
        log.warning(
            f"The install/build script(s) for {package_name} deleted the following "
            f"files (from dependencies) from the prefix:\n{missing}\n"
            "This will cause the post-link checks to mis-report. Please "
            "try not to delete and files (DSOs in particular) from the "
            "prefix"
        )
    get_build_metadata(m)
    create_post_scripts(m)

    # this is new-style noarch, with a value of 'python'
    if m.noarch != "python":
        utils.create_entry_points(m.get_value("build/entry_points"), config=m.config)
    current_prefix_files = utils.prefix_files(prefix=host_prefix)

    python = (
        m.config.build_python
        if os.path.isfile(m.config.build_python)
        else m.config.host_python
    )
    post_process(
        package_name,
        m.version(),
        sorted(current_prefix_files - initial_prefix_files),
        prefix=host_prefix,
        config=m.config,
        preserve_egg_dir=bool(m.get_value("build/preserve_egg_dir")),
        noarch=m.get_value("build/noarch"),
        skip_compile_pyc=m.get_value("build/skip_compile_pyc"),
    )

    # The post processing may have deleted some files (like easy-install.pth)
    current_prefix_files = utils.prefix_files(prefix=host_prefix)
    new_files = sorted(current_prefix_files - initial_prefix_files)
    """
    if m.noarch == 'python' and m.config.subdir == 'win-32':
        # Delete any PIP-created .exe launchers and fix entry_points.txt
        # .. but we need to provide scripts instead here.
        from .post import caseless_sepless_fnmatch
        exes = caseless_sepless_fnmatch(new_files, 'Scripts/*.exe')
        for ff in exes:
            os.unlink(os.path.join(m.config.host_prefix, ff))
            new_files.remove(ff)
    """
    new_files = utils.filter_files(new_files, prefix=host_prefix)
    meta_dir = m.config.meta_dir
    if any(meta_dir in join(host_prefix, f) for f in new_files):
        meta_files = (
            tuple(f for f in new_files if m.config.meta_dir in join(host_prefix, f)),
        )
        sys.exit(
            f"Error: Untracked file(s) {meta_files} found in conda-meta directory. This error usually comes "
            "from using conda in the build script. Avoid doing this, as it can lead to packages "
            "that include their dependencies."
        )
    post_build(m, new_files, build_python=python)

    entry_point_script_names = get_entry_point_script_names(
        m.get_value("build/entry_points")
    )
    if m.noarch == "python":
        pkg_files = [fi for fi in new_files if fi not in entry_point_script_names]
    else:
        pkg_files = new_files

    # the legacy noarch
    if m.get_value("build/noarch_python"):
        noarch_python.transform(m, new_files, host_prefix)
    # new way: build/noarch: python
    elif m.noarch == "python":
        noarch_python.populate_files(
            m, pkg_files, host_prefix, entry_point_script_names
        )

    current_prefix_files = utils.prefix_files(prefix=host_prefix)
    new_files = current_prefix_files - initial_prefix_files
    fix_permissions(new_files, host_prefix)

    return new_files


def bundle_conda(
    output,
    metadata: MetaData,
    env,
    stats,
    new_prefix_files: set[str] = set(),
    **kw,
):
    log = utils.get_logger(__name__)
    log.info("Packaging %s", metadata.dist())
    get_all_replacements(metadata.config)
    files = output.get("files", [])

    # this is because without any requirements at all, we still need to have the host prefix exist
    try:
        os.makedirs(metadata.config.host_prefix)
    except OSError:
        pass

    # Use script from recipe?
    script = utils.ensure_list(metadata.get_value("build/script", None))

    # need to treat top-level stuff specially.  build/script in top-level stuff should not be
    #     re-run for an output with a similar name to the top-level recipe
    is_output = "package:" not in metadata.get_recipe_text()

    # metadata.get_top_level_recipe_without_outputs is destructive to replacements.

    replacements = get_all_replacements(metadata.config)
    top_build = metadata.get_top_level_recipe_without_outputs().get("build", {}) or {}

    activate_script = metadata.activate_build_script
    if (script and not output.get("script")) and (
        is_output or not top_build.get("script")
    ):
        # do add in activation, but only if it's not disabled
        activate_script = metadata.config.activate
        script = "\n".join(script)
        suffix = "bat" if utils.on_win else "sh"
        script_fn = output.get("script") or f"output_script.{suffix}"
        with open(os.path.join(metadata.config.work_dir, script_fn), "w") as f:
            f.write("\n")
            f.write(script)
            f.write("\n")
        output["script"] = script_fn

    if output.get("script"):
        env = environ.get_dict(m=metadata)

        interpreter = output.get("script_interpreter")
        if not interpreter:
            args = list(guess_interpreter(output["script"]))
            args[0] = external.find_executable(args[0], metadata.config.build_prefix)
            if not args[0]:
                log.error(
                    "Did not find an interpreter to run %s, looked for %s",
                    output["script"],
                    args[0],
                )
            if "system32" in args[0] and "bash" in args[0]:
                print(
                    "ERROR :: WSL bash.exe detected, this will not work (PRs welcome!). Please\n"
                    "         use MSYS2 packages. Add `m2-base` and more (depending on what your"
                    "         script needs) to `requirements/build` instead."
                )
                sys.exit(1)
        else:
            args = interpreter.split(" ")

        initial_files = utils.prefix_files(metadata.config.host_prefix)
        env_output = env.copy()
        env_output["TOP_PKG_NAME"] = env["PKG_NAME"]
        env_output["TOP_PKG_VERSION"] = env["PKG_VERSION"]
        env_output["PKG_VERSION"] = metadata.version()
        env_output["PKG_NAME"] = metadata.name()
        env_output["RECIPE_DIR"] = metadata.path
        env_output["MSYS2_PATH_TYPE"] = "inherit"
        env_output["CHERE_INVOKING"] = "1"
        for var in utils.ensure_list(metadata.get_value("build/script_env")):
            if "=" in var:
                val = var.split("=", 1)[1]
                var = var.split("=", 1)[0]
            elif var not in os.environ:
                warnings.warn(
                    f"The environment variable '{var}' specified in script_env is undefined.",
                    UserWarning,
                )
                val = ""
            else:
                val = os.environ[var]
            env_output[var] = val
        dest_file = os.path.join(metadata.config.work_dir, output["script"])
        utils.copy_into(os.path.join(metadata.path, output["script"]), dest_file)
        from os import stat

        st = stat(dest_file)
        os.chmod(dest_file, st.st_mode | 0o200)
        if activate_script:
            _write_activation_text(dest_file, metadata)

        bundle_stats = {}
        try:
            utils.check_call_env(
                [*args, dest_file],
                cwd=metadata.config.work_dir,
                env=env_output,
                stats=bundle_stats,
            )
        except subprocess.CalledProcessError as exc:
            raise BuildScriptException(str(exc), caused_by=exc) from exc
        log_stats(bundle_stats, f"bundling {metadata.name()}")
        if stats is not None:
            stats[stats_key(metadata, f"bundle_{metadata.name()}")] = bundle_stats

    if files:
        # Files is specified by the output
        # we exclude the list of files that we want to keep, so post-process picks them up as "new"
        if isinstance(files, dict):
            # When file matching with include/exclude lists, only
            # new_prefix_files are considered. Files in the PREFIX from other
            # recipes (dependencies) are ignored
            include = files.get("include") or []
            exclude = files.get("exclude") or []
            exclude_files = {
                os.path.normpath(pth)
                for pth in utils.expand_globs(exclude, metadata.config.host_prefix)
            }
            keep_files = {
                os.path.normpath(pth)
                for pth in utils.expand_globs(include, metadata.config.host_prefix)
            }
            keep_files = new_prefix_files.intersection(keep_files) - exclude_files
        else:
            keep_files = {
                os.path.normpath(pth)
                for pth in utils.expand_globs(files, metadata.config.host_prefix)
            }
        pfx_files = set(utils.prefix_files(metadata.config.host_prefix))
        initial_files = {
            item
            for item in (pfx_files - keep_files)
            if not any(
                keep_file.startswith(item + os.path.sep) for keep_file in keep_files
            )
        }
    elif not output.get("script"):
        if not metadata.always_include_files():
            log.warning(
                "No files or script found for output {}".format(output.get("name"))
            )
            build_deps = metadata.get_value("requirements/build")
            host_deps = metadata.get_value("requirements/host")
            build_pkgs = [pkg.split()[0] for pkg in build_deps]
            host_pkgs = [pkg.split()[0] for pkg in host_deps]
            dangerous_double_deps = {"python": "PYTHON", "r-base": "R"}
            for dep, env_var_name in dangerous_double_deps.items():
                if all(dep in pkgs_list for pkgs_list in (build_pkgs, host_pkgs)):
                    raise CondaBuildException(
                        f"Empty package; {dep} present in build and host deps.  "
                        f"You probably picked up the build environment's {dep} "
                        " executable.  You need to alter your recipe to "
                        f" use the {env_var_name} env var in your recipe to "
                        "run that executable."
                    )
                elif dep in build_pkgs and metadata.uses_new_style_compiler_activation:
                    link = (
                        "https://conda.io/docs/user-guide/tasks/build-packages/"
                        "define-metadata.html#host"
                    )
                    raise CondaBuildException(
                        f"Empty package; {dep} dep present in build but not "
                        f"host requirements.  You need to move your {dep} dep "
                        f"to the host requirements section.  See {link} for more "
                        "info."
                    )
        initial_files = set(utils.prefix_files(metadata.config.host_prefix))

    for pat in metadata.always_include_files():
        has_matches = False
        for f in set(initial_files):
            if fnmatch.fnmatch(f, pat):
                print("Including in package existing file", f)
                initial_files.remove(f)
                has_matches = True
        if not has_matches:
            log.warning(
                "Glob %s from always_include_files does not match any files", pat
            )
    files = post_process_files(metadata, initial_files)

    if output.get("name") and output.get("name") != "conda":
        assert "bin/conda" not in files and "Scripts/conda.exe" not in files, (
            "Bug in conda-build "
            "has included conda binary in package. Please report this on the conda-build issue "
            "tracker."
        )

    # first filter is so that info_files does not pick up ignored files
    files = utils.filter_files(files, prefix=metadata.config.host_prefix)
    # this is also copying things like run_test.sh into info/recipe
    utils.rm_rf(os.path.join(metadata.config.info_dir, "test"))

    with tmp_chdir(metadata.config.host_prefix):
        output["checksums"] = create_info_files(
            metadata, replacements, files, prefix=metadata.config.host_prefix
        )

    # here we add the info files into the prefix, so we want to re-collect the files list
    prefix_files = set(utils.prefix_files(metadata.config.host_prefix))
    files = utils.filter_files(
        prefix_files - initial_files, prefix=metadata.config.host_prefix
    )

    basename = "-".join([output["name"], metadata.version(), metadata.build_id()])
    tmp_archives = []
    final_outputs = []
    cph_kwargs = {}
    ext = CondaPkgFormat.V1.ext
    if (
        output.get("type") == CondaPkgFormat.V2
        or metadata.config.conda_pkg_format == CondaPkgFormat.V2
    ):
        ext = CondaPkgFormat.V2.ext
        cph_kwargs["compression_tuple"] = (
            ".tar.zst",
            "zstd",
            f"zstd:compression-level={metadata.config.zstd_compression_level}",
        )
    with TemporaryDirectory() as tmp:
        conda_package_handling.api.create(
            metadata.config.host_prefix,
            files,
            basename + ext,
            out_folder=tmp,
            **cph_kwargs,
        )
        tmp_archives = [os.path.join(tmp, basename + ext)]

        # we're done building, perform some checks
        for tmp_path in tmp_archives:
            if tmp_path.endswith(CondaPkgFormat.V1.ext):
                tarcheck.check_all(tmp_path, metadata.config)
            output_filename = os.path.basename(tmp_path)

            # we do the import here because we want to respect logger level context
            try:
                from conda_verify.verify import Verify
            except ImportError:
                Verify = None
                log.warning(
                    "Importing conda-verify failed.  Please be sure to test your packages.  "
                    "conda install conda-verify to make this message go away."
                )
            if getattr(metadata.config, "verify", False) and Verify:
                verifier = Verify()
                checks_to_ignore = (
                    utils.ensure_list(metadata.config.ignore_verify_codes)
                    + metadata.ignore_verify_codes()
                )
                try:
                    verifier.verify_package(
                        path_to_package=tmp_path,
                        checks_to_ignore=checks_to_ignore,
                        exit_on_error=metadata.config.exit_on_verify_error,
                    )
                except KeyError as e:
                    log.warning(
                        "Package doesn't have necessary files.  It might be too old to inspect."
                        f"Legacy noarch packages are known to fail.  Full message was {e}"
                    )
            try:
                crossed_subdir = metadata.config.target_subdir
            except AttributeError:
                crossed_subdir = metadata.config.host_subdir
            subdir = (
                "noarch"
                if (metadata.noarch or metadata.noarch_python)
                else crossed_subdir
            )
            if metadata.config.output_folder:
                output_folder = os.path.join(metadata.config.output_folder, subdir)
            else:
                output_folder = os.path.join(
                    os.path.dirname(metadata.config.bldpkgs_dir), subdir
                )
            final_output = os.path.join(output_folder, output_filename)
            if os.path.isfile(final_output):
                utils.rm_rf(final_output)

            # disable locking here.  It's just a temp folder getting locked.  Removing it proved to be
            #    a major bottleneck.
            utils.copy_into(
                tmp_path, final_output, metadata.config.timeout, locking=False
            )
            final_outputs.append(final_output)
    _delegated_update_index(
        os.path.dirname(output_folder), verbose=metadata.config.debug, threads=1
    )

    # clean out host prefix so that this output's files don't interfere with other outputs
    #   We have a backup of how things were before any output scripts ran.  That's
    #   restored elsewhere.

    if metadata.config.keep_old_work:
        prefix = metadata.config.host_prefix
        dest = os.path.join(
            os.path.dirname(prefix),
            "_".join(("_h_env_moved", metadata.dist(), metadata.config.host_subdir)),
        )
        shutil_move_more_retrying(prefix, dest, "host env")
    else:
        utils.rm_rf(metadata.config.host_prefix)

    return final_outputs


def bundle_wheel(
    output,
    metadata: MetaData,
    env,
    stats,
    new_prefix_files: set[str] = set(),
):
    ext = ".bat" if utils.on_win else ".sh"
    with TemporaryDirectory() as tmpdir, utils.tmp_chdir(metadata.config.work_dir):
        dest_file = os.path.join(metadata.config.work_dir, "wheel_output" + ext)
        with open(dest_file, "w") as f:
            f.write("\n")
            f.write(f"pip wheel --wheel-dir {tmpdir} --no-deps .")
            f.write("\n")
        if metadata.config.activate:
            _write_activation_text(dest_file, metadata)

        # run the appropriate script
        env = environ.get_dict(m=metadata).copy()
        env["TOP_PKG_NAME"] = env["PKG_NAME"]
        env["TOP_PKG_VERSION"] = env["PKG_VERSION"]
        env["PKG_VERSION"] = metadata.version()
        env["PKG_NAME"] = metadata.name()
        args = guess_interpreter(dest_file)

        bundle_stats = {}
        utils.check_call_env(
            [*args, dest_file],
            cwd=metadata.config.work_dir,
            env=env,
            stats=bundle_stats,
        )
        log_stats(bundle_stats, f"bundling wheel {metadata.name()}")
        if stats is not None:
            stats[stats_key(metadata, f"bundle_wheel_{metadata.name()}")] = bundle_stats

        wheel_files = glob(os.path.join(tmpdir, "*.whl"))
        if not wheel_files:
            raise RuntimeError(
                "Wheel creation failed.  Please see output above to debug."
            )
        wheel_file = wheel_files[0]
        if metadata.config.output_folder:
            output_folder = os.path.join(
                metadata.config.output_folder, metadata.config.subdir
            )
        else:
            output_folder = metadata.config.bldpkgs_dir
        utils.copy_into(wheel_file, output_folder, locking=metadata.config.locking)
    return os.path.join(output_folder, os.path.basename(wheel_file))


def scan_metadata(path):
    """
    Scan all json files in 'path' and return a dictionary with their contents.
    Files are assumed to be in 'index.json' format.
    """
    installed = dict()
    for filename in glob(os.path.join(path, "*.json")):
        with open(filename) as file:
            data = json.load(file)
            installed[data["name"]] = data
    return installed


bundlers = {
    CondaPkgFormat.V1: bundle_conda,
    CondaPkgFormat.V2: bundle_conda,
    "wheel": bundle_wheel,
}


def _write_sh_activation_text(file_handle, m):
    cygpath_prefix = "$(cygpath -u " if utils.on_win else ""
    cygpath_suffix = " )" if utils.on_win else ""

    py_flags = "-I -m" if os.environ.get("_CONDA_BUILD_ISOLATED_ACTIVATION") else "-m"
    file_handle.write(
        f"""eval "$('{sys.executable}' {py_flags} conda shell.bash hook)"\n"""
    )

    if m.is_cross:
        # HACK: we need both build and host envs "active" - i.e. on PATH,
        #     and with their activate.d scripts sourced. Conda only
        #     lets us activate one, though. This is a
        #     vile hack to trick conda into "stacking"
        #     two environments.
        #
        # Net effect: binaries come from host first, then build
        #
        # Conda 4.4 may break this by reworking the activate scripts.
        #  ^^ shouldn't be true
        # In conda 4.4, export CONDA_MAX_SHLVL=2 to stack envs to two
        #   levels deep.
        # conda 4.4 does require that a conda-meta/history file
        #   exists to identify a valid conda environment
        # conda 4.6 changes this one final time, by adding a '--stack' flag to the 'activate'
        #   command, and 'activate' does not stack environments by default without that flag
        history_file = join(m.config.host_prefix, "conda-meta", "history")
        if not isfile(history_file):
            if not isdir(dirname(history_file)):
                os.makedirs(dirname(history_file))
            open(history_file, "a").close()
        host_prefix_path = "".join(
            (cygpath_prefix, m.config.host_prefix.replace("\\", "\\\\"), cygpath_suffix)
        )
        file_handle.write(f'conda activate "{host_prefix_path}"\n')

    # Write build prefix activation AFTER host prefix, so that its executables come first
    build_prefix_path = "".join(
        (cygpath_prefix, m.config.build_prefix.replace("\\", "\\\\"), cygpath_suffix)
    )

    # Do not stack against base env when not cross.
    stack = "--stack" if m.is_cross else ""
    file_handle.write(f'conda activate {stack} "{build_prefix_path}"\n')

    from .os_utils.external import find_executable

    ccache = find_executable("ccache", m.config.build_prefix, False)
    if ccache:
        if isinstance(ccache, list):
            ccache = ccache[0]
        ccache_methods = {}
        ccache_methods["env_vars"] = False
        ccache_methods["symlinks"] = False
        ccache_methods["native"] = False
        if hasattr(m.config, "ccache_method"):
            ccache_methods[m.config.ccache_method] = True
        done_necessary_env = False
        for method, value in ccache_methods.items():
            if value:
                if not done_necessary_env:
                    # file_handle.write(
                    #     'export CCACHE_SLOPPINESS="pch_defines,time_macros'
                    #     '${CCACHE_SLOPPINESS+,$CCACHE_SLOPPINESS}"\n'
                    # )
                    # file_handle.write('export CCACHE_CPP2=true\n')
                    done_necessary_env = True
                if method == "symlinks":
                    dirname_ccache_ln_bin = join(m.config.build_prefix, "ccache-ln-bin")
                    file_handle.write(f"mkdir {dirname_ccache_ln_bin}\n")
                    file_handle.write(f"pushd {dirname_ccache_ln_bin}\n")
                    file_handle.write('if [ -n "$CC" ]; then\n')
                    file_handle.write(
                        f"  [ -f {ccache} ] && [ ! -f $(basename $CC) ] && ln -s {ccache} $(basename $CC) || true\n"
                    )
                    file_handle.write("fi\n")
                    file_handle.write('if [ -n "$CXX" ]; then\n')
                    file_handle.write(
                        f"  [ -f {ccache} ] && [ ! -f $(basename $CXX) ] && ln -s {ccache} $(basename $CXX) || true\n"
                    )
                    file_handle.write("fi\n")
                    file_handle.write("popd\n")
                    # We really don't want to be doing this.
                    file_handle.write(f'export "PATH={dirname_ccache_ln_bin}:$PATH"\n')
                elif method == "env_vars":
                    file_handle.write(f'export CC="{ccache} $CC"\n')
                    file_handle.write(f'export CXX="{ccache} $CXX"\n')
                    file_handle.write(f'export LD="{ccache} $LD"\n')
                elif method == "native":
                    pass
                else:
                    print("ccache method {} not implemented")

    # conda 4.4 requires a conda-meta/history file for a valid conda prefix
    history_file = join(m.config.build_prefix, "conda-meta", "history")
    if not isfile(history_file):
        if not isdir(dirname(history_file)):
            os.makedirs(dirname(history_file))
        open(history_file, "a").close()


def _write_activation_text(script_path, m):
    with open(script_path, "r+") as fh:
        data = fh.read()
        fh.seek(0)
        if os.path.splitext(script_path)[1].lower() == ".bat":
            write_bat_activation_text(fh, m)
        elif os.path.splitext(script_path)[1].lower() == ".sh":
            _write_sh_activation_text(fh, m)
        else:
            log = utils.get_logger(__name__)
            log.warning(
                f"not adding activation to {script_path} - I don't know how to do so for "
                "this file type"
            )
        fh.write(data)


def create_build_envs(m: MetaData, notest):
    build_ms_deps = m.ms_depends("build")
    build_ms_deps = [utils.ensure_valid_spec(spec) for spec in build_ms_deps]
    host_ms_deps = m.ms_depends("host")
    host_ms_deps = [utils.ensure_valid_spec(spec) for spec in host_ms_deps]

    m.config._merge_build_host = m.build_is_host

    if m.is_cross and not m.build_is_host:
        host_precs = environ.get_package_records(
            m.config.host_prefix,
            tuple(host_ms_deps),
            "host",
            subdir=m.config.host_subdir,
            debug=m.config.debug,
            verbose=m.config.verbose,
            locking=m.config.locking,
            bldpkgs_dirs=tuple(m.config.bldpkgs_dirs),
            timeout=m.config.timeout,
            disable_pip=m.config.disable_pip,
            max_env_retry=m.config.max_env_retry,
            output_folder=m.config.output_folder,
            channel_urls=tuple(m.config.channel_urls),
        )
        environ.create_env(
            m.config.host_prefix,
            host_precs,
            env="host",
            config=m.config,
            subdir=m.config.host_subdir,
            is_cross=m.is_cross,
            is_conda=m.name() == "conda",
        )
    if m.build_is_host:
        build_ms_deps.extend(host_ms_deps)
    build_precs = environ.get_package_records(
        m.config.build_prefix,
        tuple(build_ms_deps),
        "build",
        subdir=m.config.build_subdir,
        debug=m.config.debug,
        verbose=m.config.verbose,
        locking=m.config.locking,
        bldpkgs_dirs=tuple(m.config.bldpkgs_dirs),
        timeout=m.config.timeout,
        disable_pip=m.config.disable_pip,
        max_env_retry=m.config.max_env_retry,
        output_folder=m.config.output_folder,
        channel_urls=tuple(m.config.channel_urls),
    )

    try:
        if not notest:
            utils.insert_variant_versions(
                m.get_section("requirements"), m.config.variant, "run"
            )
            test_run_ms_deps = [
                *utils.ensure_list(m.get_value("test/requires", [])),
                *utils.ensure_list(m.get_value("requirements/run", [])),
            ]
            # make sure test deps are available before taking time to create build env
            environ.get_package_records(
                m.config.test_prefix,
                tuple(test_run_ms_deps),
                "test",
                subdir=m.config.host_subdir,
                debug=m.config.debug,
                verbose=m.config.verbose,
                locking=m.config.locking,
                bldpkgs_dirs=tuple(m.config.bldpkgs_dirs),
                timeout=m.config.timeout,
                disable_pip=m.config.disable_pip,
                max_env_retry=m.config.max_env_retry,
                output_folder=m.config.output_folder,
                channel_urls=tuple(m.config.channel_urls),
            )
    except DependencyNeedsBuildingError as e:
        # subpackages are not actually missing.  We just haven't built them yet.
        other_outputs = (
            m.other_outputs.values()
            if hasattr(m, "other_outputs")
            else m.get_output_metadata_set(permit_undefined_jinja=True)
        )
        missing_deps = {MatchSpec(pkg).name for pkg in e.packages} - {
            out.name() for _, out in other_outputs
        }
        if missing_deps:
            e.packages = missing_deps
            raise e
    if (
        not m.config.dirty
        or not os.path.isdir(m.config.build_prefix)
        or not os.listdir(m.config.build_prefix)
    ):
        environ.create_env(
            m.config.build_prefix,
            build_precs,
            env="build",
            config=m.config,
            subdir=m.config.build_subdir,
            is_cross=m.is_cross,
            is_conda=m.name() == "conda",
        )


def build(
    m: MetaData,
    stats,
    post=None,
    need_source_download=True,
    need_reparse_in_env=False,
    built_packages=None,
    notest=False,
    provision_only=False,
):
    """
    Build the package with the specified metadata.

    :param m: Package metadata
    :type m: Metadata
    :type post: bool or None. None means run the whole build. True means run
    post only. False means stop just before the post.
    :type need_source_download: bool: if rendering failed to download source
    (due to missing tools), retry here after build env is populated
    """
    default_return = {}
    if not built_packages:
        built_packages = {}

    if m.skip():
        print(utils.get_skip_message(m))
        return default_return

    log = utils.get_logger(__name__)
    host_precs = []
    build_precs = []
    output_metas = []

    with utils.path_prepended(m.config.build_prefix):
        env = environ.get_dict(m=m)
    env["CONDA_BUILD_STATE"] = "BUILD"

    # this should be a no-op if source is already here
    if m.needs_source_for_render:
        try_download(m, no_download_source=False)

    if post in [False, None]:
        get_all_replacements(m.config.variants)
        get_all_replacements(m.config.variant)
        output_metas = expand_outputs([(m, need_source_download, need_reparse_in_env)])
        if len(output_metas):
            get_all_replacements(output_metas[0][1].config)
        skipped = []
        package_locations = []
        # TODO: should we check both host and build envs?  These are the same, except when
        #    cross compiling.
        top_level_pkg = m
        top_level_needs_finalizing = True
        for _, om in output_metas:
            if om.skip() or (m.config.skip_existing and is_package_built(om, "host")):
                skipped.append(bldpkg_path(om))
            else:
                package_locations.append(bldpkg_path(om))
            if om.name() == m.name():
                top_level_pkg = om
                top_level_needs_finalizing = False
        if not package_locations:
            print(
                "Packages for ",
                m.path or m.name(),
                f"with variant {m.get_hash_contents()} "
                "are already built and available from your configured channels "
                "(including local) or are otherwise specified to be skipped.",
            )
            return default_return

        if not provision_only:
            printed_fns = []
            for pkg in package_locations:
                if os.path.splitext(pkg)[1] and any(
                    os.path.splitext(pkg)[1] in ext for ext in CONDA_PACKAGE_EXTENSIONS
                ):
                    printed_fns.append(os.path.basename(pkg))
                else:
                    printed_fns.append(pkg)
            print("BUILD START:", printed_fns)

        environ.remove_existing_packages(
            [m.config.bldpkgs_dir],
            [pkg for pkg in package_locations if pkg not in built_packages],
            m.config,
        )

        specs = [ms.spec for ms in m.ms_depends("build")]
        if any(out.get("type") == "wheel" for out in m.get_section("outputs")):
            specs.extend(["pip", "wheel"])

        # TODO :: This is broken. It does not respect build/script for example and also if you need git
        #         you should add it as s build dep manually.
        vcs_source = m.uses_vcs_in_build
        if vcs_source and vcs_source not in specs:
            vcs_executable = "hg" if vcs_source == "mercurial" else vcs_source
            has_vcs_available = os.path.isfile(
                external.find_executable(vcs_executable, m.config.build_prefix) or ""
            )
            if not has_vcs_available:
                if vcs_source != "mercurial" or not any(
                    spec.startswith("python") and "3." in spec for spec in specs
                ):
                    specs.append(vcs_source)

                    log.warning(
                        "Your recipe depends on %s at build time (for templates), "
                        "but you have not listed it as a build dependency.  Doing "
                        "so for this build.",
                        vcs_source,
                    )
                else:
                    raise ValueError(
                        "Your recipe uses mercurial in build, but mercurial"
                        " does not yet support Python 3.  Please handle all of "
                        "your mercurial actions outside of your build script."
                    )

        if top_level_needs_finalizing:
            utils.insert_variant_versions(
                top_level_pkg.meta.get("requirements", {}),
                top_level_pkg.config.variant,
                "build",
            )
            utils.insert_variant_versions(
                top_level_pkg.meta.get("requirements", {}),
                top_level_pkg.config.variant,
                "host",
            )

            exclude_pattern = None
            excludes = set(top_level_pkg.config.variant.get("ignore_version", []))
            if excludes:
                for key in top_level_pkg.config.variant.get(
                    "pin_run_as_build", {}
                ).keys():
                    if key in excludes:
                        excludes.remove(key)
                if excludes:
                    exclude_pattern = re.compile(
                        r"|".join(rf"(?:^{exc}(?:\s|$|\Z))" for exc in excludes)
                    )
            add_upstream_pins(m, False, exclude_pattern)

        create_build_envs(top_level_pkg, notest)

        # this check happens for the sake of tests, but let's do it before the build so we don't
        #     make people wait longer only to see an error
        warn_on_use_of_SRC_DIR(m)

        # Execute any commands fetching the source (e.g., git) in the _build environment.
        # This makes it possible to provide source fetchers (eg. git, hg, svn) as build
        # dependencies.
        with utils.path_prepended(m.config.build_prefix):
            try_download(m, no_download_source=False, raise_error=True)
        if need_source_download and not m.final:
            m.parse_until_resolved(allow_no_other_outputs=True)
        elif need_reparse_in_env:
            m = reparse(m)

        # Write out metadata for `conda debug`, making it obvious that this is what it is, must be done
        # after try_download()
        output_yaml(m, os.path.join(m.config.work_dir, "metadata_conda_debug.yaml"))
        if m.config.verbose:
            m_copy = m.copy()
            for om, _, _ in render_metadata_tuples(
                [(m_copy, False, False)], m_copy.config
            ):
                print(
                    "",
                    "Rendered as:",
                    "```yaml",
                    output_yaml(om).rstrip(),
                    "```",
                    "",
                    sep="\n",
                )
                # Each iteration returns the whole meta yaml, and then we are supposed to remove
                # the outputs we don't want. Instead we just take the first and print it fully
                break
            del m_copy

        # get_dir here might be just work, or it might be one level deeper,
        #    dependening on the source.
        src_dir = m.config.work_dir
        if isdir(src_dir):
            if m.config.verbose:
                print("source tree in:", src_dir)
        else:
            if m.config.verbose:
                print("no source - creating empty work folder")
            os.makedirs(src_dir)

        utils.rm_rf(m.config.info_dir)
        files1 = utils.prefix_files(prefix=m.config.host_prefix)
        os.makedirs(m.config.build_folder, exist_ok=True)
        with open(join(m.config.build_folder, "prefix_files.txt"), "w") as f:
            f.write("\n".join(sorted(list(files1))))
            f.write("\n")

        # Use script from recipe?
        script = utils.ensure_list(m.get_value("build/script", None))
        if script:
            script = "\n".join(script)

        if isdir(src_dir):
            build_stats = {}
            if utils.on_win:
                build_file = join(m.path, "bld.bat")
                if script:
                    build_file = join(src_dir, "bld.bat")
                    import codecs

                    with codecs.getwriter("utf-8")(open(build_file, "wb")) as bf:
                        bf.write(script)
                try:
                    windows.build(
                        m, build_file, stats=build_stats, provision_only=provision_only
                    )
                except subprocess.CalledProcessError as exc:
                    raise BuildScriptException(str(exc), caused_by=exc) from exc
            else:
                build_file = join(m.path, "build.sh")
                if isfile(build_file) and script:
                    raise CondaBuildException(
                        "Found a build.sh script and a build/script section "
                        "inside meta.yaml. Either remove the build.sh script "
                        "or remove the build/script section in meta.yaml."
                    )
                # There is no sense in trying to run an empty build script.
                if isfile(build_file) or script:
                    work_file, _ = write_build_scripts(m, script, build_file)
                    if not provision_only:
                        cmd = (
                            [shell_path]
                            + (["-x"] if m.config.debug else [])
                            + ["-o", "errexit", work_file]
                        )

                        # rewrite long paths in stdout back to their env variables
                        if m.config.debug or m.config.no_rewrite_stdout_env:
                            rewrite_env = None
                        else:
                            rewrite_vars = ["PREFIX", "SRC_DIR"]
                            if not m.build_is_host:
                                rewrite_vars.insert(1, "BUILD_PREFIX")
                            rewrite_env = {k: env[k] for k in rewrite_vars if k in env}
                            for k, v in rewrite_env.items():
                                print(
                                    "{} {}={}".format(
                                        "set"
                                        if build_file.endswith(".bat")
                                        else "export",
                                        k,
                                        v,
                                    )
                                )

                        # clear this, so that the activate script will get run as necessary
                        del env["CONDA_BUILD"]

                        # this should raise if any problems occur while building
                        try:
                            utils.check_call_env(
                                cmd,
                                env=env,
                                rewrite_stdout_env=rewrite_env,
                                cwd=src_dir,
                                stats=build_stats,
                            )
                        except subprocess.CalledProcessError as exc:
                            raise BuildScriptException(str(exc), caused_by=exc) from exc
                        utils.remove_pycache_from_scripts(m.config.host_prefix)
            if build_stats and not provision_only:
                log_stats(build_stats, f"building {m.name()}")
                if stats is not None:
                    stats[stats_key(m, "build")] = build_stats

    prefix_file_list = join(m.config.build_folder, "prefix_files.txt")
    initial_files = set()
    if os.path.isfile(prefix_file_list):
        with open(prefix_file_list) as f:
            initial_files = set(f.read().splitlines())
    new_prefix_files = utils.prefix_files(prefix=m.config.host_prefix) - initial_files

    new_pkgs = default_return
    if not provision_only and post in [True, None]:
        outputs = output_metas or m.get_output_metadata_set(
            permit_unsatisfiable_variants=False
        )
        get_all_replacements(outputs[0][1].config)
        top_level_meta = m

        # this is the old, default behavior: conda package, with difference between start
        #    set of files and end set of files
        prefix_file_list = join(m.config.build_folder, "prefix_files.txt")
        if os.path.isfile(prefix_file_list):
            with open(prefix_file_list) as f:
                initial_files = set(f.read().splitlines())
        else:
            initial_files = set()

        # subdir needs to always be some real platform - so ignore noarch.
        subdir = (
            m.config.host_subdir
            if m.config.host_subdir != "noarch"
            else m.config.subdir
        )

        with TemporaryDirectory() as prefix_files_backup:
            # back up new prefix files, because we wipe the prefix before each output build
            for f in new_prefix_files:
                utils.copy_into(
                    os.path.join(m.config.host_prefix, f),
                    os.path.join(prefix_files_backup, f),
                    symlinks=True,
                )

            # this is the inner loop, where we loop over any vars used only by
            # outputs (not those used by the top-level recipe). The metadata
            # objects here are created by the m.get_output_metadata_set, which
            # is distributing the matrix of used variables.

            for output_d, m in outputs:
                get_all_replacements(m.config.variants)
                get_all_replacements(m.config.variant)
                if m.skip():
                    print(utils.get_skip_message(m))
                    continue

                # TODO: should we check both host and build envs?  These are the same, except when
                #    cross compiling
                if m.config.skip_existing and is_package_built(m, "host"):
                    print(utils.get_skip_message(m))
                    new_pkgs[bldpkg_path(m)] = output_d, m
                    continue

                if top_level_meta.name() == output_d.get("name") and not (
                    output_d.get("files") or output_d.get("script")
                ):
                    output_d["files"] = (
                        utils.prefix_files(prefix=m.config.host_prefix) - initial_files
                    )

                # ensure that packaging scripts are copied over into the workdir
                if "script" in output_d:
                    utils.copy_into(
                        os.path.join(m.path, output_d["script"]), m.config.work_dir
                    )

                # same thing, for test scripts
                test_script = output_d.get("test", {}).get("script")
                if test_script:
                    if not os.path.isfile(os.path.join(m.path, test_script)):
                        raise ValueError(
                            f"test script specified as {test_script} does not exist.  Please "
                            "check for typos or create the file and try again."
                        )
                    utils.copy_into(
                        os.path.join(m.path, test_script),
                        os.path.join(m.config.work_dir, test_script),
                    )

                assert (
                    output_d.get("type") != "conda" or m.final
                ), f"output metadata for {m.dist()} is not finalized"
                pkg_path = bldpkg_path(m)
                if pkg_path not in built_packages and pkg_path not in new_pkgs:
                    log.info(f"Packaging {m.name()}")
                    # for more than one output, we clear and rebuild the environment before each
                    #    package.  We also do this for single outputs that present their own
                    #    build reqs.
                    if not (
                        m.is_output
                        or (
                            os.path.isdir(m.config.host_prefix)
                            and len(os.listdir(m.config.host_prefix)) <= 1
                        )
                    ):
                        # This log message contradicts both the not (m.is_output or ..) check above
                        # and also the comment "For more than one output, ..."
                        log.debug(
                            "Not creating new env for output - already exists from top-level"
                        )
                    else:
                        m.config._merge_build_host = m.build_is_host

                        utils.rm_rf(m.config.host_prefix)
                        utils.rm_rf(m.config.build_prefix)
                        utils.rm_rf(m.config.test_prefix)

                        host_ms_deps = m.ms_depends("host")
                        sub_build_ms_deps = m.ms_depends("build")
                        if m.is_cross and not m.build_is_host:
                            host_precs = environ.get_package_records(
                                m.config.host_prefix,
                                tuple(host_ms_deps),
                                "host",
                                subdir=m.config.host_subdir,
                                debug=m.config.debug,
                                verbose=m.config.verbose,
                                locking=m.config.locking,
                                bldpkgs_dirs=tuple(m.config.bldpkgs_dirs),
                                timeout=m.config.timeout,
                                disable_pip=m.config.disable_pip,
                                max_env_retry=m.config.max_env_retry,
                                output_folder=m.config.output_folder,
                                channel_urls=tuple(m.config.channel_urls),
                            )
                            environ.create_env(
                                m.config.host_prefix,
                                host_precs,
                                env="host",
                                config=m.config,
                                subdir=subdir,
                                is_cross=m.is_cross,
                                is_conda=m.name() == "conda",
                            )
                        else:
                            # When not cross-compiling, the build deps aggregate 'build' and 'host'.
                            sub_build_ms_deps.extend(host_ms_deps)
                        build_precs = environ.get_package_records(
                            m.config.build_prefix,
                            tuple(sub_build_ms_deps),
                            "build",
                            subdir=m.config.build_subdir,
                            debug=m.config.debug,
                            verbose=m.config.verbose,
                            locking=m.config.locking,
                            bldpkgs_dirs=tuple(m.config.bldpkgs_dirs),
                            timeout=m.config.timeout,
                            disable_pip=m.config.disable_pip,
                            max_env_retry=m.config.max_env_retry,
                            output_folder=m.config.output_folder,
                            channel_urls=tuple(m.config.channel_urls),
                        )
                        environ.create_env(
                            m.config.build_prefix,
                            build_precs,
                            env="build",
                            config=m.config,
                            subdir=m.config.build_subdir,
                            is_cross=m.is_cross,
                            is_conda=m.name() == "conda",
                        )

                    to_remove = set()
                    for f in output_d.get("files", []):
                        if f.startswith("conda-meta"):
                            to_remove.add(f)

                    # This is wrong, files has not been expanded at this time and could contain
                    # wildcards.  Also well, I just do not understand this, because when this
                    # does contain wildcards, the files in to_remove will slip back in.
                    if (files := output_d.get("files")) and not isinstance(files, dict):
                        output_d["files"] = set(files) - to_remove

                    # copies the backed-up new prefix files into the newly created host env
                    for f in new_prefix_files:
                        utils.copy_into(
                            os.path.join(prefix_files_backup, f),
                            os.path.join(m.config.host_prefix, f),
                            symlinks=True,
                        )

                    # we must refresh the environment variables because our env for each package
                    #    can be different from the env for the top level build.
                    with utils.path_prepended(m.config.build_prefix):
                        env = environ.get_dict(m=m)
                    pkg_type = "conda" if not hasattr(m, "type") else m.type
                    newly_built_packages = bundlers[pkg_type](
                        output_d, m, env, stats, new_prefix_files
                    )
                    # warn about overlapping files.
                    if "checksums" in output_d:
                        for file, csum in output_d["checksums"].items():
                            for _, prev_om in new_pkgs.items():
                                prev_output_d, _ = prev_om
                                if file in prev_output_d.get("checksums", {}):
                                    prev_csum = prev_output_d["checksums"][file]
                                    nature = "Exact" if csum == prev_csum else "Inexact"
                                    log.warning(
                                        "{} overlap between {} in packages {} and {}".format(
                                            nature,
                                            file,
                                            output_d["name"],
                                            prev_output_d["name"],
                                        )
                                    )
                    for built_package in newly_built_packages:
                        new_pkgs[built_package] = (output_d, m)

                    # must rebuild index because conda has no way to incrementally add our last
                    #    package to the index.

                    index_subdir = (
                        "noarch"
                        if (m.noarch or m.noarch_python)
                        else m.config.host_subdir
                    )
                    if m.is_cross:
                        get_build_index(
                            subdir=index_subdir,
                            bldpkgs_dir=m.config.bldpkgs_dir,
                            output_folder=m.config.output_folder,
                            channel_urls=m.config.channel_urls,
                            debug=m.config.debug,
                            verbose=m.config.verbose,
                            locking=m.config.locking,
                            timeout=m.config.timeout,
                            clear_cache=True,
                            omit_defaults=False,
                        )
                    get_build_index(
                        subdir=index_subdir,
                        bldpkgs_dir=m.config.bldpkgs_dir,
                        output_folder=m.config.output_folder,
                        channel_urls=m.config.channel_urls,
                        debug=m.config.debug,
                        verbose=m.config.verbose,
                        locking=m.config.locking,
                        timeout=m.config.timeout,
                        clear_cache=True,
                        omit_defaults=False,
                    )
    else:
        if not provision_only:
            print("STOPPING BUILD BEFORE POST:", m.dist())

    # return list of all package files emitted by this build
    return new_pkgs


# -l is needed for MSYS2 as the login scripts set some env. vars (TMP, TEMP)
# Since the MSYS2 installation is probably a set of conda packages we do not
# need to worry about system environmental pollution here. For that reason I
# do not pass -l on other OSes.
INTERPRETER_BASH = ("bash.exe", "-el") if on_win else ("bash", "-e")
INTERPRETER_BAT = (os.getenv("COMSPEC", "cmd.exe"), "/d", "/c")
INTERPRETER_POWERSHELL = ("powershell", "-ExecutionPolicy", "ByPass", "-File")
INTERPRETER_PYTHON = ("python",)


def guess_interpreter(script_filename: str | os.PathLike | Path) -> tuple[str, ...]:
    suffix = Path(script_filename).suffix
    try:
        return {
            ".sh": INTERPRETER_BASH,
            ".bat": INTERPRETER_BAT,
            ".ps1": INTERPRETER_POWERSHELL,
            ".py": INTERPRETER_PYTHON,
        }[suffix]
    except KeyError:
        # KeyError: unknown suffix
        raise NotImplementedError(
            f"Don't know how to run {suffix} file. Please specify "
            f"script_interpreter for {script_filename} output"
        )


def warn_on_use_of_SRC_DIR(metadata):
    test_files = glob(os.path.join(metadata.path, "run_test*"))
    for f in test_files:
        with open(f) as _f:
            contents = _f.read()
        if (
            "SRC_DIR" in contents
            and "source_files" not in metadata.get_section("test")
            and metadata.config.remove_work_dir
        ):
            raise ValueError(
                "In conda-build 2.1+, the work dir is removed by default before the "
                "test scripts run.  You are using the SRC_DIR variable in your test "
                "script, but these files have been deleted.  Please see the "
                " documentation regarding the test/source_files meta.yaml section, "
                "or pass the --no-remove-work-dir flag."
            )


def _construct_metadata_for_test_from_recipe(recipe_dir, config):
    config.need_cleanup = False
    config.recipe_dir = None
    hash_input = {}
    metadata = expand_outputs(
        render_recipe(recipe_dir, config=config, reset_build_id=False)
    )[0][1]
    log = utils.get_logger(__name__)
    log.warning(
        "Testing based on recipes is deprecated as of conda-build 3.16.0.  Please adjust "
        "your code to pass your desired conda package to test instead."
    )

    utils.rm_rf(metadata.config.test_dir)

    if metadata.meta.get("test", {}).get("source_files"):
        if not metadata.source_provided:
            try_download(metadata, no_download_source=False)

    return metadata, hash_input


def _construct_metadata_for_test_from_package(package, config):
    recipe_dir, need_cleanup = utils.get_recipe_abspath(package)
    config.need_cleanup = need_cleanup
    config.recipe_dir = recipe_dir
    hash_input = {}

    info_dir = os.path.normpath(os.path.join(recipe_dir, "info"))
    with open(os.path.join(info_dir, "index.json")) as f:
        package_data = json.load(f)

    config.host_subdir = package_data["subdir"]
    # We may be testing an (old) package built without filename hashing.
    hash_input = os.path.join(info_dir, "hash_input.json")
    if os.path.isfile(hash_input):
        with open(os.path.join(info_dir, "hash_input.json")) as f:
            hash_input = json.load(f)
    else:
        config.filename_hashing = False
        hash_input = {}
    # not actually used as a variant, since metadata will have been finalized.
    #    This is still necessary for computing the hash correctly though
    config.variant = hash_input

    log = utils.get_logger(__name__)

    # get absolute file location
    local_pkg_location = os.path.normpath(os.path.abspath(os.path.dirname(package)))

    # get last part of the path
    last_element = os.path.basename(local_pkg_location)
    is_channel = False
    for platform in ("win-", "linux-", "osx-", "noarch"):
        if last_element.startswith(platform):
            is_channel = True

    if not is_channel:
        log.warning(
            "Copying package to conda-build croot.  No packages otherwise alongside yours will"
            " be available unless you specify -c local.  To avoid this warning, your package "
            "must reside in a channel structure with platform-subfolders.  See more info on "
            "what a valid channel is at "
            "https://conda.io/docs/user-guide/tasks/create-custom-channels.html"
        )

        local_dir = config.bldpkgs_dir
        try:
            os.makedirs(local_dir)
        except:
            pass
        local_pkg_location = os.path.join(local_dir, os.path.basename(package))
        utils.copy_into(package, local_pkg_location)
        local_pkg_location = local_dir

    local_channel = os.path.dirname(local_pkg_location)

    # update indices in the channel
    _delegated_update_index(local_channel, verbose=config.debug, threads=1)

    try:
        metadata = render_recipe(
            os.path.join(info_dir, "recipe"), config=config, reset_build_id=False
        )[0][0]

    # no recipe in package.  Fudge metadata
    except (OSError, SystemExit):
        # force the build string to line up - recomputing it would
        #    yield a different result
        metadata = MetaData.fromdict(
            {
                "package": {
                    "name": package_data["name"],
                    "version": package_data["version"],
                },
                "build": {
                    "number": int(package_data["build_number"]),
                    "string": package_data["build"],
                },
                "requirements": {"run": package_data["depends"]},
            },
            config=config,
        )
    # HACK: because the recipe is fully baked, detecting "used" variables no longer works.  The set
    #     of variables in the hash_input suffices, though.

    if metadata.noarch:
        metadata.config.variant["target_platform"] = "noarch"

    metadata.config.used_vars = list(hash_input.keys())
    urls = list(utils.ensure_list(metadata.config.channel_urls))
    local_path = url_path(local_channel)
    # replace local with the appropriate real channel.  Order is maintained.
    urls = [url if url != "local" else local_path for url in urls]
    if local_path not in urls:
        urls.insert(0, local_path)
    metadata.config.channel_urls = urls
    utils.rm_rf(metadata.config.test_dir)
    return metadata, hash_input


def _extract_test_files_from_package(metadata):
    recipe_dir = (
        metadata.config.recipe_dir
        if hasattr(metadata.config, "recipe_dir")
        else metadata.path
    )
    if recipe_dir:
        info_dir = os.path.normpath(os.path.join(recipe_dir, "info"))
        test_files = os.path.join(info_dir, "test")
        if os.path.exists(test_files) and os.path.isdir(test_files):
            # things are re-extracted into the test dir because that's cwd when tests are run,
            #    and provides the most intuitive experience. This is a little
            #    tricky, because SRC_DIR still needs to point at the original
            #    work_dir, for legacy behavior where people aren't using
            #    test/source_files. It would be better to change SRC_DIR in
            #    test phase to always point to test_dir. Maybe one day.
            utils.copy_into(
                test_files,
                metadata.config.test_dir,
                metadata.config.timeout,
                symlinks=True,
                locking=metadata.config.locking,
                clobber=True,
            )
            dependencies_file = os.path.join(test_files, "test_time_dependencies.json")
            test_deps = []
            if os.path.isfile(dependencies_file):
                with open(dependencies_file) as f:
                    test_deps = json.load(f)
            test_section = metadata.meta.get("test", {})
            test_section["requires"] = test_deps
            metadata.meta["test"] = test_section

        else:
            if metadata.meta.get("test", {}).get("source_files"):
                if not metadata.source_provided:
                    try_download(metadata, no_download_source=False)


def construct_metadata_for_test(recipedir_or_package, config):
    if (
        os.path.isdir(recipedir_or_package)
        or os.path.basename(recipedir_or_package) == "meta.yaml"
    ):
        m, hash_input = _construct_metadata_for_test_from_recipe(
            recipedir_or_package, config
        )
    else:
        m, hash_input = _construct_metadata_for_test_from_package(
            recipedir_or_package, config
        )
    return m, hash_input


def write_build_scripts(m, script, build_file):
    # TODO: Prepending the prefixes here should probably be guarded by
    #         if not m.activate_build_script:
    #       Leaving it as is, for now, since we need a quick, non-disruptive patch release.
    with utils.path_prepended(m.config.host_prefix, False):
        with utils.path_prepended(m.config.build_prefix, False):
            env = environ.get_dict(m=m)
    env["CONDA_BUILD_STATE"] = "BUILD"

    # hard-code this because we never want pip's build isolation
    #    https://github.com/conda/conda-build/pull/2972#discussion_r198290241
    #
    # Note that pip env "NO" variables are inverted logic.
    #      PIP_NO_BUILD_ISOLATION=False means don't use build isolation.
    #
    env["PIP_NO_BUILD_ISOLATION"] = "False"
    # some other env vars to have pip ignore dependencies.
    # we supply them ourselves instead.
    env["PIP_NO_DEPENDENCIES"] = True
    env["PIP_IGNORE_INSTALLED"] = True
    # pip's cache directory (PIP_NO_CACHE_DIR) should not be
    # disabled as this results in .egg-info rather than
    # .dist-info directories being created, see gh-3094

    # set PIP_CACHE_DIR to a path in the work dir that does not exist.
    env["PIP_CACHE_DIR"] = m.config.pip_cache_dir

    # tell pip to not get anything from PyPI, please.  We have everything we need
    # locally, and if we don't, it's a problem.
    env["PIP_NO_INDEX"] = True

    if m.noarch == "python":
        env["PYTHONDONTWRITEBYTECODE"] = True

    # The stuff in replacements is not parsable in a shell script (or we need to escape it)
    if "replacements" in env:
        del env["replacements"]

    work_file = join(m.config.work_dir, "conda_build.sh")
    env_file = join(m.config.work_dir, "build_env_setup.sh")
    with open(env_file, "w") as bf:
        for k, v in env.items():
            if v != "" and v is not None:
                bf.write(f'export {k}="{v}"\n')

        if m.activate_build_script:
            _write_sh_activation_text(bf, m)
    with open(work_file, "w") as bf:
        # bf.write('set -ex\n')
        bf.write("if [ -z ${CONDA_BUILD+x} ]; then\n")
        bf.write(f"    source {env_file}\n")
        bf.write("fi\n")
        if script:
            bf.write(script)
        if isfile(build_file) and not script:
            bf.write(open(build_file).read())

    os.chmod(work_file, 0o766)
    return work_file, env_file


def _write_test_run_script(
    metadata,
    test_run_script,
    test_env_script,
    py_files,
    pl_files,
    lua_files,
    r_files,
    shell_files,
    trace,
):
    log = utils.get_logger(__name__)
    with open(test_run_script, "w") as tf:
        tf.write(
            '{source} "{test_env_script}"\n'.format(
                source="call" if utils.on_win else "source",
                test_env_script=test_env_script,
            )
        )
        if utils.on_win:
            tf.write("IF %ERRORLEVEL% NEQ 0 exit /B 1\n")
        else:
            tf.write(f"set {trace}-e\n")
        if py_files:
            test_python = metadata.config.test_python
            # use pythonw for import tests when osx_is_app is set
            if metadata.get_value("build/osx_is_app") and on_mac:
                test_python = test_python + "w"
            tf.write(
                '"{python}" -s "{test_file}"\n'.format(
                    python=test_python,
                    test_file=join(metadata.config.test_dir, "run_test.py"),
                )
            )
            if utils.on_win:
                tf.write("IF %ERRORLEVEL% NEQ 0 exit /B 1\n")
        if pl_files:
            tf.write(
                '"{perl}" "{test_file}"\n'.format(
                    perl=metadata.config.perl_bin(
                        metadata.config.test_prefix, metadata.config.host_platform
                    ),
                    test_file=join(metadata.config.test_dir, "run_test.pl"),
                )
            )
            if utils.on_win:
                tf.write("IF %ERRORLEVEL% NEQ 0 exit /B 1\n")
        if lua_files:
            tf.write(
                '"{lua}" "{test_file}"\n'.format(
                    lua=metadata.config.lua_bin(
                        metadata.config.test_prefix, metadata.config.host_platform
                    ),
                    test_file=join(metadata.config.test_dir, "run_test.lua"),
                )
            )
            if utils.on_win:
                tf.write("IF %ERRORLEVEL% NEQ 0 exit /B 1\n")
        if r_files:
            tf.write(
                '"{r}" "{test_file}"\n'.format(
                    r=metadata.config.rscript_bin(
                        metadata.config.test_prefix, metadata.config.host_platform
                    ),
                    test_file=join(metadata.config.test_dir, "run_test.r"),
                )
            )
            if utils.on_win:
                tf.write("IF %ERRORLEVEL% NEQ 0 exit /B 1\n")
        if shell_files:
            for shell_file in shell_files:
                if utils.on_win:
                    if os.path.splitext(shell_file)[1] == ".bat":
                        tf.write(f'call "{shell_file}"\n')
                        tf.write("IF %ERRORLEVEL% NEQ 0 exit /B 1\n")
                    else:
                        log.warning(
                            "Found sh test file on windows.  Ignoring this for now (PRs welcome)"
                        )
                elif os.path.splitext(shell_file)[1] == ".sh":
                    # TODO: Run the test/commands here instead of in run_test.py
                    tf.write(f'"{shell_path}" {trace}-e "{shell_file}"\n')


def write_test_scripts(
    metadata, env_vars, py_files, pl_files, lua_files, r_files, shell_files, trace=""
):
    if not metadata.config.activate or metadata.name() == "conda":
        # prepend bin (or Scripts) directory
        env_vars = utils.prepend_bin_path(
            env_vars, metadata.config.test_prefix, prepend_prefix=True
        )
        if utils.on_win:
            env_vars["PATH"] = (
                metadata.config.test_prefix + os.pathsep + env_vars["PATH"]
            )

    # set variables like CONDA_PY in the test environment
    env_vars.update(set_language_env_vars(metadata.config.variant))

    # Python 2 Windows requires that envs variables be string, not unicode
    env_vars = {str(key): str(value) for key, value in env_vars.items()}
    suffix = "bat" if utils.on_win else "sh"
    test_env_script = join(metadata.config.test_dir, f"conda_test_env_vars.{suffix}")
    test_run_script = join(metadata.config.test_dir, f"conda_test_runner.{suffix}")

    with open(test_env_script, "w") as tf:
        if not utils.on_win:
            tf.write(f"set {trace}-e\n")
        if metadata.config.activate and not metadata.name() == "conda":
            if utils.on_win:
                tf.write(
                    'set "CONDA_SHLVL=" '
                    "&& @CALL {}\\condabin\\conda_hook.bat {}"
                    "&& set CONDA_EXE={python_exe}"
                    "&& set CONDA_PYTHON_EXE={python_exe}"
                    "&& set _CE_I={}"
                    "&& set _CE_M=-m"
                    "&& set _CE_CONDA=conda\n".format(
                        sys.prefix,
                        "--dev" if metadata.config.debug else "",
                        "-i"
                        if os.environ.get("_CONDA_BUILD_ISOLATED_ACTIVATION")
                        else "",
                        python_exe=sys.executable,
                    )
                )
            else:
                py_flags = (
                    "-I -m"
                    if os.environ.get("_CONDA_BUILD_ISOLATED_ACTIVATION")
                    else "-m"
                )
                tf.write(
                    f"""eval "$('{sys.executable}' {py_flags} conda shell.bash hook)"\n"""
                )
            tf.write(f'conda activate "{metadata.config.test_prefix}"\n')
            if utils.on_win:
                tf.write("IF %ERRORLEVEL% NEQ 0 exit /B 1\n")
        # In-case people source this, it's essential errors are not fatal in an interactive shell.
        if not utils.on_win:
            tf.write("set +e\n")

    _write_test_run_script(
        metadata,
        test_run_script,
        test_env_script,
        py_files,
        pl_files,
        lua_files,
        r_files,
        shell_files,
        trace,
    )
    return test_run_script, test_env_script


def test(
    recipedir_or_package_or_metadata: str | os.PathLike | Path | MetaData,
    config: Config,
    stats: dict,
    move_broken: bool = True,
    provision_only: bool = False,
) -> bool:
    """
    Execute any test scripts for the given package.

    :param m: Package's metadata.
    :type m: Metadata
    """
    log = utils.get_logger(__name__)
    # we want to know if we're dealing with package input.  If so, we can move the input on success.
    hash_input = {}

    # store this name to keep it consistent.  By changing files, we change the hash later.
    #    It matches the build hash now, so let's keep it around.
    test_package_name = (
        recipedir_or_package_or_metadata.dist()
        if hasattr(recipedir_or_package_or_metadata, "dist")
        else recipedir_or_package_or_metadata
    )

    if not provision_only:
        print("TEST START:", test_package_name)

    if hasattr(recipedir_or_package_or_metadata, "config"):
        metadata = recipedir_or_package_or_metadata
        utils.rm_rf(metadata.config.test_dir)
    else:
        metadata, hash_input = construct_metadata_for_test(
            recipedir_or_package_or_metadata, config
        )

    trace = "-x " if metadata.config.debug else ""

    # Must download *after* computing build id, or else computing build id will change
    #     folder destination
    _extract_test_files_from_package(metadata)

    # Remove any previously cached build from the package cache to ensure we
    # really test the requested build and not some clashing or corrupted build.
    # (Corruption of the extracted package can happen, e.g., in multi-output
    # builds if one of the subpackages overwrites files from the other.)
    # Special case:
    #   If test is requested for .tar.bz2/.conda file from the pkgs dir itself,
    #   clean_pkg_cache() will remove it; don't call that function in this case.
    in_pkg_cache = (
        not hasattr(recipedir_or_package_or_metadata, "config")
        and os.path.isfile(recipedir_or_package_or_metadata)
        and recipedir_or_package_or_metadata.endswith(CONDA_PACKAGE_EXTENSIONS)
        and any(
            os.path.dirname(recipedir_or_package_or_metadata) in pkgs_dir
            for pkgs_dir in context.pkgs_dirs
        )
    )
    if not in_pkg_cache:
        environ.clean_pkg_cache(metadata.dist(), metadata.config)

    copy_test_source_files(metadata, metadata.config.test_dir)
    # this is also copying tests/source_files from work_dir to testing workdir

    _, pl_files, py_files, r_files, lua_files, shell_files = create_all_test_files(
        metadata
    )
    if (
        not any([py_files, shell_files, pl_files, lua_files, r_files])
        and not metadata.config.test_run_post
    ):
        print("Nothing to test for:", test_package_name)
        return True

    if metadata.config.remove_work_dir:
        for name, prefix in (
            ("host", metadata.config.host_prefix),
            ("build", metadata.config.build_prefix),
        ):
            if os.path.isdir(prefix):
                # move host folder to force hardcoded paths to host env to break during tests
                #    (so that they can be properly addressed by recipe author)
                dest = os.path.join(
                    os.path.dirname(prefix),
                    "_".join(
                        (
                            f"{name}_prefix_moved",
                            metadata.dist(),
                            getattr(metadata.config, f"{name}_subdir"),
                        )
                    ),
                )
                # Needs to come after create_files in case there's test/source_files
                shutil_move_more_retrying(prefix, dest, f"{prefix} prefix")

        # nested if so that there's no warning when we just leave the empty workdir in place
        if metadata.source_provided:
            dest = os.path.join(
                os.path.dirname(metadata.config.work_dir),
                "_".join(("work_moved", metadata.dist(), metadata.config.host_subdir)),
            )
            # Needs to come after create_files in case there's test/source_files
            shutil_move_more_retrying(config.work_dir, dest, "work")
    else:
        log.warning(
            "Not moving work directory after build.  Your package may depend on files "
            "in the work directory that are not included with your package"
        )

    get_build_metadata(metadata)

    specs = metadata.get_test_deps(py_files, pl_files, lua_files, r_files)

    with utils.path_prepended(metadata.config.test_prefix):
        env = dict(os.environ.copy())
        env.update(environ.get_dict(m=metadata, prefix=config.test_prefix))
        env["CONDA_BUILD_STATE"] = "TEST"
        env["CONDA_BUILD"] = "1"

    if not metadata.config.activate or metadata.name() == "conda":
        # prepend bin (or Scripts) directory
        env = utils.prepend_bin_path(
            env, metadata.config.test_prefix, prepend_prefix=True
        )

    if utils.on_win:
        env["PATH"] = metadata.config.test_prefix + os.pathsep + env["PATH"]

    env["PREFIX"] = metadata.config.test_prefix
    if "BUILD_PREFIX" in env:
        del env["BUILD_PREFIX"]

    # In the future, we will need to support testing cross compiled
    #     packages on physical hardware. until then it is expected that
    #     something like QEMU or Wine will be used on the build machine,
    #     therefore, for now, we use host_subdir.

    subdir = (
        "noarch"
        if (metadata.noarch or metadata.noarch_python)
        else metadata.config.host_subdir
    )
    # ensure that the test prefix isn't kept between variants
    utils.rm_rf(metadata.config.test_prefix)

    try:
        precs = environ.get_package_records(
            metadata.config.test_prefix,
            tuple(specs),
            "host",
            subdir=subdir,
            debug=metadata.config.debug,
            verbose=metadata.config.verbose,
            locking=metadata.config.locking,
            bldpkgs_dirs=tuple(metadata.config.bldpkgs_dirs),
            timeout=metadata.config.timeout,
            disable_pip=metadata.config.disable_pip,
            max_env_retry=metadata.config.max_env_retry,
            output_folder=metadata.config.output_folder,
            channel_urls=tuple(metadata.config.channel_urls),
        )
    except (
        DependencyNeedsBuildingError,
        NoPackagesFoundError,
        UnsatisfiableError,
        CondaError,
        AssertionError,
    ) as exc:
        log.warning(
            "failed to get package records, retrying.  exception was: %s", str(exc)
        )
        tests_failed(
            metadata,
            move_broken=move_broken,
            broken_dir=metadata.config.broken_dir,
            config=metadata.config,
        )
        raise
    # upgrade the warning from silently clobbering to warning.  If it is preventing, just
    #     keep it that way.
    conflict_verbosity = (
        "warn"
        if str(context.path_conflict) == "clobber"
        else str(context.path_conflict)
    )
    with env_var("CONDA_PATH_CONFLICT", conflict_verbosity, reset_context):
        environ.create_env(
            metadata.config.test_prefix,
            precs,
            config=metadata.config,
            env="host",
            subdir=subdir,
            is_cross=metadata.is_cross,
            is_conda=metadata.name() == "conda",
        )

    with utils.path_prepended(metadata.config.test_prefix):
        env = dict(os.environ.copy())
        env.update(environ.get_dict(m=metadata, prefix=metadata.config.test_prefix))
        env["CONDA_BUILD_STATE"] = "TEST"

    if config.test_run_post:
        from .utils import get_installed_packages

        installed = get_installed_packages(metadata.config.test_prefix)
        files = installed[metadata.meta["package"]["name"]]["files"]
        replacements = get_all_replacements(metadata.config)
        try_download(metadata, False, True)
        create_info_files(metadata, replacements, files, metadata.config.test_prefix)
        post_build(metadata, files, None, metadata.config.test_prefix, True)

    # when workdir is removed, the source files are unavailable.  There's the test/source_files
    #    entry that lets people keep these files around.  The files are copied into test_dir for
    #    intuitive relative path behavior, though, not work_dir, so we need to adjust where
    #    SRC_DIR points.  The initial CWD during tests is test_dir.
    if metadata.config.remove_work_dir:
        env["SRC_DIR"] = metadata.config.test_dir

    test_script, _ = write_test_scripts(
        metadata, env, py_files, pl_files, lua_files, r_files, shell_files, trace
    )

    if utils.on_win:
        cmd = [os.environ.get("COMSPEC", "cmd.exe"), "/d", "/c", test_script]
    else:
        cmd = (
            [shell_path]
            + (["-x"] if metadata.config.debug else [])
            + ["-o", "errexit", test_script]
        )
    try:
        test_stats = {}
        if not provision_only:
            # rewrite long paths in stdout back to their env variables
            if metadata.config.debug or metadata.config.no_rewrite_stdout_env:
                rewrite_env = None
            else:
                rewrite_env = {k: env[k] for k in ["PREFIX", "SRC_DIR"] if k in env}
                if metadata.config.verbose:
                    for k, v in rewrite_env.items():
                        print(
                            "{} {}={}".format(
                                "set" if test_script.endswith(".bat") else "export",
                                k,
                                v,
                            )
                        )
            utils.check_call_env(
                cmd,
                env=env,
                cwd=metadata.config.test_dir,
                stats=test_stats,
                rewrite_stdout_env=rewrite_env,
            )
            log_stats(test_stats, f"testing {metadata.name()}")
            if stats is not None and metadata.config.variants:
                stats[stats_key(metadata, f"test_{metadata.name()}")] = test_stats
            if os.path.exists(join(metadata.config.test_dir, "TEST_FAILED")):
                raise subprocess.CalledProcessError(-1, "")
            print("TEST END:", test_package_name)
    except subprocess.CalledProcessError as _:  # noqa
        tests_failed(
            metadata,
            move_broken=move_broken,
            broken_dir=metadata.config.broken_dir,
            config=metadata.config,
        )
        raise

    if config.need_cleanup and config.recipe_dir is not None and not provision_only:
        utils.rm_rf(config.recipe_dir)

    return True


def tests_failed(package_or_metadata, move_broken, broken_dir, config):
    """
    Causes conda to exit if any of the given package's tests failed.

    :param m: Package's metadata
    :type m: Metadata
    """
    if not isdir(broken_dir):
        os.makedirs(broken_dir)

    if hasattr(package_or_metadata, "config"):
        pkg = bldpkg_path(package_or_metadata)
    else:
        pkg = package_or_metadata
    dest = join(broken_dir, os.path.basename(pkg))

    if move_broken:
        log = utils.get_logger(__name__)
        try:
            shutil.move(pkg, dest)
            log.warning(
                f"Tests failed for {os.path.basename(pkg)} - moving package to {broken_dir}"
            )
        except OSError:
            pass
        _delegated_update_index(
            os.path.dirname(os.path.dirname(pkg)), verbose=config.debug, threads=1
        )
    sys.exit("TESTS FAILED: " + os.path.basename(pkg))


@deprecated(
    "24.7",
    "24.9",
    addendum="`patchelf` is an explicit conda-build dependency on Linux so it will always be installed.",
)
def check_external():
    if on_linux:
        patchelf = external.find_executable("patchelf")
        if patchelf is None:
            sys.exit(
                "Error:\n"
                f"    Did not find 'patchelf' in: {os.pathsep.join(external.dir_paths)}\n"
                "    'patchelf' is necessary for building conda packages on Linux with\n"
                "    relocatable ELF libraries.  You can install patchelf using conda install\n"
                "    patchelf.\n"
            )


def build_tree(
    recipe_list: Iterable[str | MetaData],
    config: Config,
    stats: dict,
    build_only: bool = False,
    post: bool | None = None,
    notest: bool = False,
    variants: dict[str, Any] | None = None,
) -> list[str]:
    to_build_recursive = []
    recipe_list = deque(recipe_list)

    if utils.on_win:
        trash_dir = os.path.join(os.path.dirname(sys.executable), "pkgs", ".trash")
        if os.path.isdir(trash_dir):
            # We don't really care if this does a complete job.
            #    Cleaning up some files is better than none.
            subprocess.call(f'del /s /q "{trash_dir}\\*.*" >nul 2>&1', shell=True)
        # delete_trash(None)

    extra_help = ""
    built_packages = OrderedDict()
    retried_recipes = []
    initial_time = time.time()

    if build_only:
        post = False
        notest = True
        config.anaconda_upload = False
    elif post:
        post = True
        config.anaconda_upload = False
    else:
        post = None

    # this is primarily for exception handling.  It's OK that it gets clobbered by
    #     the loop below.
    metadata = None

    while recipe_list:
        # This loop recursively builds dependencies if recipes exist
        try:
            recipe = recipe_list.popleft()
            name = recipe.name() if hasattr(recipe, "name") else recipe
            if hasattr(recipe, "config"):
                metadata = recipe
                cfg = metadata.config
                cfg.anaconda_upload = (
                    config.anaconda_upload
                )  # copy over anaconda_upload setting

                # this code is duplicated below because we need to be sure that the build id is set
                #    before downloading happens - or else we lose where downloads are
                if cfg.set_build_id and metadata.name() not in cfg.build_id:
                    cfg.compute_build_id(metadata.name(), reset=True)
                recipe_parent_dir = os.path.dirname(metadata.path)
                to_build_recursive.append(metadata.name())

                if not metadata.final:
                    variants_ = (
                        dict_of_lists_to_list_of_dicts(variants)
                        if variants
                        else get_package_variants(metadata)
                    )

                    # This is where reparsing happens - we need to re-evaluate the meta.yaml for any
                    #    jinja2 templating
                    metadata_tuples = distribute_variants(
                        metadata, variants_, permit_unsatisfiable_variants=False
                    )
                else:
                    metadata_tuples = ((metadata, False, False),)
            else:
                cfg = config

                recipe_parent_dir = os.path.dirname(recipe)
                recipe = recipe.rstrip("/").rstrip("\\")
                to_build_recursive.append(os.path.basename(recipe))

                # each tuple is:
                #    metadata, need_source_download, need_reparse_in_env =
                # We get one tuple per variant
                metadata_tuples = render_recipe(
                    recipe,
                    config=cfg,
                    variants=variants,
                    permit_unsatisfiable_variants=False,
                    reset_build_id=not cfg.dirty,
                    bypass_env_check=True,
                )

            if post in (True, False):
                metadata_tuples = metadata_tuples[:1]

            # This is the "TOP LEVEL" loop. Only vars used in the top-level
            # recipe are looped over here.

            for metadata, need_source_download, need_reparse_in_env in metadata_tuples:
                get_all_replacements(metadata.config.variant)
                if post is None:
                    utils.rm_rf(metadata.config.host_prefix)
                    utils.rm_rf(metadata.config.build_prefix)
                    utils.rm_rf(metadata.config.test_prefix)
                if metadata.name() not in metadata.config.build_folder:
                    metadata.config.compute_build_id(
                        metadata.name(), metadata.version(), reset=True
                    )

                packages_from_this = build(
                    metadata,
                    stats,
                    post=post,
                    need_source_download=need_source_download,
                    need_reparse_in_env=need_reparse_in_env,
                    built_packages=built_packages,
                    notest=notest,
                )
                if not notest:
                    for pkg, dict_and_meta in packages_from_this.items():
                        if pkg.endswith(CONDA_PACKAGE_EXTENSIONS) and os.path.isfile(
                            pkg
                        ):
                            # we only know how to test conda packages
                            test(pkg, config=metadata.config.copy(), stats=stats)
                        _, meta = dict_and_meta
                        downstreams = meta.meta.get("test", {}).get("downstreams")
                        if downstreams:
                            channel_urls = tuple(
                                utils.ensure_list(metadata.config.channel_urls)
                                + [
                                    utils.path2url(
                                        os.path.abspath(
                                            os.path.dirname(os.path.dirname(pkg))
                                        )
                                    )
                                ]
                            )
                            log = utils.get_logger(__name__)
                            # downstreams can be a dict, for adding capability for worker labels
                            if hasattr(downstreams, "keys"):
                                downstreams = list(downstreams.keys())
                                log.warning(
                                    "Dictionary keys for downstreams are being "
                                    "ignored right now.  Coming soon..."
                                )
                            else:
                                downstreams = utils.ensure_list(downstreams)
                            for dep in downstreams:
                                log.info(f"Testing downstream package: {dep}")
                                # resolve downstream packages to a known package

                                r_string = "".join(
                                    random.choice(
                                        string.ascii_uppercase + string.digits
                                    )
                                    for _ in range(10)
                                )
                                specs = meta.ms_depends("run") + [
                                    MatchSpec(dep),
                                    MatchSpec(" ".join(meta.dist().rsplit("-", 2))),
                                ]
                                specs = [
                                    utils.ensure_valid_spec(spec) for spec in specs
                                ]
                                try:
                                    with TemporaryDirectory(
                                        prefix="_", suffix=r_string
                                    ) as tmpdir:
                                        precs = environ.get_package_records(
                                            tmpdir,
                                            specs,
                                            env="run",
                                            subdir=meta.config.host_subdir,
                                            bldpkgs_dirs=meta.config.bldpkgs_dirs,
                                            channel_urls=channel_urls,
                                        )
                                except (
                                    UnsatisfiableError,
                                    DependencyNeedsBuildingError,
                                ) as e:
                                    log.warning(
                                        f"Skipping downstream test for spec {dep}; was "
                                        f"unsatisfiable.  Error was {e}"
                                    )
                                    continue
                                # make sure to download that package to the local cache if not there
                                local_file = execute_download_actions(
                                    meta,
                                    precs,
                                    "host",
                                    package_subset=[dep],
                                    require_files=True,
                                )
                                # test that package, using the local channel so that our new
                                #    upstream dep gets used
                                test(
                                    list(local_file.values())[0][0],
                                    config=meta.config.copy(),
                                    stats=stats,
                                )

                        built_packages.update({pkg: dict_and_meta})
                else:
                    built_packages.update(packages_from_this)

                if os.path.exists(metadata.config.work_dir) and not (
                    metadata.config.dirty
                    or metadata.config.keep_old_work
                    or metadata.get_value("build/no_move_top_level_workdir_loops")
                ):
                    # force the build string to include hashes as necessary
                    metadata.final = True
                    dest = os.path.join(
                        os.path.dirname(metadata.config.work_dir),
                        "_".join(
                            (
                                "work_moved",
                                metadata.dist(),
                                metadata.config.host_subdir,
                                "main_build_loop",
                            )
                        ),
                    )
                    # Needs to come after create_files in case there's test/source_files
                    shutil_move_more_retrying(metadata.config.work_dir, dest, "work")

            # each metadata element here comes from one recipe, thus it will share one build id
            #    cleaning on the last metadata in the loop should take care of all of the stuff.
            metadata.clean()

            # We *could* delete `metadata_conda_debug.yaml` here, but the user may want to debug
            # failures that happen after this point and we may as well not make that impossible.
            # os.unlink(os.path.join(metadata.config.work_dir, 'metadata_conda_debug.yaml'))

        except DependencyNeedsBuildingError as e:
            skip_names = ["python", "r", "r-base", "mro-base", "perl", "lua"]
            built_package_paths = [entry[1][1].path for entry in built_packages.items()]
            add_recipes = []
            # add the failed one back in at the beginning - but its deps may come before it
            recipe_list.extendleft([recipe])
            for pkg, matchspec in zip(e.packages, e.matchspecs):
                pkg_name = pkg.split(" ")[0].split("=")[0]
                # if we hit missing dependencies at test time, the error we get says that our
                #    package that we just built needs to be built.  Very confusing.  Bomb out
                #    if any of our output metadatas are in the exception list of pkgs.
                if metadata and any(
                    pkg_name == output_meta.name()
                    for (_, output_meta) in metadata.get_output_metadata_set(
                        permit_undefined_jinja=True
                    )
                ):
                    raise
                if pkg in to_build_recursive:
                    cfg.clean(remove_folders=False)
                    raise RuntimeError(
                        f"Can't build {recipe} due to environment creation error:\n"
                        + str(e.message)
                        + "\n"
                        + extra_help
                    )

                if pkg in skip_names:
                    to_build_recursive.append(pkg)
                    extra_help = (
                        "Typically if a conflict is with the Python or R\n"
                        "packages, the other package or one of its dependencies\n"
                        "needs to be rebuilt (e.g., a conflict with 'python 3.5*'\n"
                        "and 'x' means 'x' or one of 'x' dependencies isn't built\n"
                        "for Python 3.5 and needs to be rebuilt."
                    )

                recipe_glob = glob(os.path.join(recipe_parent_dir, pkg_name))
                # conda-forge style.  meta.yaml lives one level deeper.
                if not recipe_glob:
                    recipe_glob = glob(os.path.join(recipe_parent_dir, "..", pkg_name))
                feedstock_glob = glob(
                    os.path.join(recipe_parent_dir, pkg_name + "-feedstock")
                )
                if not feedstock_glob:
                    feedstock_glob = glob(
                        os.path.join(recipe_parent_dir, "..", pkg_name + "-feedstock")
                    )
                available = False
                if recipe_glob or feedstock_glob:
                    for recipe_dir in recipe_glob + feedstock_glob:
                        if not any(
                            path.startswith(recipe_dir) for path in built_package_paths
                        ):
                            dep_metas = render_recipe(
                                recipe_dir, config=metadata.config
                            )
                            for dep_meta in dep_metas:
                                if utils.match_peer_job(
                                    MatchSpec(matchspec), dep_meta[0], metadata
                                ):
                                    print(
                                        f"Missing dependency {pkg}, but found "
                                        f"recipe directory, so building "
                                        f"{pkg} first"
                                    )
                                    add_recipes.append(recipe_dir)
                                    available = True
                if not available:
                    cfg.clean(remove_folders=False)
                    raise
            # if we failed to render due to unsatisfiable dependencies, we should only bail out
            #    if we've already retried this recipe.
            if (
                not metadata
                and retried_recipes.count(recipe)
                and retried_recipes.count(recipe) >= len(metadata.ms_depends("build"))
            ):
                cfg.clean(remove_folders=False)
                raise RuntimeError(
                    f"Can't build {recipe} due to environment creation error:\n"
                    + str(e.message)
                    + "\n"
                    + extra_help
                )
            retried_recipes.append(os.path.basename(name))
            recipe_list.extendleft(add_recipes)

    tarballs = [f for f in built_packages if f.endswith(CONDA_PACKAGE_EXTENSIONS)]
    if post in [True, None]:
        # TODO: could probably use a better check for pkg type than this...
        wheels = [f for f in built_packages if f.endswith(".whl")]
        handle_anaconda_upload(tarballs, config=config)
        handle_pypi_upload(wheels, config=config)

    # Print the variant information for each package because it is very opaque and never printed.
    from .inspect_pkg import get_hash_input

    hash_inputs = get_hash_input(tarballs)
    print(
        "\nINFO :: The inputs making up the hashes for the built packages are as follows:"
    )
    print(json.dumps(hash_inputs, sort_keys=True, indent=2))
    print("\n")

    total_time = time.time() - initial_time
    max_memory_used = max([step.get("rss") for step in stats.values()] or [0])
    total_disk = sum([step.get("disk") for step in stats.values()] or [0])
    total_cpu_sys = sum([step.get("cpu_sys") for step in stats.values()] or [0])
    total_cpu_user = sum([step.get("cpu_user") for step in stats.values()] or [0])

    print(
        "{bar}\n"
        "Resource usage summary:\n"
        "\n"
        "Total time: {elapsed}\n"
        "CPU usage: sys={cpu_sys}, user={cpu_user}\n"
        "Maximum memory usage observed: {memory}\n"
        "Total disk usage observed (not including envs): {disk}".format(
            bar="#" * 84,
            elapsed=utils.seconds2human(total_time),
            cpu_sys=utils.seconds2human(total_cpu_sys),
            cpu_user=utils.seconds2human(total_cpu_user),
            memory=utils.bytes2human(max_memory_used),
            disk=utils.bytes2human(total_disk),
        )
    )

    stats["total"] = {
        "time": total_time,
        "memory": max_memory_used,
        "disk": total_disk,
    }

    if config.stats_file:
        with open(config.stats_file, "w") as f:
            json.dump(stats, f)

    return list(built_packages.keys())


def handle_anaconda_upload(paths, config):
    from .os_utils.external import find_executable

    paths = utils.ensure_list(paths)

    upload = False
    # this is the default, for no explicit argument.
    # remember that anaconda_upload takes defaults from condarc
    if config.token or config.user:
        upload = True
    # rc file has uploading explicitly turned off
    elif not config.anaconda_upload:
        print("# Automatic uploading is disabled")
    else:
        upload = True

    anaconda = find_executable("anaconda")

    no_upload_message = ""
    if not utils.on_win or "MSYSTEM" in os.environ:
        joiner = " \\\n    "
        prompter = ""
    else:
        joiner = " ^\n    "
        prompter = "$ "
    if not upload or anaconda is None:
        no_upload_message = (
            "# If you want to upload package(s) to anaconda.org later, type:\n\n"
        )
        no_upload_message += (
            "\n"
            "# To have conda build upload to anaconda.org automatically, use\n"
            f"# {prompter}conda config --set anaconda_upload yes\n"
        )
        no_upload_message += f"anaconda upload{joiner}" + joiner.join(paths)

    if not upload:
        print(no_upload_message)
        return

    if not anaconda:
        print(no_upload_message)
        sys.exit(
            "Error: cannot locate anaconda command (required for upload)\n"
            "# Try:\n"
            f"# {prompter}conda install anaconda-client"
        )
    cmd = [
        anaconda,
    ]

    if config.token:
        cmd.extend(["--token", config.token])
    cmd.append("upload")
    if config.force_upload:
        cmd.append("--force")
    if config.user:
        cmd.extend(["--user", config.user])
    for label in config.labels:
        cmd.extend(["--label", label])
    for package in paths:
        try:
            print(f"Uploading {os.path.basename(package)} to anaconda.org")
            subprocess.call(cmd + [package])
        except subprocess.CalledProcessError:
            print(no_upload_message)
            raise


def handle_pypi_upload(wheels, config):
    args = [
        "twine",
        "upload",
        "--sign-with",
        config.sign_with,
        "--repository",
        config.repository,
    ]
    if config.user:
        args.extend(["--user", config.user])
    if config.password:
        args.extend(["--password", config.password])
    if config.sign:
        args.extend(["--sign"])
    if config.identity:
        args.extend(["--identity", config.identity])
    if config.config_file:
        args.extend(["--config-file", config.config_file])
    if config.repository:
        args.extend(["--repository", config.repository])

    wheels = utils.ensure_list(wheels)

    if config.anaconda_upload:
        for f in wheels:
            print(f"Uploading {f}")
            try:
                utils.check_call_env(args + [f])
            except:
                utils.get_logger(__name__).warn(
                    "wheel upload failed - is twine installed?"
                    "  Is this package registered?"
                )
                utils.get_logger(__name__).warn(f"Wheel file left in {f}")

    else:
        print(f"anaconda_upload is not set.  Not uploading wheels: {wheels}")


def print_build_intermediate_warning(config):
    print("\n")
    print("#" * 84)
    print("Source and build intermediates have been left in " + config.croot + ".")
    build_folders = utils.get_build_folders(config.croot)
    print(f"There are currently {len(build_folders)} accumulated.")
    print("To remove them, you can run the ```conda build purge``` command")


def clean_build(config, folders=None):
    if not folders:
        folders = utils.get_build_folders(config.croot)
    for folder in folders:
        utils.rm_rf(folder)


def is_package_built(metadata, env, include_local=True):
    # bldpkgs_dirs is typically {'$ENVIRONMENT/conda-bld/noarch', '$ENVIRONMENT/conda-bld/osx-arm64'}
    # could pop subdirs (last path element) and call update_index() once
    for d in metadata.config.bldpkgs_dirs:
        if not os.path.isdir(d):
            os.makedirs(d)
        _delegated_update_index(d, verbose=metadata.config.debug, warn=False, threads=1)
    subdir = getattr(metadata.config, f"{env}_subdir")

    urls = [
        *([url_path(metadata.config.output_folder), "local"] if include_local else []),
        *context.channels,
    ]
    if metadata.config.channel_urls:
        urls.extend(metadata.config.channel_urls)

    spec = MatchSpec(
        name=metadata.name(), version=metadata.version(), build=metadata.build_id()
    )

    from conda.api import SubdirData

    return bool(SubdirData.query_all(spec, channels=urls, subdirs=(subdir, "noarch")))<|MERGE_RESOLUTION|>--- conflicted
+++ resolved
@@ -40,30 +40,7 @@
 
 from . import __version__ as conda_build_version
 from . import environ, noarch_python, source, tarcheck, utils
-<<<<<<< HEAD
-from .conda_interface import (
-    CondaError,
-    EntityEncoder,
-    FileMode,
-    MatchSpec,
-    NoPackagesFoundError,
-    PathType,
-    TemporaryDirectory,
-    UnsatisfiableError,
-    context,
-    env_path_backup_var_exists,
-    get_conda_channel,
-    get_rc_urls,
-    pkgs_dirs,
-    prefix_placeholder,
-    reset_context,
-    root_dir,
-    url_path,
-)
 from .config import CondaPkgFormat, Config
-=======
-from .config import Config
->>>>>>> 4561699a
 from .create_test import create_all_test_files
 from .deprecations import deprecated
 from .exceptions import (

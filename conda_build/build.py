'''
Module that does most of the heavy lifting for the ``conda build`` command.
'''
from __future__ import absolute_import, division, print_function

from collections import deque
import io
import fnmatch
from glob import glob
import json
import logging
import mmap
import os
from os.path import exists, isdir, isfile, islink, join
import shutil
import stat
import subprocess
import sys
import tarfile

# this one is some strange error that requests raises: "LookupError: unknown encoding: idna"
#    http://stackoverflow.com/a/13057751/1170370
import encodings.idna  # noqa

import filelock

<<<<<<< HEAD
import conda.config as cc
import conda.plan as plan
from conda.api import get_index
from conda.compat import PY3, TemporaryDirectory
from conda.fetch import fetch_index
from conda.install import prefix_placeholder, linked, symlink_conda
from conda.utils import url_path
from conda.resolve import Resolve, MatchSpec, NoPackagesFound, Unsatisfiable
=======
from .conda_interface import cc
from .conda_interface import plan
from .conda_interface import get_index
from .conda_interface import PY3
from .conda_interface import fetch_index
from .conda_interface import prefix_placeholder, linked, move_to_trash, symlink_conda
from .conda_interface import Locked
from .conda_interface import url_path
from .conda_interface import Resolve, MatchSpec, NoPackagesFound
>>>>>>> 0c0a1543

from conda_build import __version__
from conda_build import environ, source, tarcheck
from conda_build.render import (parse_or_try_download, output_yaml, bldpkg_path,
                                render_recipe, reparse)
import conda_build.os_utils.external as external
from conda_build.post import (post_process, post_build,
                              fix_permissions, get_build_metadata)
from conda_build.scripts import create_entry_points, prepend_bin_path
from conda_build.utils import (rm_rf, _check_call, copy_into, on_win, get_build_folders,
                               silence_loggers)
from conda_build.index import update_index
from conda_build.create_test import (create_files, create_shell_files,
                                     create_py_files, create_pl_files)
from conda_build.exceptions import indent
from conda_build.features import feature_list

# this is to compensate for a requests idna encoding error.  Conda is a better place to fix,
#    eventually.
import encodings.idna  # NOQA

if 'bsd' in sys.platform:
    shell_path = '/bin/sh'
else:
    shell_path = '/bin/bash'

log = logging.getLogger(__file__)


def prefix_files(prefix):
    '''
    Returns a set of all files in prefix.
    '''
    res = set()
    for root, dirs, files in os.walk(prefix):
        for fn in files:
            res.add(join(root, fn)[len(prefix) + 1:])
        for dn in dirs:
            path = join(root, dn)
            if islink(path):
                res.add(path[len(prefix) + 1:])
    return res


def create_post_scripts(m, config):
    '''
    Create scripts to run after build step
    '''
    recipe_dir = m.path
    ext = '.bat' if on_win else '.sh'
    for tp in 'pre-link', 'post-link', 'pre-unlink':
        src = join(recipe_dir, tp + ext)
        if not isfile(src):
            continue
        dst_dir = join(config.build_prefix,
                       'Scripts' if on_win else 'bin')
        if not isdir(dst_dir):
            os.makedirs(dst_dir, int('755', 8))
        dst = join(dst_dir, '.%s-%s%s' % (m.name(), tp, ext))
        copy_into(src, dst, config)
        os.chmod(dst, int('755', 8))


def have_prefix_files(files, prefix):
    '''
    Yields files that contain the current prefix in them, and modifies them
    to replace the prefix with a placeholder.

    :param files: Filenames to check for instances of prefix
    :type files: list of tuples containing strings (prefix, mode, filename)
    '''
    prefix_bytes = prefix.encode('utf-8')
    prefix_placeholder_bytes = prefix_placeholder.encode('utf-8')
    if on_win:
        forward_slash_prefix = prefix.replace('\\', '/')
        forward_slash_prefix_bytes = forward_slash_prefix.encode('utf-8')
        double_backslash_prefix = prefix.replace('\\', '\\\\')
        double_backslash_prefix_bytes = double_backslash_prefix.encode('utf-8')

    for f in files:
        if f.endswith(('.pyc', '.pyo', '.a')):
            continue
        path = join(prefix, f)
        if isdir(path):
            continue
        if sys.platform != 'darwin' and islink(path):
            # OSX does not allow hard-linking symbolic links, so we cannot
            # skip symbolic links (as we can on Linux)
            continue

        # dont try to mmap an empty file
        if os.stat(path).st_size == 0:
            continue

        fi = open(path, 'rb+')
        mm = mmap.mmap(fi.fileno(), 0)

        mode = 'binary' if mm.find(b'\x00') != -1 else 'text'
        if mode == 'text':
            if not on_win and mm.find(prefix_bytes) != -1:
                # Use the placeholder for maximal backwards compatibility, and
                # to minimize the occurrences of usernames appearing in built
                # packages.
                rewrite_file_with_new_prefix(path, mm[:], prefix_bytes, prefix_placeholder_bytes)
                mm.close() and fi.close()
                fi = open(path, 'rb+')
                mm = mmap.mmap(fi.fileno(), 0)
        if mm.find(prefix_bytes) != -1:
            yield (prefix, mode, f)
        if on_win and mm.find(forward_slash_prefix_bytes) != -1:
            # some windows libraries use unix-style path separators
            yield (forward_slash_prefix, mode, f)
        elif on_win and mm.find(double_backslash_prefix_bytes) != -1:
            # some windows libraries have double backslashes as escaping
            yield (double_backslash_prefix, mode, f)
        if mm.find(prefix_placeholder_bytes) != -1:
            yield (prefix_placeholder, mode, f)
        mm.close() and fi.close()


def rewrite_file_with_new_prefix(path, data, old_prefix, new_prefix):
    # Old and new prefix should be bytes

    st = os.stat(path)
    data = data.replace(old_prefix, new_prefix)
    # Save as
    with open(path, 'wb') as fo:
        fo.write(data)
    os.chmod(path, stat.S_IMODE(st.st_mode) | stat.S_IWUSR)  # chmod u+w
    return data


def get_run_dists(m, config):
    prefix = join(cc.envs_dirs[0], '_run')
    rm_rf(prefix)
    create_env(prefix, [ms.spec for ms in m.ms_depends('run')], config=config)
    return sorted(linked(prefix))


def create_info_files(m, files, config, prefix):
    '''
    Creates the metadata files that will be stored in the built package.

    :param m: Package metadata
    :type m: Metadata
    :param files: Paths to files to include in package
    :type files: list of str
    :param include_recipe: Whether or not to include the recipe (True by default)
    :type include_recipe: bool
    '''
    if not isdir(config.info_dir):
        os.makedirs(config.info_dir)
    if config.include_recipe and m.include_recipe() and bool(m.path):
        recipe_dir = join(config.info_dir, 'recipe')
        os.makedirs(recipe_dir)

        for fn in os.listdir(m.path):
            if fn.startswith('.'):
                continue
            src_path = join(m.path, fn)
            dst_path = join(recipe_dir, fn)
            copy_into(src_path, dst_path, config=config)

        # store the rendered meta.yaml file, plus information about where it came from
        #    and what version of conda-build created it
        original_recipe = os.path.join(m.path, 'meta.yaml')
        rendered = output_yaml(m)
        if not open(original_recipe).read() == rendered:
            with open(join(recipe_dir, "meta.yaml"), 'w') as f:
                f.write("# This file created by conda-build {}\n".format(__version__))
                f.write("# meta.yaml template originally from:\n")
                f.write("# " + source.get_repository_info(m.path) + "\n")
                f.write("# ------------------------------------------------\n\n")
                f.write(rendered)
            copy_into(original_recipe, os.path.join(recipe_dir, 'meta.yaml.template'),
                      config=config)

    license_file = m.get_value('about/license_file')
    if license_file:
        copy_into(join(source.get_dir(config), license_file),
                        join(config.info_dir, 'LICENSE.txt'), config)

    readme = m.get_value('about/readme')
    if readme:
        src = join(config.work_dir, readme)
        if not isfile(src):
            sys.exit("Error: no readme file: %s" % readme)
        dst = join(config.info_dir, readme)
        copy_into(src, dst, config)
        if os.path.split(readme)[1] not in {"README.md", "README.rst", "README"}:
            print("WARNING: anaconda.org only recognizes about/readme "
                  "as README.md and README.rst", file=sys.stderr)

    info_index = m.info_index()
    pin_depends = m.get_value('build/pin_depends')
    if pin_depends:
        dists = get_run_dists(m, config=config)
        with open(join(config.info_dir, 'requires'), 'w') as fo:
            fo.write("""\
# This file as created when building:
#
#     %s.tar.bz2  (on '%s')
#
# It can be used to create the runtime environment of this package using:
# $ conda create --name <env> --file <this file>
""" % (m.dist(), cc.subdir))
            for dist in sorted(dists + [m.dist()]):
                fo.write('%s\n' % '='.join(dist.split('::', 1)[-1].rsplit('-', 2)))
        if pin_depends == 'strict':
            info_index['depends'] = [' '.join(dist.split('::', 1)[-1].rsplit('-', 2))
                                     for dist in dists]

    # Deal with Python 2 and 3's different json module type reqs
    mode_dict = {'mode': 'w', 'encoding': 'utf-8'} if PY3 else {'mode': 'wb'}
    with open(join(config.info_dir, 'index.json'), **mode_dict) as fo:
        json.dump(info_index, fo, indent=2, sort_keys=True)

    with open(join(config.info_dir, 'about.json'), 'w') as fo:
        d = {}
        for key in ('home', 'dev_url', 'doc_url', 'license_url',
                    'license', 'summary', 'description', 'license_family'):
            value = m.get_value('about/%s' % key)
            if value:
                d[key] = value
        json.dump(d, fo, indent=2, sort_keys=True)

    if on_win:
        # make sure we use '/' path separators in metadata
        files = [_f.replace('\\', '/') for _f in files]

    with open(join(config.info_dir, 'files'), **mode_dict) as fo:
        if m.get_value('build/noarch_python'):
            fo.write('\n')
        else:
            for f in files:
                fo.write(f + '\n')

    files_with_prefix = sorted(have_prefix_files(files, prefix))
    binary_has_prefix_files = m.binary_has_prefix_files()
    text_has_prefix_files = m.has_prefix_files()

    ignore_files = m.ignore_prefix_files()
    if ignore_files:
        # do we have a list of files, or just ignore everything?
        if hasattr(ignore_files, "__iter__"):
            files_with_prefix = [f for f in files_with_prefix if f[2] not in ignore_files]
        else:
            files_with_prefix = []

    if files_with_prefix and not m.get_value('build/noarch_python'):
        if on_win:
            # Paths on Windows can contain spaces, so we need to quote the
            # paths. Fortunately they can't contain quotes, so we don't have
            # to worry about nested quotes.
            fmt_str = '"%s" %s "%s"\n'
        else:
            # Don't do it everywhere because paths on Unix can contain quotes,
            # and we don't have a good method of escaping, and because older
            # versions of conda don't support quotes in has_prefix
            fmt_str = '%s %s %s\n'

        with open(join(config.info_dir, 'has_prefix'), 'w') as fo:
            for pfix, mode, fn in files_with_prefix:
                print("Detected hard-coded path in %s file %s" % (mode, fn))
                fo.write(fmt_str % (pfix, mode, fn))

                if mode == 'binary' and fn in binary_has_prefix_files:
                    binary_has_prefix_files.remove(fn)
                elif mode == 'text' and fn in text_has_prefix_files:
                    text_has_prefix_files.remove(fn)

    # make sure we found all of the files expected
    errstr = ""
    for f in text_has_prefix_files:
        errstr += "Did not detect hard-coded path in %s from has_prefix_files\n" % f
    for f in binary_has_prefix_files:
        errstr += "Did not detect hard-coded path in %s from binary_has_prefix_files\n" % f
    if errstr:
        raise RuntimeError(errstr)

    no_link = m.get_value('build/no_link')
    if no_link:
        if not isinstance(no_link, list):
            no_link = [no_link]
        with open(join(config.info_dir, 'no_link'), 'w') as fo:
            for f in files:
                if any(fnmatch.fnmatch(f, p) for p in no_link):
                    fo.write(f + '\n')

    if m.get_value('source/git_url'):
        with io.open(join(config.info_dir, 'git'), 'w', encoding='utf-8') as fo:
            source.git_info(config, fo)

    if m.get_value('app/icon'):
        copy_into(join(m.path, m.get_value('app/icon')),
                        join(config.info_dir, 'icon.png'),
                  config)


def get_build_index(config, clear_cache=True, arg_channels=None):
    if clear_cache:
        # remove the cache such that a refetch is made,
        # this is necessary because we add the local build repo URL
        fetch_index.cache = {}
    arg_channels = [] if not arg_channels else arg_channels
    # priority: local by croot (can vary), then channels passed as args,
    #     then channels from config.
    return get_index(channel_urls=[url_path(config.croot)] +
                     arg_channels +
                     list(config.channel_urls),
                     prepend=not config.override_channels,
                     # do not use local because we have that above with config.croot
                     use_local=False)


def create_env(prefix, specs, config, clear_cache=True):
    '''
    Create a conda envrionment for the given prefix and specs.
    '''
    if config.debug:
        logging.getLogger("conda").setLevel(logging.DEBUG)
        logging.getLogger("binstar").setLevel(logging.DEBUG)
        logging.getLogger("install").setLevel(logging.DEBUG)
        logging.getLogger("conda.install").setLevel(logging.DEBUG)
        logging.getLogger("fetch").setLevel(logging.DEBUG)
        logging.getLogger("print").setLevel(logging.DEBUG)
        logging.getLogger("progress").setLevel(logging.DEBUG)
        logging.getLogger("dotupdate").setLevel(logging.DEBUG)
        logging.getLogger("stdoutlog").setLevel(logging.DEBUG)
        logging.getLogger("requests").setLevel(logging.DEBUG)
    else:
        silence_loggers(show_warnings_and_errors=True)

    if os.path.isdir(prefix):
        shutil.rmtree(prefix)

    specs = list(specs)
    for feature, value in feature_list:
        if value:
            specs.append('%s@' % feature)

    for d in config.bldpkgs_dirs:
        if not isdir(d):
            os.makedirs(d)
        update_index(d, config)
    if specs:  # Don't waste time if there is nothing to do
        # FIXME: stupid hack to put prefix on PATH so that runtime libs can be found
        old_path = os.environ['PATH']
        os.environ['PATH'] = prepend_bin_path(os.environ.copy(), prefix, True)['PATH']

        index = get_build_index(config=config, clear_cache=True)

        warn_on_old_conda_build(index)

        cc.pkgs_dirs = cc.pkgs_dirs[:1]
        actions = plan.install_actions(prefix, index, specs)
        plan.display_actions(actions, index)
        # lock each pkg folder from specs
        locks = []
        for link_pkg in actions['LINK']:
            pkg = link_pkg.split(" ")[0]
            dirname = os.path.join(cc.root_dir, 'pkgs', pkg)
            if os.path.isdir(dirname):
                locks.append(filelock.SoftFileLock(os.path.join(dirname, ".conda_lock"),
                                                   timeout=config.timeout))
        try:
<<<<<<< HEAD
            for lock in locks:
                lock.acquire(timeout=config.timeout)
            try:
                plan.execute_actions(actions, index, verbose=config.debug)
            except SystemExit as exc:
                if "too short in" in exc.message and config.prefix_length > 80:
                    log.warn("Build prefix failed with prefix length {0}."
                            .format(config.prefix_length))
                    log.warn("Error was: ")
                    log.warn(exc.message)
                    log.warn("One or more of your package dependencies needs to be rebuilt with a "
                            "longer prefix length.")
                    log.warn("Falling back to legacy prefix length of 80 characters.")
                    log.warn("Your package will not install into prefixes > 80 characters.")
                    config.prefix_length = 80

                    for lock in locks:
                        lock.release()
                    create_env(prefix, specs, config=config, clear_cache=clear_cache)
                else:
                    raise
        except:
            raise
        finally:
            for lock in locks:
                lock.release()
=======
            plan.execute_actions(actions, index, verbose=debug)
        except SystemExit as exc:
            if "too short in" in str(exc) and config.prefix_length > 80:
                log.warn("Build prefix failed with prefix length {0}."
                         .format(config.prefix_length))
                log.warn("Error was: ")
                log.warn(str(exc))
                log.warn("One or more of your package dependencies needs to be rebuilt with a "
                         "longer prefix length.")
                log.warn("Falling back to legacy prefix length of 80 characters.")
                log.warn("Your package will not install into prefixes longer than 80 characters.")
                config.prefix_length = 80
                create_env(config.build_prefix, specs, clear_cache=clear_cache, debug=debug)
>>>>>>> 0c0a1543

        os.environ['PATH'] = old_path

    # ensure prefix exists, even if empty, i.e. when specs are empty
    if not isdir(prefix):
        os.makedirs(prefix)
    if on_win:
        shell = "cmd.exe"
    else:
        shell = "bash"
    symlink_conda(prefix, sys.prefix, shell)


def warn_on_old_conda_build(index):
    root_linked = linked(cc.root_dir)
    vers_inst = [dist.split('::', 1)[-1].rsplit('-', 2)[1] for dist in root_linked
        if dist.split('::', 1)[-1].rsplit('-', 2)[0] == 'conda-build']
    if not len(vers_inst) == 1:
        print("WARNING: Could not detect installed version of conda-build", file=sys.stderr)
        return
    r = Resolve(index)
    try:
        pkgs = sorted(r.get_pkgs(MatchSpec('conda-build')))
    except NoPackagesFound:
        print("WARNING: Could not find any versions of conda-build in the channels", file=sys.stderr)  # noqa
        return
    if pkgs[-1].version != vers_inst[0]:
        print("""
WARNING: conda-build appears to be out of date. You have version %s but the
latest version is %s. Run

conda update -n root conda-build

to get the latest version.
""" % (vers_inst[0], pkgs[-1].version), file=sys.stderr)


def rm_pkgs_cache(dist):
    '''
    Removes dist from the package cache.
    '''
    cc.pkgs_dirs = cc.pkgs_dirs[:1]
    rmplan = ['RM_FETCHED %s' % dist,
              'RM_EXTRACTED %s' % dist]
    plan.execute_plan(rmplan)


def build(m, config, post=None, need_source_download=True, need_reparse_in_env=False):
    '''
    Build the package with the specified metadata.

    :param m: Package metadata
    :type m: Metadata
    :type post: bool or None. None means run the whole build. True means run
    post only. False means stop just before the post.
    :type keep_old_work: bool: Keep any previous work directory.
    :type need_source_download: bool: if rendering failed to download source
    (due to missing tools), retry here after build env is populated
    '''

    if m.skip():
        print("Skipped: The %s recipe defines build/skip for this "
              "configuration." % m.dist())
        return False

    if config.skip_existing:
        package_exists = is_package_built(m, config)
        if package_exists:
            print(m.dist(), "is already built in {0}, skipping.".format(package_exists))
        return False

    if post in [False, None]:
        print("Removing old build environment")
        print("BUILD START:", m.dist())
        if m.uses_jinja and (need_source_download or need_reparse_in_env):
            print("    (actual version deferred until further download or env creation)")

        specs = [ms.spec for ms in m.ms_depends('build')]
        if config.activate:
            # If we activate the build envrionment, we need to be sure that we
            #    have the appropriate VCS available in the environment.  People
            #    are not used to explicitly listing it in recipes, though.
            #    We add it for them here, but warn them about it.
            vcs_source = m.uses_vcs_in_build
            if vcs_source and vcs_source not in specs:
                vcs_executable = "hg" if vcs_source == "mercurial" else vcs_source
                has_vcs_available = os.path.isfile(external.find_executable(vcs_executable,
                                                                    config.build_prefix) or "")
                if not has_vcs_available:
                    if (vcs_source != "mercurial" or
                            not any(spec.startswith('python') and "3." in spec
                                    for spec in specs)):
                        specs.append(vcs_source)

                        log.warn("Your recipe depends on {} at build time (for templates), "
                                "but you have not listed it as a build dependency.  Doing "
                                "so for this build.")
                    else:
                        raise ValueError("Your recipe uses mercurial in build, but mercurial"
                                        " does not yet support Python 3.  Please handle all of "
                                        "your mercurial actions outside of your build script.")
        # Display the name only
        # Version number could be missing due to dependency on source info.
        create_env(config.build_prefix, specs, config=config)

        if need_source_download:
            # Execute any commands fetching the source (e.g., git) in the _build environment.
            # This makes it possible to provide source fetchers (eg. git, hg, svn) as build
            # dependencies.
            _old_path = os.environ['PATH']
            os.environ['PATH'] = prepend_bin_path({'PATH': _old_path},
                                                    config.build_prefix)['PATH']
            m, need_source_download, need_reparse_in_env = parse_or_try_download(m,
                                                            no_download_source=False,
                                                            force_download=True,
                                                            config=config)
            assert not need_source_download, "Source download failed.  Please investigate."
            os.environ['PATH'] = _old_path
            print("BUILD START:", m.dist())

        if need_reparse_in_env:
            reparse(m, config=config)
            print("BUILD START:", m.dist())

            if m.name() in [i.rsplit('-', 2)[0] for i in linked(config.build_prefix)]:
                print("%s is installed as a build dependency. Removing." %
                    m.name())
                index = get_build_index(config=config, clear_cache=False)
                actions = plan.remove_actions(config.build_prefix, [m.name()], index=index)
                assert not plan.nothing_to_do(actions), actions
                plan.display_actions(actions, index)
                plan.execute_actions(actions, index)

            print("Package:", m.dist())

        with filelock.SoftFileLock(join(config.build_folder, ".conda_lock"),
                                   timeout=config.timeout):
            # get_dir here might be just work, or it might be one level deeper,
            #    dependening on the source.
            src_dir = source.get_dir(config)
            if isdir(src_dir):
                print("source tree in:", src_dir)
            else:
                print("no source - creating empty work folder")
                os.makedirs(src_dir)

            rm_rf(config.info_dir)
            files1 = prefix_files(prefix=config.build_prefix)
            for pat in m.always_include_files():
                has_matches = False
                for f in set(files1):
                    if fnmatch.fnmatch(f, pat):
                        print("Including in package existing file", f)
                        files1.discard(f)
                        has_matches = True
                if not has_matches:
                    log.warn("Glob %s from always_include_files does not match any files" % pat)
            # Save this for later
            with open(join(config.croot, 'prefix_files.txt'), 'w') as f:
                f.write(u'\n'.join(sorted(list(files1))))
                f.write(u'\n')

            # Use script from recipe?
            script = m.get_value('build/script', None)
            if script:
                if isinstance(script, list):
                    script = '\n'.join(script)

            if isdir(src_dir):
                if on_win:
                    build_file = join(m.path, 'bld.bat')
                    if script:
                        build_file = join(src_dir, 'bld.bat')
                        with open(build_file, 'w') as bf:
                            bf.write(script)
                    import conda_build.windows as windows
                    windows.build(m, build_file, config=config)
                else:
                    build_file = join(m.path, 'build.sh')

                    # There is no sense in trying to run an empty build script.
                    if isfile(build_file) or script:
                        env = environ.get_dict(config=config, m=m, dirty=config.dirty)
                        work_file = join(source.get_dir(config), 'conda_build.sh')
                        if script:
                            with open(work_file, 'w') as bf:
                                bf.write(script)
                        if config.activate:
                            if isfile(build_file):
                                data = open(build_file).read()
                            else:
                                data = open(work_file).read()
                            with open(work_file, 'w') as bf:
                                bf.write("source activate {build_prefix} &> /dev/null\n".format(
                                    build_prefix=config.build_prefix))
                                bf.write(data)
                        else:
                            if not isfile(work_file):
                                copy_into(build_file, work_file, config)
                        os.chmod(work_file, 0o766)

                        if isfile(work_file):
                            cmd = [shell_path, '-x', '-e', work_file]
                            # this should raise if any problems occur while building
                            _check_call(cmd, env=env, cwd=src_dir)

        if post in [True, None]:
            if post:
                with open(join(config.croot, 'prefix_files.txt'), 'r') as f:
                    files1 = set(f.read().splitlines())

            get_build_metadata(m, config=config)
            create_post_scripts(m, config=config)
            create_entry_points(m.get_value('build/entry_points'), config=config)
            assert not exists(config.info_dir)
            files2 = prefix_files(prefix=config.build_prefix)

            post_process(sorted(files2 - files1),
                         prefix=config.build_prefix,
                         config=config,
                         preserve_egg_dir=bool(m.get_value('build/preserve_egg_dir')))

            # The post processing may have deleted some files (like easy-install.pth)
            files2 = prefix_files(prefix=config.build_prefix)
            if any(config.meta_dir in join(config.build_prefix, f) for f in
                    files2 - files1):
                meta_files = (tuple(f for f in files2 - files1 if config.meta_dir in
                        join(config.build_prefix, f)),)
                sys.exit(indent("""Error: Untracked file(s) %s found in conda-meta directory.
    This error usually comes from using conda in the build script.  Avoid doing this, as it
    can lead to packages that include their dependencies.""" % meta_files))
            post_build(m, sorted(files2 - files1),
                       prefix=config.build_prefix,
                       build_python=config.build_python,
                       croot=config.croot)
            create_info_files(m, sorted(files2 - files1), config=config,
                              prefix=config.build_prefix)
            if m.get_value('build/noarch_python'):
                import conda_build.noarch_python as noarch_python
                noarch_python.transform(m, sorted(files2 - files1), config.build_prefix)

            files3 = prefix_files(prefix=config.build_prefix)
            fix_permissions(files3 - files1, config.build_prefix)

            path = bldpkg_path(m, config)

            # lock the output directory while we build this file
            # create the tarball in a temporary directory to minimize lock time
            with TemporaryDirectory() as tmp:
                tmp_path = os.path.join(tmp, os.path.basename(path))
                t = tarfile.open(tmp_path, 'w:bz2')

                def order(f):
                    # we don't care about empty files so send them back via 100000
                    fsize = os.stat(join(config.build_prefix, f)).st_size or 100000
                    # info/* records will be False == 0, others will be 1.
                    info_order = int(os.path.dirname(f) != 'info')
                    return info_order, fsize

                # add files in order of a) in info directory, b) increasing size so
                # we can access small manifest or json files without decompressing
                # possible large binary or data files
                for f in sorted(files3 - files1, key=order):
                    t.add(join(config.build_prefix, f), f)
                t.close()

                # we're done building, perform some checks
                tarcheck.check_all(tmp_path)

                copy_into(tmp_path, path, config=config)
            update_index(config.bldpkgs_dir, config)

        else:
            print("STOPPING BUILD BEFORE POST:", m.dist())

    # returning true here says package is OK to test
    return True


def test(m, config, move_broken=True):
    '''
    Execute any test scripts for the given package.

    :param m: Package's metadata.
    :type m: Metadata
    '''

    if not os.path.isdir(config.build_folder):
        os.makedirs(config.build_folder)
    with filelock.SoftFileLock(join(config.build_folder, ".conda_lock"), timeout=config.timeout):

        # remove from package cache
        rm_pkgs_cache(m.dist())

        tmp_dir = config.test_dir
        if not isdir(tmp_dir):
            os.makedirs(tmp_dir)
        create_files(tmp_dir, m, config)
        # Make Perl or Python-specific test files
        if m.name().startswith('perl-'):
            pl_files = create_pl_files(tmp_dir, m)
            py_files = False
            lua_files = False
        else:
            py_files = create_py_files(tmp_dir, m)
            pl_files = False
            lua_files = False
        shell_files = create_shell_files(tmp_dir, m, config)
        if not (py_files or shell_files or pl_files or lua_files):
            print("Nothing to test for:", m.dist())
            return

        print("TEST START:", m.dist())

        get_build_metadata(m, config=config)
        specs = ['%s %s %s' % (m.name(), m.version(), m.build_id())]

        # add packages listed in the run environment and test/requires
        specs.extend(ms.spec for ms in m.ms_depends('run'))
        specs += m.get_value('test/requires', [])

        if py_files:
            # as the tests are run by python, ensure that python is installed.
            # (If they already provided python as a run or test requirement,
            #  this won't hurt anything.)
            specs += ['python %s*' % environ.get_py_ver(config)]
        if pl_files:
            # as the tests are run by perl, we need to specify it
            specs += ['perl %s*' % environ.get_perl_ver(config)]
        if lua_files:
            # not sure how this shakes out
            specs += ['lua %s*' % environ.get_lua_ver(config)]

        create_env(config.test_prefix, specs, config=config)

        env = dict(os.environ.copy())
        env.update(environ.get_dict(config=config, m=m, prefix=config.test_prefix))

        if not config.activate:
            # prepend bin (or Scripts) directory
            env = prepend_bin_path(env, config.test_prefix, prepend_prefix=True)

            if on_win:
                env['PATH'] = config.test_prefix + os.pathsep + env['PATH']

        for varname in 'CONDA_PY', 'CONDA_NPY', 'CONDA_PERL', 'CONDA_LUA':
            env[varname] = str(getattr(config, varname) or '')

        # Python 2 Windows requires that envs variables be string, not unicode
        env = {str(key): str(value) for key, value in env.items()}
        suffix = "bat" if on_win else "sh"
        test_script = join(tmp_dir, "conda_test_runner.{suffix}".format(suffix=suffix))

        with open(test_script, 'w') as tf:
            if config.activate:
                ext = ".bat" if on_win else ""
                tf.write("{source} activate{ext} {test_env} {squelch}\n".format(
                    source="call" if on_win else "source",
                    ext=ext,
                    test_env=config.test_prefix,
                    squelch=">nul 2>&1" if on_win else "&> /dev/null"))
                tf.write("if errorlevel 1 exit 1\n") if on_win else None
            if py_files:
                tf.write("{python} -s {test_file}\n".format(
                    python=config.test_python,
                    test_file=join(tmp_dir, 'run_test.py')))
                tf.write("if errorlevel 1 exit 1\n") if on_win else None

            if pl_files:
                tf.write("{perl} {test_file}\n".format(
                    python=config.test_perl,
                    test_file=join(tmp_dir, 'run_test.pl')))
                tf.write("if errorlevel 1 exit 1\n") if on_win else None

            if lua_files:
                tf.write("{lua} {test_file}\n".format(
                    python=config.test_perl,
                    test_file=join(tmp_dir, 'run_test.lua')))
                tf.write("if errorlevel 1 exit 1\n") if on_win else None

            if shell_files:
                test_file = join(tmp_dir, 'run_test.' + suffix)
                if on_win:
                    tf.write("call {test_file}\n".format(test_file=test_file))
                    tf.write("if errorlevel 1 exit 1\n")
                else:
                    # TODO: Run the test/commands here instead of in run_test.py
                    tf.write("{shell_path} -x -e {test_file}\n".format(shell_path=shell_path,
                                                                       test_file=test_file))
        if on_win:
            cmd = [env["COMSPEC"], "/d", "/c", test_script]
        else:
            cmd = [shell_path, '-x', '-e', test_script]
        try:
            subprocess.check_call(cmd, env=env, cwd=tmp_dir)
        except subprocess.CalledProcessError:
            tests_failed(m, move_broken=move_broken, broken_dir=config.broken_dir, config=config)

    print("TEST END:", m.dist())


def tests_failed(m, move_broken, broken_dir, config):
    '''
    Causes conda to exit if any of the given package's tests failed.

    :param m: Package's metadata
    :type m: Metadata
    '''
    if not isdir(broken_dir):
        os.makedirs(broken_dir)

    if move_broken:
        shutil.move(bldpkg_path(m, config), join(broken_dir, "%s.tar.bz2" % m.dist()))
    sys.exit("TESTS FAILED: " + m.dist())


def check_external(config):
    if sys.platform.startswith('linux'):
        patchelf = external.find_executable('patchelf')
        if patchelf is None:
            sys.exit("""\
Error:
    Did not find 'patchelf' in: %s
    'patchelf' is necessary for building conda packages on Linux with
    relocatable ELF libraries.  You can install patchelf using conda install
    patchelf.
""" % (os.pathsep.join(external.dir_paths)))


def build_tree(recipe_list, config, check=False, build_only=False, post=False, notest=False,
               need_source_download=True):

    to_build_recursive = []
    recipe_list = deque(recipe_list)

    already_built = set()
    while recipe_list:
        # This loop recursively builds dependencies if recipes exist
        if build_only:
            post = False
            notest = True
            config.anaconda_upload = False
        elif post:
            post = True
            notest = True
            config.anaconda_upload = False
        else:
            post = None

        recipe = recipe_list.popleft()
        recipe_parent_dir = os.path.dirname(recipe)
        try:
            config.compute_build_id(os.path.basename(recipe), reset=True)
            metadata, need_source_download, need_reparse_in_env = render_recipe(recipe,
                                                                                config=config)
            with config:
                ok_to_test = build(metadata, post=post,
                                   need_source_download=need_source_download,
                                   config=config)
                if not notest and ok_to_test:
                    test(metadata, config=config)
        except (NoPackagesFound, Unsatisfiable) as e:
            error_str = str(e)
            # Typically if a conflict is with one of these
            # packages, the other package needs to be rebuilt
            # (e.g., a conflict with 'python 3.5*' and 'x' means
            # 'x' isn't build for Python 3.5 and needs to be
            # rebuilt).
            skip_names = ['python', 'r']
            # add the failed one back in
            add_recipes = [recipe]
            for line in error_str.splitlines():
                if not line.startswith('  - '):
                    continue
                pkg = line.lstrip('  - ').split(' -> ')[-1]
                pkg = pkg.strip().split(' ')[0]
                if pkg in skip_names:
                    continue
                recipe_glob = glob(os.path.join(recipe_parent_dir, pkg))
                if recipe_glob:
                    for recipe_dir in recipe_glob:
                        if pkg in to_build_recursive:
                            sys.exit(str(e))
                        print(error_str)
                        print(("Missing dependency {0}, but found" +
                                " recipe directory, so building " +
                                "{0} first").format(pkg))
                        add_recipes.append(recipe_dir)
                        to_build_recursive.append(pkg)
                else:
                    raise
            recipe_list.extendleft(add_recipes)

        # outputs message, or does upload, depending on value of args.anaconda_upload
        output_file = bldpkg_path(metadata, config=config)
        handle_anaconda_upload(output_file, config=config)

        already_built.add(output_file)


def handle_anaconda_upload(path, config):
    import subprocess
    from conda_build.os_utils.external import find_executable

    upload = False
    # this is the default, for no explicit argument.
    # remember that anaconda_upload takes defaults from condarc
    if config.anaconda_upload is None:
        pass
    # rc file has uploading explicitly turned off
    elif config.anaconda_upload is False:
        print("# Automatic uploading is disabled")
    else:
        upload = True

    if config.token or config.user:
        upload = True

    no_upload_message = """\
# If you want to upload this package to anaconda.org later, type:
#
# $ anaconda upload %s
#
# To have conda build upload to anaconda.org automatically, use
# $ conda config --set anaconda_upload yes
""" % path
    if not upload:
        print(no_upload_message)
        return

    anaconda = find_executable('anaconda')
    if anaconda is None:
        print(no_upload_message)
        sys.exit('''
Error: cannot locate anaconda command (required for upload)
# Try:
# $ conda install anaconda-client
''')
    print("Uploading to anaconda.org")
    cmd = [anaconda, ]

    if config.token:
        cmd.extend(['--token', config.token])
    cmd.append('upload')
    if config.user:
        cmd.extend(['--user', config.user])
    cmd.append(path)
    try:
        subprocess.call(cmd)
    except:
        print(no_upload_message)
        raise


def print_build_intermediate_warning(config):
    print("\n\n")
    print('#' * 84)
    print("Source and build intermediates have been left in " + config.croot + ".")
    build_folders = get_build_folders(config.croot)
    print("There are currently {num_builds} accumulated.".format(num_builds=len(build_folders)))
    print("To remove them, you can run the ```conda build purge``` command")


def clean_build(config, folders=None):
    if not folders:
        folders = get_build_folders(config.croot)
    for folder in folders:
        shutil.rmtree(folder)


def is_package_built(metadata, config):
    for d in config.bldpkgs_dirs:
        if not os.path.isdir(d):
            os.makedirs(d)
        update_index(d, config)
    index = get_build_index(config=config, clear_cache=True)

    urls = [url_path(config.croot)] + cc.get_rc_urls() + cc.get_local_urls() + ['local', ]
    if config.channel_urls:
        urls.extend(config.channel_urls)

    # will be empty if none found, and evalute to False
    package_exists = [url for url in urls if url + '::' + metadata.pkg_fn() in index]
    return package_exists or metadata.pkg_fn() in index<|MERGE_RESOLUTION|>--- conflicted
+++ resolved
@@ -24,16 +24,6 @@
 
 import filelock
 
-<<<<<<< HEAD
-import conda.config as cc
-import conda.plan as plan
-from conda.api import get_index
-from conda.compat import PY3, TemporaryDirectory
-from conda.fetch import fetch_index
-from conda.install import prefix_placeholder, linked, symlink_conda
-from conda.utils import url_path
-from conda.resolve import Resolve, MatchSpec, NoPackagesFound, Unsatisfiable
-=======
 from .conda_interface import cc
 from .conda_interface import plan
 from .conda_interface import get_index
@@ -43,7 +33,6 @@
 from .conda_interface import Locked
 from .conda_interface import url_path
 from .conda_interface import Resolve, MatchSpec, NoPackagesFound
->>>>>>> 0c0a1543
 
 from conda_build import __version__
 from conda_build import environ, source, tarcheck
@@ -410,7 +399,6 @@
                 locks.append(filelock.SoftFileLock(os.path.join(dirname, ".conda_lock"),
                                                    timeout=config.timeout))
         try:
-<<<<<<< HEAD
             for lock in locks:
                 lock.acquire(timeout=config.timeout)
             try:
@@ -429,7 +417,7 @@
 
                     for lock in locks:
                         lock.release()
-                    create_env(prefix, specs, config=config, clear_cache=clear_cache)
+                    create_env(config.build_prefix, specs, config=config, clear_cache=clear_cache)
                 else:
                     raise
         except:
@@ -437,22 +425,6 @@
         finally:
             for lock in locks:
                 lock.release()
-=======
-            plan.execute_actions(actions, index, verbose=debug)
-        except SystemExit as exc:
-            if "too short in" in str(exc) and config.prefix_length > 80:
-                log.warn("Build prefix failed with prefix length {0}."
-                         .format(config.prefix_length))
-                log.warn("Error was: ")
-                log.warn(str(exc))
-                log.warn("One or more of your package dependencies needs to be rebuilt with a "
-                         "longer prefix length.")
-                log.warn("Falling back to legacy prefix length of 80 characters.")
-                log.warn("Your package will not install into prefixes longer than 80 characters.")
-                config.prefix_length = 80
-                create_env(config.build_prefix, specs, clear_cache=clear_cache, debug=debug)
->>>>>>> 0c0a1543
-
         os.environ['PATH'] = old_path
 
     # ensure prefix exists, even if empty, i.e. when specs are empty

'''
Module that does most of the heavy lifting for the ``conda build`` command.
'''

from collections import deque, OrderedDict
import fnmatch
import glob2
import json
import os
import warnings
from os.path import isdir, isfile, islink, join, dirname
import random
import re
import shutil
import stat
import string
import subprocess
import sys
import time

# this is to compensate for a requests idna encoding error.  Conda is a better place to fix,
#   eventually
# exception is raises: "LookupError: unknown encoding: idna"
#    http://stackoverflow.com/a/13057751/1170370
import encodings.idna  # NOQA

from bs4 import UnicodeDammit
import yaml

import conda_package_handling.api

# used to get version
from .conda_interface import env_path_backup_var_exists, conda_45, conda_46
from .conda_interface import PY3
from .conda_interface import prefix_placeholder
from .conda_interface import TemporaryDirectory
from .conda_interface import VersionOrder
from .conda_interface import text_type
from .conda_interface import CrossPlatformStLink
from .conda_interface import PathType, FileMode
from .conda_interface import EntityEncoder
from .conda_interface import get_rc_urls
from .conda_interface import url_path
from .conda_interface import root_dir
from .conda_interface import conda_private
from .conda_interface import MatchSpec
from .conda_interface import reset_context
from .conda_interface import context
from .conda_interface import UnsatisfiableError
from .conda_interface import NoPackagesFoundError
from .conda_interface import CondaError
from .conda_interface import pkgs_dirs
from .conda_interface import get_conda_channel
from .utils import (CONDA_PACKAGE_EXTENSION_V1, CONDA_PACKAGE_EXTENSION_V2,
                    CONDA_PACKAGE_EXTENSIONS, env_var, glob,
                    shutil_move_more_retrying, tmp_chdir)
from conda_build import environ, source, tarcheck, utils
from conda_build.config import Config
from conda_build.index import get_build_index, update_index
from conda_build.render import (output_yaml, bldpkg_path, render_recipe, reparse, distribute_variants,
                                expand_outputs, try_download, execute_download_actions,
                                add_upstream_pins)
import conda_build.os_utils.external as external
from conda_build.metadata import FIELDS, MetaData
from conda_build.post import (post_process, post_build,
                              fix_permissions, get_build_metadata)

from conda_build.exceptions import DependencyNeedsBuildingError, CondaBuildException
from conda_build.variants import (set_language_env_vars, dict_of_lists_to_list_of_dicts,
                                  get_package_variants)
from conda_build.create_test import create_all_test_files

import conda_build.noarch_python as noarch_python

from conda import __version__ as conda_version
from conda_build import __version__ as conda_build_version

if sys.platform == 'win32':
    import conda_build.windows as windows

if 'bsd' in sys.platform:
    shell_path = '/bin/sh'
elif utils.on_win:
    shell_path = 'bash'
else:
    shell_path = '/bin/bash'


def stats_key(metadata, desc):
    # get the build string from whatever conda-build makes of the configuration
    used_loop_vars = metadata.get_used_loop_vars()
    build_vars = '-'.join([k + '_' + str(metadata.config.variant[k]) for k in used_loop_vars
                          if k != 'target_platform'])
    # kind of a special case.  Target platform determines a lot of output behavior, but may not be
    #    explicitly listed in the recipe.
    tp = metadata.config.variant.get('target_platform')
    if tp and tp != metadata.config.subdir and 'target_platform' not in build_vars:
        build_vars += '-target_' + tp
    key = [metadata.name(), metadata.version()]
    if build_vars:
        key.append(build_vars)
    key = "-".join(key)
    key = desc + key
    return key


def log_stats(stats_dict, descriptor):
    print(
        "\n"
        "Resource usage statistics from {descriptor}:\n"
        "   Process count: {processes}\n"
        "   CPU time: Sys={cpu_sys}, User={cpu_user}\n"
        "   Memory: {memory}\n"
        "   Disk usage: {disk}\n"
        "   Time elapsed: {elapsed}\n"
        "\n".format(
            descriptor=descriptor,
            processes=stats_dict.get('processes', 1),
            cpu_sys=utils.seconds2human(stats_dict["cpu_sys"]) if stats_dict.get("cpu_sys") else "-",
            cpu_user=utils.seconds2human(stats_dict["cpu_user"]) if stats_dict.get("cpu_user") else "-",
            memory=utils.bytes2human(stats_dict["rss"]) if stats_dict.get("rss") else "-",
            disk=utils.bytes2human(stats_dict["disk"]),
            elapsed=utils.seconds2human(stats_dict["elapsed"]),
        )
    )


def create_post_scripts(m):
    '''
    Create scripts to run after build step
    '''
    ext = '.bat' if utils.on_win else '.sh'
    for tp in 'pre-link', 'post-link', 'pre-unlink':
        # To have per-output link scripts they must be prefixed by the output name or be explicitly
        #    specified in the build section
        is_output = 'package:' not in m.get_recipe_text()
        scriptname = tp
        if is_output:
            if m.meta.get('build', {}).get(tp, ''):
                scriptname = m.meta['build'][tp]
            else:
                scriptname = m.name() + '-' + tp
        scriptname += ext
        dst_name = '.' + m.name() + '-' + tp + ext
        src = join(m.path, scriptname)
        if isfile(src):
            dst_dir = join(m.config.host_prefix,
                           'Scripts' if m.config.host_subdir.startswith('win-') else 'bin')
            if not isdir(dst_dir):
                os.makedirs(dst_dir, 0o775)
            dst = join(dst_dir, dst_name)
            utils.copy_into(src, dst, m.config.timeout, locking=m.config.locking)
            os.chmod(dst, 0o775)


def prefix_replacement_excluded(path):
    if path.endswith(('.pyc', '.pyo')) or not isfile(path):
        return True
    if sys.platform != 'darwin' and islink(path):
        # OSX does not allow hard-linking symbolic links, so we cannot
        # skip symbolic links (as we can on Linux)
        return True
    return False


def have_prefix_files(files, prefix):
    '''
    Yields files that contain the current prefix in them, and modifies them
    to replace the prefix with a placeholder.

    :param files: Filenames to check for instances of prefix
    :type files: list of tuples containing strings (prefix, mode, filename)
    '''

    prefix_bytes = prefix.encode(utils.codec)
    prefix_placeholder_bytes = prefix_placeholder.encode(utils.codec)
    searches = {prefix: prefix_bytes}
    if utils.on_win:
        # some windows libraries use unix-style path separators
        forward_slash_prefix = prefix.replace('\\', '/')
        forward_slash_prefix_bytes = forward_slash_prefix.encode(utils.codec)
        searches[forward_slash_prefix] = forward_slash_prefix_bytes
        # some windows libraries have double backslashes as escaping
        double_backslash_prefix = prefix.replace('\\', '\\\\')
        double_backslash_prefix_bytes = double_backslash_prefix.encode(utils.codec)
        searches[double_backslash_prefix] = double_backslash_prefix_bytes
    searches[prefix_placeholder] = prefix_placeholder_bytes
    min_prefix = min(len(k) for k, _ in searches.items())

    # mm.find is incredibly slow, so ripgrep is used to pre-filter the list.
    # Really, ripgrep could be used on its own with a bit more work though.
    rg_matches = []
    prefix_len = len(prefix) + 1
    rg = external.find_executable('rg')
    if rg:
        for rep_prefix, _ in searches.items():
            try:
                args = [rg,
                        '--unrestricted',
                        '--no-heading',
                        '--with-filename',
                        '--files-with-matches',
                        '--fixed-strings',
                        '--text',
                        rep_prefix,
                        prefix]
                matches = subprocess.check_output(args)
                rg_matches.extend(matches.decode('utf-8').replace('\r\n', '\n').splitlines())
            except subprocess.CalledProcessError:
                continue
        # HACK: this is basically os.path.relpath, just simpler and faster
        # NOTE: path normalization needs to be in sync with create_info_files
        if utils.on_win:
            rg_matches = [rg_match.replace('\\', '/')[prefix_len:] for rg_match in rg_matches]
        else:
            rg_matches = [rg_match[prefix_len:] for rg_match in rg_matches]
    else:
        print("WARNING: Detecting which files contain PREFIX is slow, installing ripgrep makes it faster."
              " 'conda install ripgrep'")

    for f in files:
        if os.path.isabs(f):
            f = f[prefix_len:]
        if rg_matches and f not in rg_matches:
            continue
        path = os.path.join(prefix, f)
        if prefix_replacement_excluded(path):
            continue

        # dont try to mmap an empty file, and no point checking files that are smaller
        # than the smallest prefix.
        if os.stat(path).st_size < min_prefix:
            continue

        try:
            fi = open(path, 'rb+')
        except OSError:
            log = utils.get_logger(__name__)
            log.warn("failed to open %s for detecting prefix.  Skipping it." % f)
            continue
        try:
            mm = utils.mmap_mmap(fi.fileno(), 0, tagname=None, flags=utils.mmap_MAP_PRIVATE)
        except OSError:
            mm = fi.read()

        mode = 'binary' if mm.find(b'\x00') != -1 else 'text'
        if mode == 'text':
            # TODO :: Ask why we do not do this on Windows too?!
            if not utils.on_win and mm.find(prefix_bytes) != -1:
                # Use the placeholder for maximal backwards compatibility, and
                # to minimize the occurrences of usernames appearing in built
                # packages.
                data = mm[:]
                mm.close()
                fi.close()
                rewrite_file_with_new_prefix(path, data, prefix_bytes, prefix_placeholder_bytes)
                fi = open(path, 'rb+')
                mm = utils.mmap_mmap(fi.fileno(), 0, tagname=None, flags=utils.mmap_MAP_PRIVATE)
        for rep_prefix, rep_prefix_bytes in searches.items():
            if mm.find(rep_prefix_bytes) != -1:
                yield (rep_prefix, mode, f)
        mm.close()
        fi.close()


# It may be that when using the list form of passing args to subprocess
# what matters is the number of arguments rather than the accumulated
# string length. In that case, len(l[i]) should become 1, and we should
# pass this in instead. It could also depend on the platform. We should
# test this!
def chunks(line, n):
    # For item i in a range that is a length of l,
    size = 0
    start = 0
    for i in range(0, len(line)):
        # + 3 incase a shell is used: 1 space and 2 quotes.
        size = size + len(line[i]) + 3
        if i == len(line) - 1:
            yield line[start:i + 1]
        elif size > n:
            yield line[start:i + 1]
            start = i
            size = 0


def get_bytes_or_text_as_bytes(parent):
    if 'bytes' in parent:
        return parent['bytes']
    return parent['text'].encode('utf-8')


def regex_files_rg(files, prefix, tag, rg, regex_rg, replacement_re,
                   also_binaries=False, debug_this=False, match_records=OrderedDict()):
    # If we run out of space for args (could happen) we'll need to either:
    # 1. Batching the calls.
    # 2. Call for all (text?) files by passing just 'prefix' then filter out ones we don't care about (slow).
    # 3. Use a shell prefixed with `cd prefix && ` (could still hit size limits, just later).
    # I have gone for batching!
    args_base = [rg.encode('utf-8'),
                 b'--unrestricted',
                 b'--no-heading',
                 b'--with-filename',
                 b'--json',
                 regex_rg]
    pu = prefix.encode('utf-8')
    prefix_files = [os.path.join(pu, f.replace('/', os.sep).encode('utf-8')) for f in files]
    args_len = len(b' '.join(args_base))
    file_lists = list(chunks(prefix_files, (32760 if utils.on_win else 131071) - args_len))
    for file_list in file_lists:
        args = args_base[:] + file_list
        # This will not work now our args are binary strings:
        # from conda.utils import quote_for_shell
        # print(quote_for_shell(args))
        try:
            if utils.on_win:
                args = [a.decode('utf-8') for a in args]
            matches = subprocess.check_output(args, shell=False).rstrip(b'\n').split(b'\n')
            matches = b'[' + b','.join(matches) + b']\n'
            matches = json.loads(matches)
        except subprocess.CalledProcessError as _:  # noqa
            # Just means rg returned 1 as no matches were found.
            continue
        except Exception as e:
            raise e
        if matches:
            stage = 'pre-begin'
            for match in matches:
                new_stage = match['type']
                if new_stage == 'begin':
                    stage = new_stage
                    match_filename_begin = match['data']['path']['text'][len(prefix) + 1:].replace(os.sep, '/')
                    match_filename_type = 'unknown'
                    # TODO :: Speed this up, and generalise it, the python version does similar.
                    with open(os.path.join(prefix, match_filename_begin), 'rb') as fh:
                        data = mmap_or_read(fh)
                        match_filename_type = 'binary' if data.find(b'\x00') != -1 else 'text'
                    assert match_filename_type != 'unknown'
                elif new_stage == 'match':
                    old_stage = stage
                    assert stage == 'begin' or stage == 'match' or stage == 'end'
                    stage = new_stage
                    match_filename = match['data']['path']['text'][len(prefix) + 1:].replace(os.sep, '/')
                    # Get stuff from the 'line' (to be consistent with the python version we ignore this).
                    # match_line = get_bytes_or_text_as_bytes(match['data']['lines'])
                    # match_line_number = match['data']['line_number']
                    # match_absolute_offset = match['data']['absolute_offset']
                    if old_stage == 'begin':
                        assert match_filename_begin == match_filename, '{} != \n {}'\
                            .format(match_filename_begin, match_filename)
                    if match_filename not in match_records:
                        if debug_this:
                            # We could add: #'line': match_line, 'line_number': match_line_number but it would
                            # break our ability to compare against the python code.
                            match_records[match_filename] = {'type': match_filename_type,
                                                             'submatches': []}
                        else:
                            match_records[match_filename] = {'type': match_filename_type,
                                                             'submatches': []}
                    for submatch in match['data']['submatches']:
                        submatch_match_text = get_bytes_or_text_as_bytes(submatch['match'])
                        submatch_start = submatch['start'] + match['data']['absolute_offset']
                        submatch_end = submatch['end'] + match['data']['absolute_offset']
                        # print("{}({}) :: {}..{} = {}".format(
                        #       match_filename, match_line_number,
                        #       submatch_start, submatch_end, submatch_match_text))
                        submatch_record = {'tag': tag,
                                           'text': submatch_match_text,
                                           'start': submatch_start,
                                           'end': submatch_end,
                                           'regex_re': regex_rg,
                                           'replacement_re': replacement_re}
                        if submatch_record not in match_records[match_filename]['submatches']:
                            match_records[match_filename]['submatches'].append(submatch_record)
                elif new_stage == 'end':
                    assert stage == 'match'
                    stage = new_stage
                elif new_stage == 'elpased_total':
                    assert stage == 'end'
                    stage = new_stage
                    print('ELAPSED TOTAL')
    return sort_matches(match_records)


def mmap_or_read(fh):
    try:
        mm = utils.mmap_mmap(fh.fileno(), 0, tagname=None, flags=utils.mmap_MAP_PRIVATE)
    except OSError:
        mm = fh.read()
    return mm


def regex_files_py(files, prefix, tag, regex_re, replacement_re,
                   also_binaries=False, match_records=OrderedDict()):
    import re
    re_re = re.compile(regex_re)
    for file in files:
        with open(join(prefix, file), 'rb+') as f:
            if os.fstat(f.fileno()).st_size == 0:
                continue
            data = mmap_or_read(f)
            type = 'binary' if data.find(b'\x00') != -1 else 'text'
            if not also_binaries and type == 'binary':
                continue
            # data2 = f.read()
            for match in re.finditer(re_re, data):
                if match:
                    # absolute_offset = match.pos
                    if file not in match_records:
                        # Could add 'absolute_offset': absolute_offset,
                        match_records[file] = {'type': type,
                                               'submatches': []}
                    # else:
                    #     if match_records[file]['absolute_offset'] != absolute_offset:
                    #         print("Dropping match.pos() of {}, neq {}".format(absolute_offset, match_records[file]['absolute_offset']))
                    g_index = len(match.groups())
                    if g_index == 0:
                        # Complete match.
                        submatch_match_text = match.group()
                        submatch_start = match.start()
                        submatch_end = match.end()
                    else:
                        submatch_match_text = match.groups(g_index)[0]
                        submatch_start = match.start(g_index)
                        submatch_end = match.end(g_index)
                    # print("found {} ({}..{})".format(submatch_match_text, submatch_start, submatch_end))
                    match_records[file]['submatches'].append({'tag': tag,
                                                              'text': submatch_match_text,
                                                              'start': submatch_start,
                                                              'end': submatch_end,
                                                              'regex_re': regex_re,
                                                              'replacement_re': replacement_re})
                    # assert data2[match.start(g_index):match.end(g_index)] == match_text
                    # print(data2[match.start(g_index):match.end(g_index)])
    return sort_matches(match_records)


def regex_matches_tighten_re(match_records, regex_re, tag=None):
    # Do we need to shrink the matches?
    if match_records:
        import re
        re_re = re.compile(regex_re)
        for filename, match in match_records.items():
            for submatch in match['submatches']:
                if tag and submatch['tag'] != tag:
                    continue
                match_re = re.match(re_re, submatch['text'])
                if match_re:
                    groups = match_re.groups()
                    if groups:
                        match_tigher = match_re.group(len(groups))
                    else:
                        match_tigher = str(match_re)
                    if match_tigher != submatch['text']:
                        # Assert we can find submatches correctly at their start and end in the line.
                        if 'line' in match:
                            assert (match['line'][submatch['start'] -
                                    match['absolute_offset']:submatch['end'] -
                                    match['absolute_offset']] == submatch['text'])
                        index = submatch['text'].find(match_tigher)
                        assert index != -1
                        submatch['start'] += index
                        submatch['end'] = submatch['start'] + len(match_tigher)
                        # print("from {} to {} (index={})".format(submatch['text'], match_tigher, index))
                        submatch['text'] = match_tigher
                        # Assert we can still find submatches correctly at their start and end in the line.
                        if 'line' in match:
                            assert (match['line'][submatch['start'] -
                                    match['absolute_offset']:submatch['end'] -
                                    match['absolute_offset']] == submatch['text'])
                    # Even if the match was not tighter we overwrite the regex.
                    submatch['regex_re'] = regex_re
                else:
                    print("ERROR :: Tighter regex_re does not match")
    return sort_matches(match_records)


# Sorts matches by filename and also submatches by start position.
def sort_matches(match_records):
    match_records_o = OrderedDict(sorted(match_records.items()))
    for file, match in match_records_o.items():
        match['submatches'] = sorted(match['submatches'], key=lambda x: x['start'])
    return match_records_o


def check_matches(prefix, match_records):
    print("::CHECKING MATCHES::")
    for file, match in match_records.items():
        data = None
        with open(join(prefix, file), 'rb+') as f:
            data = f.read()
        if data:
            for submatch in match['submatches']:
                file_content = data[submatch['start']:submatch['end']]
                if file_content != submatch['text']:
                    print("ERROR :: file_content {} != submatch {}".format(file_content, submatch['text']))
                print("{} :: ({}..{}) = {}".format(file, submatch['start'], submatch['end'], submatch['text']))


def have_regex_files(files, prefix, tag, regex_re, replacement_re,
                     also_binaries=False, match_records={}, regex_rg=None, debug=False):
    '''
    :param files: Filenames to check for instances of regex_re
    :param prefix: Prefix in which to search for these files
    :param regex_re: The regex to use
    :param replacement_re: The replacement regex to use
    :param also_binaries: Search and replace in binaries too
    :param regex_rg: rg does not support all pcre2 nor python re features. You can use this to provide a
                     more compatible but also more broad, fast regex (it must capture everything regex_re
                     would capture, but can capture more) as a pre-filter. Then python re will be used to
                     reduce the matches. There are also some minor syntax differences between rg and re.
                     The last group is taken as the matching portion, though I am not sure about that
                     decision.
    :param match_records: A dictionary of previous results should you wish to augment it
    :return: input match_records augmented with matches
    '''
    if not len(files):
        return match_records
    import copy
    match_records_rg, match_records_re = copy.deepcopy(match_records), copy.deepcopy(match_records)
    if not isinstance(regex_re, (bytes, bytearray)):
        regex_re = regex_re.encode('utf-8')
    if regex_rg and not isinstance(regex_rg, (bytes, bytearray)):
        regex_rg = regex_rg.encode('utf-8')
    rg = external.find_executable('rg')
    if rg:
        match_records_rg = regex_files_rg(files, prefix, tag,
                                          rg,
                                          regex_rg if regex_rg else regex_re,
                                          replacement_re,
                                          also_binaries=also_binaries,
                                          debug_this=debug,
                                          match_records=match_records_rg)
        if regex_rg and regex_re:
            match_records_rg = regex_matches_tighten_re(match_records_rg, regex_re, tag)
    if not rg or debug:
        match_records_re = regex_files_py(files, prefix, tag,
                                          regex_re if regex_re else regex_rg,
                                          replacement_re,
                                          also_binaries=also_binaries,
                                          match_records=match_records_re)
        if debug:
            check_matches(prefix, match_records_rg)
            check_matches(prefix, match_records_re)
            if match_records_rg != match_records_re:
                for (k, v), (k2, v2) in zip(match_records_rg.items(), match_records_re.items()):
                    if k != k2:
                        print(f"File Mismatch:\n{k}\n{k2}")
                    elif v != v2:
                        print(f"Match Mismatch ({v}):\n{v2}\n{k}")
                        for submatch, submatch2 in zip(v['submatches'], v2['submatches']):
                            if submatch != submatch2:
                                print(f"Submatch Mismatch ({submatch}):\n{submatch2}\n{k}")
    return match_records_rg if rg else match_records_re


def rewrite_file_with_new_prefix(path, data, old_prefix, new_prefix):
    # Old and new prefix should be bytes

    st = os.stat(path)
    data = data.replace(old_prefix, new_prefix)
    # Save as
    with open(path, 'wb') as fo:
        fo.write(data)
    os.chmod(path, stat.S_IMODE(st.st_mode) | stat.S_IWUSR)  # chmod u+w
    return data


def perform_replacements(matches, prefix, verbose=False, diff=None):
    for file, match in matches.items():
        filename = os.path.join(prefix, file)
        filename_tmp = filename + '.cbpatch.tmp'
        if os.path.exists(filename_tmp):
            os.unlink()
        shutil.copy2(filename, filename_tmp)
        filename_short = filename.replace(prefix + os.sep, '')
        print("Patching '{}' in {} {}".format(filename_short,
                                             len(match['submatches']),
                                             'places' if len(match['submatches']) > 1 else 'place'))
        with open(filename_tmp, 'wb+') as file_tmp:
            file_tmp.truncate()
            with open(filename, 'rb') as file:
                last_index = 0
                for submatch in match['submatches']:
                    length = submatch['start'] - last_index
                    data = file.read(length)
                    assert len(data) == length
                    file_tmp.write(data)
                    original = submatch['text']
                    # Ideally you wouldn't pass to this function any submatches with replacement_re of None,
                    # Still, it's easily handled.
                    if submatch['replacement_re']:
                        replacement_re = submatch['replacement_re']
                        if not isinstance(replacement_re, (bytes, bytearray)):
                            replacement_re = replacement_re.encode('utf-8')
                        new_string = re.sub(submatch['regex_re'], replacement_re, original)
                    else:
                        new_string = original
                    if match['type'] == 'binary':
                        if len(original) < len(new_string):
                            print("ERROR :: Cannot replace {} with {} in binary file {}".format(original,
                                                                                                new_string,
                                                                                                filename))
                        new_string = new_string.ljust(len(original), b'\0')
                        assert len(new_string) == len(original)
                    file_tmp.write(new_string)
                    # discarded (but also verified)
                    actual_original = file.read(len(original))
                    if match['type'] == 'binary':
                        assert actual_original == original
                    last_index += length + len(original)
                    if submatch == match['submatches'][len(match['submatches']) - 1]:
                        # Write the remainder.
                        data = file.read()
                        file_tmp.write(data)
        # Could assert the lengths of binaries are the same here for extra safety.
        if os.path.exists(filename_tmp):
            if diff and match['type'] == 'text':
                diffo = f"Diff returned no difference after patching {filename_short}"
                # Always expect an exception.
                try:
                    diffo = subprocess.check_output([diff, '-urN', filename, filename_tmp], stderr=subprocess.PIPE)
                    print(f'WARNING :: Non-deferred patching of "{filename}" did not change it')
                except subprocess.CalledProcessError as e:
                    diffo = e.output
                print(diffo.decode('utf-8'))
            if os.path.exists(filename):
                os.unlink(filename)
            shutil.move(filename_tmp, filename)


def _copy_top_level_recipe(path, config, dest_dir, destination_subdir=None):
    files = utils.rec_glob(path, "*")
    file_paths = sorted(f.replace(path + os.sep, '') for f in files)

    # when this actually has a value, we're copying the top-level recipe into a subdirectory,
    #    so that we have record of what parent recipe produced subpackages.
    if destination_subdir:
        dest_dir = join(dest_dir, destination_subdir)
    else:
        # exclude meta.yaml because the json dictionary captures its content
        file_paths = [f for f in file_paths if not (f == 'meta.yaml' or
                                                    f == 'conda_build_config.yaml')]
    file_paths = utils.filter_files(file_paths, path)
    for f in file_paths:
        utils.copy_into(join(path, f), join(dest_dir, f),
                        timeout=config.timeout,
                        locking=config.locking, clobber=True)


def _copy_output_recipe(m, dest_dir):
    _copy_top_level_recipe(m.path, m.config, dest_dir, 'parent')

    this_output = m.get_rendered_output(m.name()) or {}
    install_script = this_output.get('script')
    build_inputs = []
    inputs = [install_script] + build_inputs
    file_paths = [script for script in inputs if script]
    file_paths = utils.filter_files(file_paths, m.path)

    for f in file_paths:
        utils.copy_into(join(m.path, f), join(dest_dir, f),
                        timeout=m.config.timeout,
                        locking=m.config.locking, clobber=True)


def copy_recipe(m):
    if m.config.include_recipe and m.include_recipe():
        # store the rendered meta.yaml file, plus information about where it came from
        #    and what version of conda-build created it
        recipe_dir = join(m.config.info_dir, 'recipe')
        try:
            os.makedirs(recipe_dir)
        except:
            pass

        original_recipe = ""

        if m.is_output:
            _copy_output_recipe(m, recipe_dir)
        else:
            _copy_top_level_recipe(m.path, m.config, recipe_dir)
            original_recipe = m.meta_path

        output_metadata = m.copy()
        # hard code the build string, so that tests don't get it mixed up
        build = output_metadata.meta.get('build', {})
        build['string'] = output_metadata.build_id()
        output_metadata.meta['build'] = build

        # just for lack of confusion, don't show outputs in final rendered recipes
        if 'outputs' in output_metadata.meta:
            del output_metadata.meta['outputs']
        if 'parent_recipe' in output_metadata.meta.get('extra', {}):
            del output_metadata.meta['extra']['parent_recipe']

        utils.sort_list_in_nested_structure(output_metadata.meta,
                                            ('build/script', 'test/commands'))

        rendered = output_yaml(output_metadata)

        if original_recipe:
            with open(original_recipe, 'rb') as f:
                original_recipe_text = UnicodeDammit(f.read()).unicode_markup

        if not original_recipe or not original_recipe_text == rendered:
            with open(join(recipe_dir, "meta.yaml"), 'w') as f:
                f.write(f"# This file created by conda-build {conda_build_version}\n")
                if original_recipe:
                    f.write("# meta.yaml template originally from:\n")
                    f.write("# " + source.get_repository_info(m.path) + "\n")
                f.write("# ------------------------------------------------\n\n")
                f.write(rendered)
            if original_recipe:
                utils.copy_into(original_recipe, os.path.join(recipe_dir, 'meta.yaml.template'),
                                timeout=m.config.timeout, locking=m.config.locking, clobber=True)

        # dump the full variant in use for this package to the recipe folder
        with open(os.path.join(recipe_dir, 'conda_build_config.yaml'), 'w') as f:
            yaml.dump(m.config.variant, f)


def copy_readme(m):
    readme = m.get_value('about/readme')
    if readme:
        src = join(m.config.work_dir, readme)
        if not isfile(src):
            sys.exit("Error: no readme file: %s" % readme)
        dst = join(m.config.info_dir, readme)
        utils.copy_into(src, dst, m.config.timeout, locking=m.config.locking)
        if os.path.split(readme)[1] not in {"README.md", "README.rst", "README"}:
            print("WARNING: anaconda.org only recognizes about/readme "
                  "as README.md and README.rst", file=sys.stderr)


def jsonify_info_yamls(m):
    iyd = "info_yaml.d"
    ijd = "info_json.d"
    src = join(dirname(m.meta_path), iyd)
    res = []
    if os.path.exists(src) and isdir(src):
        for root, dirs, files in os.walk(src):
            for file in files:
                file = join(root, file)
                bn, ext = os.path.splitext(os.path.basename(file))
                if ext == '.yaml':
                    dst = join(m.config.info_dir, ijd, bn + '.json')
                    try:
                        os.makedirs(os.path.dirname(dst))
                    except:
                        pass
                    with open(file) as i, open(dst, 'w') as o:
                        import yaml
                        yaml = yaml.full_load(i)
                        json.dump(yaml, o, sort_keys=True, indent=2, separators=(',', ': '))
                        res.append(join(os.path.basename(m.config.info_dir), ijd, bn + '.json'))
    return res


def copy_prelink_message(m):
    generic_copy(m, "prelink_message", "prelink_message")


def copy_license(m):
    generic_copy(m, "license", "license_file")


def generic_copy(m, name, field):
    all_files = utils.ensure_list(m.get_value(f'about/{field}', []))
    if not all_files:
        return
    count = 0
    for single_file in all_files:
        # To not break existing recipes, ignore an empty string.
        if single_file == "":
            continue
        src_file = join(m.config.work_dir, single_file)
        if not os.path.isfile(src_file) and not os.path.isdir(src_file):
            src_file = os.path.join(m.path, single_file)
        if os.path.isdir(src_file) and not src_file.endswith("/"):
            raise ValueError(
                f"{name.capitalize()} entry in about/{field} ({src_file})"
                " points to a directory but does not end with a '/'. Make sure"
                f" the directory only contains {name} files and append a '/'"
                f" to include the folder and all of its content as {name} "
                "information."
            )
        if os.path.isfile(src_file) or os.path.isdir(src_file):
            # Rename absolute file paths or relative file paths starting with .. or .
            if os.path.isabs(single_file) or single_file.startswith("."):
                filename = "{}{}{}".format(
                    name.upper(), count, ".txt" if os.path.isfile(src_file) else ""
                )
                count += 1
            else:
                filename = single_file
            utils.copy_into(
                src_file,
                join(m.config.info_dir, f'{name}s', filename), m.config.timeout,
                locking=m.config.locking
            )
        else:
            raise ValueError(
                f"{name.capitalize()} file given in about/{field}"
                f" ({src_file}) does not exist in source root dir or in recipe"
                " root dir (with meta.yaml)"
            )
    print(f"Packaged {name} file/s.")


def copy_recipe_log(m):
    # the purpose of this file is to capture some change history metadata that may tell people
    #    why a given build was changed the way that it was
    log_file = m.get_value('about/recipe_log_file') or "recipe_log.json"
    # look in recipe folder first
    src_file = os.path.join(m.path, log_file)
    if not os.path.isfile(src_file):
        src_file = join(m.config.work_dir, log_file)
    if os.path.isfile(src_file):
        utils.copy_into(src_file,
                        join(m.config.info_dir, 'recipe_log.json'), m.config.timeout,
                        locking=m.config.locking)


def copy_test_source_files(m, destination):
    src_dir = ''
    if os.listdir(m.config.work_dir):
        src_dir = m.config.work_dir
    elif hasattr(m.config, 'recipe_dir') and m.config.recipe_dir:
        src_dir = os.path.join(m.config.recipe_dir, 'info', 'test')

    src_dirs = [src_dir]
    if os.path.isdir(os.path.join(src_dir, 'parent')):
        src_dirs.append(os.path.join(src_dir, 'parent'))

    for src_dir in src_dirs:
        if src_dir and os.path.isdir(src_dir) and src_dir != destination:
            for pattern in utils.ensure_list(m.get_value('test/source_files', [])):
                if utils.on_win and '\\' in pattern:
                    raise RuntimeError("test/source_files paths must use / "
                                        "as the path delimiter on Windows")
                files = glob(join(src_dir, pattern))
                if not files:
                    msg = "Did not find any source_files for test with pattern {0}"
                    raise RuntimeError(msg.format(pattern))
                for f in files:
                    try:
                        # disable locking to avoid locking a temporary directory (the extracted
                        #     test folder)
                        utils.copy_into(f, f.replace(src_dir, destination), m.config.timeout,
                                locking=False, clobber=True)
                    except OSError as e:
                        log = utils.get_logger(__name__)
                        log.warn("Failed to copy {} into test files.  Error was: {}".format(f,
                                                                                            str(e)))
                for ext in '.pyc', '.pyo':
                    for f in utils.get_ext_files(destination, ext):
                        os.remove(f)

    recipe_test_files = m.get_value('test/files')
    if recipe_test_files:
        orig_recipe_dir = m.path
        for pattern in recipe_test_files:
            files = glob(join(orig_recipe_dir, pattern))
            for f in files:
                basedir = orig_recipe_dir
                if not os.path.isfile(f):
                    basedir = os.path.join(orig_recipe_dir, 'parent')
                dest = f.replace(basedir, destination)
                if f != dest:
                    utils.copy_into(f, f.replace(basedir, destination),
                                    timeout=m.config.timeout, locking=m.config.locking,
                                    clobber=True)


def write_hash_input(m):
    recipe_input = m.get_hash_contents()
    with open(os.path.join(m.config.info_dir, 'hash_input.json'), 'w') as f:
        json.dump(recipe_input, f, indent=2)


def get_all_replacements(variant):
    """
    Extract 'all_replacements' from :class:`conda_build.config.Config` or variant dict and
    check for the correct types.

    :param variant: a variant
    :type variant: :class:`conda_build.config.Config` or dict
    :return: 'all_replacements' value
    :rtype: list
    :raises AssertionError: wrong type
    """
    if isinstance(variant, Config):
        variant = variant.variant

    if not variant or 'replacements' not in variant:
        # short circuit if no variant or no replacements keyword
        return []

    repl = variant['replacements']
    assert isinstance(repl, dict), f"Found 'replacements' ({repl}), but it is not a dict"
    assert 'all_replacements' in repl, f"Found 'replacements' ({repl}), but it doesn't contain 'all_replacements'"

    repl = repl['all_replacements']
    assert isinstance(repl, list), f"Found 'all_replacements' ({repl}), but it is not a list"
    if repl:
        assert isinstance(repl[0], dict), f"Found 'all_replacements[0]' ({repl[0]}), but it is not a dict"

    return repl


def get_files_with_prefix(m, replacements, files_in, prefix):
    import time
    start = time.time()
    # It is nonsensical to replace anything in a symlink.
    files = sorted(f for f in files_in if not os.path.islink(os.path.join(prefix, f)))
    ignore_files = m.ignore_prefix_files()
    ignore_types = set()
    if not hasattr(ignore_files, "__iter__"):
        if ignore_files is True:
            ignore_types.update((FileMode.text.name, FileMode.binary.name))
        ignore_files = []
    if (not m.get_value('build/detect_binary_files_with_prefix', True if not utils.on_win else False) and
       not m.get_value('build/binary_has_prefix_files', None)):
        ignore_types.update((FileMode.binary.name,))
    files_with_prefix = [(None, FileMode.binary.name if
                         open(os.path.join(prefix, f), 'rb+').read().find(b'\x00') != -1 else
                             FileMode.text.name, f) for f in files]
    ignore_files.extend(
        f[2] for f in files_with_prefix if (f[1] in ignore_types and
        f[2] not in ignore_files) or prefix_replacement_excluded(os.path.join(prefix, f[2])))
    files_with_prefix = [f for f in files_with_prefix if f[2] not in ignore_files]

    prefix_u = prefix.replace('\\', '/') if utils.on_win else prefix
    # If we've cross compiled on Windows to unix, chances are many files will refer to Windows
    # paths.
    if utils.on_win or m.config.subdir.startswith('win'):
        # TODO :: Should we also handle MSYS2 paths (/c/blah) here? Probably!
        pfx_variants = [prefix[0].upper() + prefix[1:],
                        prefix[0].lower() + prefix[1:],
                        prefix_u,
                        prefix_placeholder.replace('\\', '\''),
                        prefix_placeholder.replace('/', '\\')]
        # some python/json files store an escaped version of prefix
        pfx_variants.extend([pfx.replace('\\', '\\\\') for pfx in pfx_variants])
    else:
        pfx_variants = (prefix, prefix_placeholder)
    # replacing \ with \\ here is for regex escaping
    re_test = b'(' + b'|'.join(v.encode('utf-8').replace(b'\\', b'\\\\') for v in pfx_variants) + b')'
    pfx_matches = have_regex_files([f[2] for f in files_with_prefix], prefix=prefix,
                                   tag='prefix',
                                   regex_re=re_test,
                                   # We definitely do not want this as a replacement_re as it'd replace
                                   # /opt/anaconda1anaconda2anaconda3 with the prefix. As it happens we
                                   # do not do any replacement at all here.
                                   # replacement_re=prefix.encode('utf-8').replace(b'\\', b'\\\\'),
                                   replacement_re=None,
                                   also_binaries=True,
                                   match_records={},
                                   debug=m.config.debug)
    prefixes_for_file = {}
    # This is for Windows mainly, though we may want to allow multiple searches at once in a file on
    # all OSes some-day. It  is harmless to do this on all systems anyway.
    for filename, match in pfx_matches.items():
        prefixes_for_file[filename] = {sm['text'] for sm in match['submatches']}
    files_with_prefix_new = []
    for (_, mode, filename) in files_with_prefix:
        np = filename
        if np in prefixes_for_file and np in pfx_matches:
            for pfx in prefixes_for_file[np]:
                files_with_prefix_new.append((pfx.decode('utf-8'), mode, filename))
    files_with_prefix = files_with_prefix_new
    all_matches = {}

    # variant = m.config.variant if 'replacements' in m.config.variant else m.config.variants
    replacement_tags = ''
    if len(replacements):
        last = len(replacements) - 1
        for index, replacement in enumerate(replacements):
            all_matches = have_regex_files(files=[f for f in files if any(
                                                  glob2.fnmatch.fnmatch(f, r) for r in replacement['glob_patterns'])],
                                           prefix=prefix,
                                           tag=replacement['tag'],
                                           regex_re=replacement['regex_re'],
                                           replacement_re=replacement['replacement_re'],
                                           match_records=all_matches,
                                           regex_rg=replacement['regex_rg'] if 'regex_rg' in replacement else None,
                                           debug=m.config.debug)
            replacement_tags = replacement_tags + '"' + replacement['tag'] + ('"' if
                                                         index == last else '", ')
    perform_replacements(all_matches, prefix)
    end = time.time()
    total_replacements = sum(map(lambda i: len(all_matches[i]['submatches']), all_matches))
    print("INFO :: Time taken to mark (prefix){}\n"
          "        {} replacements in {} files was {:.2f} seconds".format(
          f" and mark+peform ({replacement_tags})" if replacement_tags else '',
        total_replacements, len(all_matches), end - start))
    '''
    # Keeping this around just for a while.
    files_with_prefix2 = sorted(have_prefix_files(files_in, prefix))
    end = time.time()
    print("INFO :: Time taken to do replacements (prefix only) was: {}".format(end - start))

    ignore_files = m.ignore_prefix_files()
    ignore_types = set()
    if not hasattr(ignore_files, "__iter__"):
        if ignore_files is True:
            ignore_types.update((FileMode.text.name, FileMode.binary.name))
        ignore_files = []
    if (not m.get_value('build/detect_binary_files_with_prefix', True) and
        not m.get_value('build/binary_has_prefix_files', None)):
        ignore_types.update((FileMode.binary.name,))
    # files_with_prefix is a list of tuples containing (prefix_placeholder, file_type, file_path)
    ignore_files.extend(
        f[2] for f in files_with_prefix2 if f[1] in ignore_types and f[2] not in ignore_files)
    files_with_prefix2 = [f for f in files_with_prefix2 if f[2] not in ignore_files]
    end2 = time.time()
    print("INFO :: Time taken to do replacements (prefix only) was: {}".format(end2 - start2))
    files1 = set([f for _, _, f in files_with_prefix])
    files2 = set([f for _, _, f in files_with_prefix2])
    assert not (files2 - files1), "New ripgrep prefix search missed the following files:\n{}\n".format(files2 - files1)
    '''
    return sorted(files_with_prefix)


def record_prefix_files(m, files_with_prefix):

    filtered = []
    if not files_with_prefix:
        return filtered

    # Copies are made to ease debugging. Sorry.
    binary_has_prefix_files = m.binary_has_prefix_files()[:]
    text_has_prefix_files = m.has_prefix_files()[:]
    # We need to cache these as otherwise the fact we remove from this in a for loop later
    # that also checks it has elements.
    len_binary_has_prefix_files = len(binary_has_prefix_files)
    len_text_has_prefix_files = len(text_has_prefix_files)

    if files_with_prefix:
        if utils.on_win:
            # Paths on Windows can contain spaces, so we need to quote the
            # paths. Fortunately they can't contain quotes, so we don't have
            # to worry about nested quotes.
            fmt_str = '"%s" %s "%s"\n'
        else:
            # Don't do it everywhere because paths on Unix can contain quotes,
            # and we don't have a good method of escaping, and because older
            # versions of conda don't support quotes in has_prefix
            fmt_str = '%s %s %s\n'

        print("Files containing CONDA_PREFIX")
        print("-----------------------------")
        detect_binary_files_with_prefix = m.get_value('build/detect_binary_files_with_prefix',
                                                      not len_binary_has_prefix_files and not utils.on_win)
        with open(join(m.config.info_dir, 'has_prefix'), 'w') as fo:
            for pfix, mode, fn in files_with_prefix:
                ignored_because = None
                if (fn in binary_has_prefix_files or ((not len_binary_has_prefix_files or
                   detect_binary_files_with_prefix) and mode == 'binary')):
                    if fn in binary_has_prefix_files:
                        if mode != 'binary':
                            mode = 'binary'
                        elif fn in binary_has_prefix_files and detect_binary_files_with_prefix:
                            print("File {} force-identified as 'binary', "
                                  "But it is 'binary' anyway, suggest removing it from "
                                  "`build/binary_has_prefix_files`".format(fn))
                    if fn in binary_has_prefix_files:
                        binary_has_prefix_files.remove(fn)
                elif (fn in text_has_prefix_files or (not len_text_has_prefix_files and mode == 'text') or
                      os.path.dirname(fn) == 'python-scripts'):
                    if mode != 'text':
                        mode = 'text'
                    elif fn in text_has_prefix_files and not len_text_has_prefix_files:
                        print("File {} force-identified as 'text', "
                              "But it is 'text' anyway, suggest removing it from "
                              "`build/has_prefix_files`".format(fn))
                    if fn in text_has_prefix_files:
                        text_has_prefix_files.remove(fn)
                else:
                    ignored_because = " (not in build/%s_has_prefix_files)" % (mode)

                print("{fn} ({mode}): {action}{reason}".format(fn=fn, mode=mode,
                                                               action="Ignoring" if ignored_because else "Patching",
                                                               reason=ignored_because if ignored_because else ""))
                if ignored_because is None:
                    fo.write(fmt_str % (pfix, mode, fn))
                    filtered.append((pfix, mode, fn))

    # make sure we found all of the files expected
    errstr = ""
    for f in text_has_prefix_files:
        errstr += "Did not detect hard-coded path in %s from has_prefix_files\n" % f
    for f in binary_has_prefix_files:
        errstr += "Did not detect hard-coded path in %s from binary_has_prefix_files\n" % f
    if errstr:
        raise RuntimeError(errstr)

    return filtered


def sanitize_channel(channel):
    return get_conda_channel(channel).urls(with_credentials=False, subdirs=[''])[0]


def write_info_files_file(m, files):
    entry_point_scripts = m.get_value('build/entry_points')
    entry_point_script_names = get_entry_point_script_names(entry_point_scripts)

    mode_dict = {'mode': 'w', 'encoding': 'utf-8'} if PY3 else {'mode': 'wb'}
    with open(join(m.config.info_dir, 'files'), **mode_dict) as fo:
        if m.noarch == 'python':
            for f in sorted(files):
                if f.find("site-packages") >= 0:
                    fo.write(f[f.find("site-packages"):] + '\n')
                elif f.startswith("bin") and (f not in entry_point_script_names):
                    fo.write(f.replace("bin", "python-scripts") + '\n')
                elif f.startswith("Scripts") and (f not in entry_point_script_names):
                    fo.write(f.replace("Scripts", "python-scripts") + '\n')
                else:
                    fo.write(f + '\n')
        else:
            for f in sorted(files):
                fo.write(f + '\n')


def write_link_json(m):
    package_metadata = OrderedDict()
    noarch_type = m.get_value('build/noarch')
    if noarch_type:
        noarch_dict = OrderedDict(type=text_type(noarch_type))
        if text_type(noarch_type).lower() == "python":
            entry_points = m.get_value('build/entry_points')
            if entry_points:
                noarch_dict['entry_points'] = entry_points
        package_metadata['noarch'] = noarch_dict

    preferred_env = m.get_value("build/preferred_env")
    if preferred_env:
        preferred_env_dict = OrderedDict(name=text_type(preferred_env))
        executable_paths = m.get_value("build/preferred_env_executable_paths")
        if executable_paths:
            preferred_env_dict["executable_paths"] = executable_paths
        package_metadata["preferred_env"] = preferred_env_dict
    if package_metadata:
        # The original name of this file was info/package_metadata_version.json, but we've
        #   now changed it to info/link.json.  Still, we must indefinitely keep the key name
        #   package_metadata_version, or we break conda.
        package_metadata["package_metadata_version"] = 1
        with open(os.path.join(m.config.info_dir, "link.json"), 'w') as fh:
            fh.write(json.dumps(package_metadata, sort_keys=True, indent=2, separators=(',', ': ')))


def write_about_json(m):
    with open(join(m.config.info_dir, 'about.json'), 'w') as fo:
        d = {}
        for key, default in FIELDS["about"].items():
            value = m.get_value('about/%s' % key)
            if value:
                d[key] = value
            if default is list:
                d[key] = utils.ensure_list(value)

        # for sake of reproducibility, record some conda info
        d['conda_version'] = conda_version
        d['conda_build_version'] = conda_build_version
        # conda env will be in most, but not necessarily all installations.
        #    Don't die if we don't see it.
        stripped_channels = []
        for channel in get_rc_urls() + list(m.config.channel_urls):
            stripped_channels.append(sanitize_channel(channel))
        d['channels'] = stripped_channels
        evars = ['CIO_TEST']

        d['env_vars'] = {ev: os.getenv(ev, '<not set>') for ev in evars}
        # this information will only be present in conda 4.2.10+
        try:
            d['conda_private'] = conda_private
        except (KeyError, AttributeError):
            pass
        env = environ.Environment(root_dir)
        d['root_pkgs'] = env.package_specs()
        # Include the extra section of the metadata in the about.json
        d['extra'] = m.get_section('extra')
        json.dump(d, fo, indent=2, sort_keys=True)


def write_info_json(m):
    info_index = m.info_index()
    if m.pin_depends:
        # Wtih 'strict' depends, we will have pinned run deps during rendering
        if m.pin_depends == 'strict':
            runtime_deps = m.meta.get('requirements', {}).get('run', [])
            info_index['depends'] = runtime_deps
        else:
            runtime_deps = environ.get_pinned_deps(m, 'run')
        with open(join(m.config.info_dir, 'requires'), 'w') as fo:
            fo.write(
                "# This file as created when building:\n"
                "#\n"
                "#     {}.tar.bz2  (on '{}')\n"
                "#\n"
                "# It can be used to create the runtime environment of this package using:\n"
                "# $ conda create --name <env> --file <this file>".format(
                    m.dist(),
                    m.config.build_subdir,
                )
            )
            for dist in sorted(runtime_deps + [' '.join(m.dist().rsplit('-', 2))]):
                fo.write('%s\n' % '='.join(dist.split()))

    # Deal with Python 2 and 3's different json module type reqs
    mode_dict = {'mode': 'w', 'encoding': 'utf-8'} if PY3 else {'mode': 'wb'}
    with open(join(m.config.info_dir, 'index.json'), **mode_dict) as fo:
        json.dump(info_index, fo, indent=2, sort_keys=True)


def write_no_link(m, files):
    no_link = m.get_value('build/no_link')
    if no_link:
        if not isinstance(no_link, list):
            no_link = [no_link]
        with open(join(m.config.info_dir, 'no_link'), 'w') as fo:
            for f in files:
                if any(fnmatch.fnmatch(f, p) for p in no_link):
                    fo.write(f + '\n')


def get_entry_point_script_names(entry_point_scripts):
    scripts = []
    for entry_point in entry_point_scripts:
        cmd = entry_point[:entry_point.find("=")].strip()
        if utils.on_win:
            scripts.append("Scripts\\%s-script.py" % cmd)
            scripts.append("Scripts\\%s.exe" % cmd)
        else:
            scripts.append("bin/%s" % cmd)
    return scripts


def write_run_exports(m):
    run_exports = m.meta.get('build', {}).get('run_exports', {})
    if run_exports:
        with open(os.path.join(m.config.info_dir, 'run_exports.json'), 'w') as f:
            if not hasattr(run_exports, 'keys'):
                run_exports = {'weak': run_exports}
            for k in utils.RUN_EXPORTS_TYPES:
                if k in run_exports:
                    run_exports[k] = utils.ensure_list(run_exports[k])
            json.dump(run_exports, f)


def create_info_files(m, replacements, files, prefix):
    '''
    Creates the metadata files that will be stored in the built package.

    :param m: Package metadata
    :type m: Metadata
    :param files: Paths to files to include in package
    :type files: list of str
    '''
    if utils.on_win:
        # make sure we use '/' path separators in metadata
        files = [_f.replace('\\', '/') for _f in files]

    if m.config.filename_hashing:
        write_hash_input(m)
    write_info_json(m)  # actually index.json
    write_about_json(m)
    write_link_json(m)
    write_run_exports(m)

    copy_recipe(m)
    copy_readme(m)
    copy_license(m)
    copy_prelink_message(m)
    copy_recipe_log(m)
    files.extend(jsonify_info_yamls(m))

    create_all_test_files(m, test_dir=join(m.config.info_dir, 'test'))
    if m.config.copy_test_source_files:
        copy_test_source_files(m, join(m.config.info_dir, 'test'))

    write_info_files_file(m, files)

    files_with_prefix = get_files_with_prefix(m, replacements, files, prefix)
    files_with_prefix = record_prefix_files(m, files_with_prefix)
    checksums = create_info_files_json_v1(m, m.config.info_dir, prefix, files, files_with_prefix)

    write_no_link(m, files)

    sources = m.get_section('source')
    if hasattr(sources, 'keys'):
        sources = [sources]

    with open(join(m.config.info_dir, 'git'), 'w', encoding='utf-8') as fo:
        for src in sources:
            if src.get('git_url'):
                source.git_info(os.path.join(m.config.work_dir, src.get('folder', '')),
                                m.config.build_prefix, git=None, verbose=m.config.verbose, fo=fo)

    if m.get_value('app/icon'):
        utils.copy_into(join(m.path, m.get_value('app/icon')),
                        join(m.config.info_dir, 'icon.png'),
                        m.config.timeout, locking=m.config.locking)
    return checksums


def get_short_path(m, target_file):
    if m.noarch == 'python':
        entry_point_script_names = get_entry_point_script_names(m.get_value('build/entry_points'))
        if target_file.find("site-packages") >= 0:
            return target_file[target_file.find("site-packages"):]
        elif target_file.startswith("bin") and (target_file not in entry_point_script_names):
            return target_file.replace("bin", "python-scripts")
        elif target_file.startswith("Scripts") and (target_file not in entry_point_script_names):
            return target_file.replace("Scripts", "python-scripts")
        else:
            return target_file
    elif m.get_value('build/noarch_python', None):
        return None
    else:
        return target_file


def has_prefix(short_path, files_with_prefix):
    for prefix, mode, filename in files_with_prefix:
        if short_path == filename:
            return prefix, mode
    return None, None


def is_no_link(no_link, short_path):
    no_link = utils.ensure_list(no_link)
    if any(fnmatch.fnmatch(short_path, p) for p in no_link):
        return True


def get_inode(file):
    return os.lstat(file).st_ino


def get_inode_paths(files, target_short_path, prefix):
    utils.ensure_list(files)
    target_short_path_inode = get_inode(join(prefix, target_short_path))
    hardlinked_files = [sp for sp in files
                        if os.lstat(join(prefix, sp)).st_ino == target_short_path_inode]
    return sorted(hardlinked_files)


def get_inodes(files, prefix):
    return [os.lstat(join(prefix, sp)).st_ino for sp in files]


def path_type(path):
    return PathType.softlink if islink(path) else PathType.hardlink


def _recurse_symlink_to_size(path, seen=None):
    """recursively follow links to get size of what they finally point to

    `path` is the current path
    `seen` is a set that holds anything the function has already processed

    By using `seen`, we can avoid getting stuck in cycles.
    """
    # set seen to an empty set on first invocation
    if seen is None:
        seen = set()

    if path not in seen:
        seen |= {path}
        dest = os.path.normpath(os.path.join(os.path.dirname(path), os.readlink(path)))

        # symlink that points somewhere
        if isdir(dest) and not islink(dest):
            return 0
        elif isfile(dest) and not islink(dest):
            return os.stat(path).st_size
        elif islink(dest):
            return _recurse_symlink_to_size(dest, seen=seen)
        elif not isfile(dest):
            # this is a symlink that points to nowhere, so is zero bytes
            warnings.warn('file %s is a symlink with no target' % path, UserWarning)
            return 0

    return 0


def build_info_files_json_v1(m, prefix, files, files_with_prefix):
    no_link_files = m.get_value('build/no_link')
    files_json = []
    files_inodes = get_inodes(files, prefix)
    for fi in sorted(files):
        prefix_placeholder, file_mode = has_prefix(fi, files_with_prefix)
        path = os.path.join(prefix, fi)
        short_path = get_short_path(m, fi)
        if short_path:
            short_path = short_path.replace('\\', '/').replace('\\\\', '/')
        file_info = {
            "_path": short_path,
            "sha256": utils.sha256_checksum(path),
            "path_type": path_type(path),
        }
        if file_info["path_type"] == PathType.hardlink:
            file_info["size_in_bytes"] = os.stat(path).st_size
        elif file_info["path_type"] == PathType.softlink:
            file_info["size_in_bytes"] = _recurse_symlink_to_size(path)
        elif isdir(path):
            file_info["size_in_bytes"] = 0
        no_link = is_no_link(no_link_files, fi)
        if no_link:
            file_info["no_link"] = no_link
        if prefix_placeholder and file_mode:
            file_info["prefix_placeholder"] = prefix_placeholder
            file_info["file_mode"] = file_mode
        if file_info.get("path_type") == PathType.hardlink and CrossPlatformStLink.st_nlink(
                path) > 1:
            target_short_path_inode = get_inode(path)
            inode_paths = [files[index] for index, ino in enumerate(files_inodes) if ino == target_short_path_inode]
            file_info["inode_paths"] = inode_paths
        files_json.append(file_info)
    return files_json


def create_info_files_json_v1(m, info_dir, prefix, files, files_with_prefix):
    # fields: "_path", "sha256", "size_in_bytes", "path_type", "file_mode",
    #         "prefix_placeholder", "no_link", "inode_paths"
    files_json_files = build_info_files_json_v1(m, prefix, files, files_with_prefix)
    files_json_info = {
        "paths_version": 1,
        "paths": files_json_files,
    }

    # don't create info/paths.json file if this is an old noarch package
    if not m.noarch_python:
        with open(join(info_dir, 'paths.json'), "w") as files_json:
            json.dump(files_json_info, files_json, sort_keys=True, indent=2, separators=(',', ': '),
                    cls=EntityEncoder)
    # Return a dict of file: sha1sum. We could (but currently do not)
    # use this to detect overlap and mutated overlap.
    checksums = dict()
    for file in files_json_files:
        checksums[file['_path']] = file['sha256']

    return checksums


def post_process_files(m, initial_prefix_files):
    package_name = m.get_value('package/name')
    host_prefix = m.config.host_prefix
    missing = []
    for f in initial_prefix_files:
        if not os.path.exists(os.path.join(host_prefix, f)):
            missing.append(f)
    if len(missing):
        log = utils.get_logger(__name__)
        log.warning("The install/build script(s) for {} deleted the following "
                    "files (from dependencies) from the prefix:\n{}\n"
                    "This will cause the post-link checks to mis-report. Please "
                    "try not to delete and files (DSOs in particular) from the "
                    "prefix".format(package_name, missing))
    get_build_metadata(m)
    create_post_scripts(m)

    # this is new-style noarch, with a value of 'python'
    if m.noarch != 'python':
        utils.create_entry_points(m.get_value('build/entry_points'), config=m.config)
    current_prefix_files = utils.prefix_files(prefix=host_prefix)

    python = (m.config.build_python if os.path.isfile(m.config.build_python) else
              m.config.host_python)
    post_process(package_name, m.get_value('package/version'),
                 sorted(current_prefix_files - initial_prefix_files),
                 prefix=host_prefix,
                 config=m.config,
                 preserve_egg_dir=bool(m.get_value('build/preserve_egg_dir')),
                 noarch=m.get_value('build/noarch'),
                 skip_compile_pyc=m.get_value('build/skip_compile_pyc'))

    # The post processing may have deleted some files (like easy-install.pth)
    current_prefix_files = utils.prefix_files(prefix=host_prefix)
    new_files = sorted(current_prefix_files - initial_prefix_files)
    '''
    if m.noarch == 'python' and m.config.subdir == 'win-32':
        # Delete any PIP-created .exe launchers and fix entry_points.txt
        # .. but we need to provide scripts instead here.
        from conda_build.post import caseless_sepless_fnmatch
        exes = caseless_sepless_fnmatch(new_files, 'Scripts/*.exe')
        for ff in exes:
            os.unlink(os.path.join(m.config.host_prefix, ff))
            new_files.remove(ff)
    '''
    new_files = utils.filter_files(new_files, prefix=host_prefix)
    meta_dir = m.config.meta_dir
    if any(meta_dir in join(host_prefix, f) for f in new_files):
        meta_files = (tuple(f for f in new_files if m.config.meta_dir in
                join(host_prefix, f)),)
        sys.exit(
            "Error: Untracked file(s) {} found in conda-meta directory. This error usually comes "
            "from using conda in the build script. Avoid doing this, as it can lead to packages "
            "that include their dependencies.".format(
                meta_files,
            )
        )
    post_build(m, new_files, build_python=python)

    entry_point_script_names = get_entry_point_script_names(m.get_value('build/entry_points'))
    if m.noarch == 'python':
        pkg_files = [fi for fi in new_files if fi not in entry_point_script_names]
    else:
        pkg_files = new_files

    # the legacy noarch
    if m.get_value('build/noarch_python'):
        noarch_python.transform(m, new_files, host_prefix)
    # new way: build/noarch: python
    elif m.noarch == 'python':
        noarch_python.populate_files(m, pkg_files, host_prefix, entry_point_script_names)

    current_prefix_files = utils.prefix_files(prefix=host_prefix)
    new_files = current_prefix_files - initial_prefix_files
    fix_permissions(new_files, host_prefix)

    return new_files


def bundle_conda(output, metadata, env, stats, **kw):
    log = utils.get_logger(__name__)
    log.info('Packaging %s', metadata.dist())
    get_all_replacements(metadata.config)
    files = output.get('files', [])

    # this is because without any requirements at all, we still need to have the host prefix exist
    try:
        os.makedirs(metadata.config.host_prefix)
    except OSError:
        pass

    # Use script from recipe?
    script = utils.ensure_list(metadata.get_value('build/script', None))

    # need to treat top-level stuff specially.  build/script in top-level stuff should not be
    #     re-run for an output with a similar name to the top-level recipe
    is_output = 'package:' not in metadata.get_recipe_text()

    # metadata.get_top_level_recipe_without_outputs is destructive to replacements.

    replacements = get_all_replacements(metadata.config)
    top_build = metadata.get_top_level_recipe_without_outputs().get('build', {}) or {}

    activate_script = metadata.activate_build_script
    if (script and not output.get('script')) and (is_output or not top_build.get('script')):
        # do add in activation, but only if it's not disabled
        activate_script = metadata.config.activate
        script = '\n'.join(script)
        suffix = "bat" if utils.on_win else "sh"
        script_fn = output.get('script') or f'output_script.{suffix}'
        with open(os.path.join(metadata.config.work_dir, script_fn), 'w') as f:
            f.write('\n')
            f.write(script)
            f.write('\n')
        output['script'] = script_fn

    if output.get('script'):
        env = environ.get_dict(m=metadata)

        interpreter = output.get('script_interpreter')
        if not interpreter:
            interpreter_and_args = guess_interpreter(output['script'])
            interpreter_and_args[0] = external.find_executable(interpreter_and_args[0],
                                                               metadata.config.build_prefix)
            if not interpreter_and_args[0]:
                log.error("Did not find an interpreter to run {}, looked for {}".format(
                    output['script'], interpreter_and_args[0]))
            if 'system32' in interpreter_and_args[0] and 'bash' in interpreter_and_args[0]:
                print("ERROR :: WSL bash.exe detected, this will not work (PRs welcome!). Please\n"
                      "         use MSYS2 packages. Add `m2-base` and more (depending on what your"
                      "         script needs) to `requirements/build` instead.")
                sys.exit(1)
        else:
            interpreter_and_args = interpreter.split(' ')

        initial_files = utils.prefix_files(metadata.config.host_prefix)
        env_output = env.copy()
        env_output['TOP_PKG_NAME'] = env['PKG_NAME']
        env_output['TOP_PKG_VERSION'] = env['PKG_VERSION']
        env_output['PKG_VERSION'] = metadata.version()
        env_output['PKG_NAME'] = metadata.get_value('package/name')
        env_output['RECIPE_DIR'] = metadata.path
        env_output['MSYS2_PATH_TYPE'] = 'inherit'
        env_output['CHERE_INVOKING'] = '1'
        for var in utils.ensure_list(metadata.get_value('build/script_env')):
            if '=' in var:
                val = var.split('=', 1)[1]
                var = var.split('=', 1)[0]
            elif var not in os.environ:
                raise ValueError("env var '{}' specified in script_env, but is not set."
                                    .format(var))
            else:
                val = os.environ[var]
            env_output[var] = val
        dest_file = os.path.join(metadata.config.work_dir, output['script'])
        utils.copy_into(os.path.join(metadata.path, output['script']), dest_file)
        from os import stat
        st = stat(dest_file)
        os.chmod(dest_file, st.st_mode | 0o200)
        if activate_script:
            _write_activation_text(dest_file, metadata)

        bundle_stats = {}
        utils.check_call_env(interpreter_and_args + [dest_file],
                             cwd=metadata.config.work_dir, env=env_output, stats=bundle_stats)
        log_stats(bundle_stats, f"bundling {metadata.name()}")
        if stats is not None:
            stats[stats_key(metadata, f'bundle_{metadata.name()}')] = bundle_stats

    if files:
        # Files is specified by the output
        # we exclude the list of files that we want to keep, so post-process picks them up as "new"
        keep_files = {os.path.normpath(pth)
                         for pth in utils.expand_globs(files, metadata.config.host_prefix)}
        pfx_files = set(utils.prefix_files(metadata.config.host_prefix))
        initial_files = {item for item in (pfx_files - keep_files)
                            if not any(keep_file.startswith(item + os.path.sep)
<<<<<<< HEAD
                                       for keep_file in keep_files))
    elif not output.get('script'):
=======
                                       for keep_file in keep_files)}
    else:
>>>>>>> 2a19925f
        if not metadata.always_include_files():
            log.warn("No files or script found for output {}".format(output.get('name')))
            build_deps = metadata.get_value('requirements/build')
            host_deps = metadata.get_value('requirements/host')
            build_pkgs = [pkg.split()[0] for pkg in build_deps]
            host_pkgs = [pkg.split()[0] for pkg in host_deps]
            dangerous_double_deps = {'python': 'PYTHON', 'r-base': 'R'}
            for dep, env_var_name in dangerous_double_deps.items():
                if all(dep in pkgs_list for pkgs_list in (build_pkgs, host_pkgs)):
                    raise CondaBuildException("Empty package; {0} present in build and host deps.  "
                                              "You probably picked up the build environment's {0} "
                                              " executable.  You need to alter your recipe to "
                                              " use the {1} env var in your recipe to "
                                              "run that executable.".format(dep, env_var_name))
                elif (dep in build_pkgs and metadata.uses_new_style_compiler_activation):
                    link = ("https://conda.io/docs/user-guide/tasks/build-packages/"
                            "define-metadata.html#host")
                    raise CondaBuildException("Empty package; {0} dep present in build but not "
                                              "host requirements.  You need to move your {0} dep "
                                              "to the host requirements section.  See {1} for more "
                                              "info." .format(dep, link))
        initial_files = set(utils.prefix_files(metadata.config.host_prefix))

    for pat in metadata.always_include_files():
        has_matches = False
        for f in set(initial_files):
            if fnmatch.fnmatch(f, pat):
                print("Including in package existing file", f)
                initial_files.remove(f)
                has_matches = True
        if not has_matches:
            log.warn("Glob %s from always_include_files does not match any files", pat)
    files = post_process_files(metadata, initial_files)

    if output.get('name') and output.get('name') != 'conda':
        assert 'bin/conda' not in files and 'Scripts/conda.exe' not in files, ("Bug in conda-build "
            "has included conda binary in package. Please report this on the conda-build issue "
            "tracker.")

    # first filter is so that info_files does not pick up ignored files
    files = utils.filter_files(files, prefix=metadata.config.host_prefix)
    # this is also copying things like run_test.sh into info/recipe
    utils.rm_rf(os.path.join(metadata.config.info_dir, 'test'))

    with tmp_chdir(metadata.config.host_prefix):
        output['checksums'] = create_info_files(metadata, replacements, files, prefix=metadata.config.host_prefix)

    # here we add the info files into the prefix, so we want to re-collect the files list
    prefix_files = set(utils.prefix_files(metadata.config.host_prefix))
    files = utils.filter_files(prefix_files - initial_files, prefix=metadata.config.host_prefix)

    basename = '-'.join([output['name'], metadata.version(), metadata.build_id()])
    tmp_archives = []
    final_outputs = []
    ext = (
        CONDA_PACKAGE_EXTENSION_V2
        if (output.get('type') == 'conda_v2' or metadata.config.conda_pkg_format == "2")
        else CONDA_PACKAGE_EXTENSION_V1
    )
    with TemporaryDirectory() as tmp:
        conda_package_handling.api.create(metadata.config.host_prefix, files,
                                          basename + ext, out_folder=tmp)
        tmp_archives = [os.path.join(tmp, basename + ext)]

        # we're done building, perform some checks
        for tmp_path in tmp_archives:
            if tmp_path.endswith(CONDA_PACKAGE_EXTENSION_V1):
                tarcheck.check_all(tmp_path, metadata.config)
            output_filename = os.path.basename(tmp_path)

            # we do the import here because we want to respect logger level context
            try:
                from conda_verify.verify import Verify
            except ImportError:
                Verify = None
                log.warn("Importing conda-verify failed.  Please be sure to test your packages.  "
                    "conda install conda-verify to make this message go away.")
            if getattr(metadata.config, "verify", False) and Verify:
                verifier = Verify()
                checks_to_ignore = (utils.ensure_list(metadata.config.ignore_verify_codes) +
                                    metadata.ignore_verify_codes())
                try:
                    verifier.verify_package(path_to_package=tmp_path, checks_to_ignore=checks_to_ignore,
                                            exit_on_error=metadata.config.exit_on_verify_error)
                except KeyError as e:
                    log.warn("Package doesn't have necessary files.  It might be too old to inspect."
                             "Legacy noarch packages are known to fail.  Full message was {}".format(e))
            try:
                crossed_subdir = metadata.config.target_subdir
            except AttributeError:
                crossed_subdir = metadata.config.host_subdir
            subdir = ('noarch' if (metadata.noarch or metadata.noarch_python)
                    else crossed_subdir)
            if metadata.config.output_folder:
                output_folder = os.path.join(metadata.config.output_folder, subdir)
            else:
                output_folder = os.path.join(os.path.dirname(metadata.config.bldpkgs_dir), subdir)
            final_output = os.path.join(output_folder, output_filename)
            if os.path.isfile(final_output):
                utils.rm_rf(final_output)

            # disable locking here.  It's just a temp folder getting locked.  Removing it proved to be
            #    a major bottleneck.
            utils.copy_into(tmp_path, final_output, metadata.config.timeout,
                            locking=False)
            final_outputs.append(final_output)
    update_index(os.path.dirname(output_folder), verbose=metadata.config.debug, threads=1)

    # clean out host prefix so that this output's files don't interfere with other outputs
    #   We have a backup of how things were before any output scripts ran.  That's
    #   restored elsewhere.

    if metadata.config.keep_old_work:
        prefix = metadata.config.host_prefix
        dest = os.path.join(os.path.dirname(prefix),
                            '_'.join(('_h_env_moved', metadata.dist(),
                                      metadata.config.host_subdir)))
        shutil_move_more_retrying(prefix, dest, "host env")
    else:
        utils.rm_rf(metadata.config.host_prefix)

    return final_outputs


def bundle_wheel(output, metadata, env, stats):
    ext = ".bat" if utils.on_win else ".sh"
    with TemporaryDirectory() as tmpdir, utils.tmp_chdir(metadata.config.work_dir):
        dest_file = os.path.join(metadata.config.work_dir, 'wheel_output' + ext)
        with open(dest_file, 'w') as f:
            f.write('\n')
            f.write(f'pip wheel --wheel-dir {tmpdir} --no-deps .')
            f.write('\n')
        if metadata.config.activate:
            _write_activation_text(dest_file, metadata)

        # run the appropriate script
        env = environ.get_dict(m=metadata).copy()
        env['TOP_PKG_NAME'] = env['PKG_NAME']
        env['TOP_PKG_VERSION'] = env['PKG_VERSION']
        env['PKG_VERSION'] = metadata.version()
        env['PKG_NAME'] = metadata.get_value('package/name')
        interpreter_and_args = guess_interpreter(dest_file)

        bundle_stats = {}
        utils.check_call_env(interpreter_and_args + [dest_file],
                             cwd=metadata.config.work_dir, env=env, stats=bundle_stats)
        log_stats(bundle_stats, f"bundling wheel {metadata.name()}")
        if stats is not None:
            stats[stats_key(metadata, f'bundle_wheel_{metadata.name()}')] = bundle_stats

        wheel_files = glob(os.path.join(tmpdir, "*.whl"))
        if not wheel_files:
            raise RuntimeError("Wheel creation failed.  Please see output above to debug.")
        wheel_file = wheel_files[0]
        if metadata.config.output_folder:
            output_folder = os.path.join(metadata.config.output_folder, metadata.config.subdir)
        else:
            output_folder = metadata.config.bldpkgs_dir
        utils.copy_into(wheel_file, output_folder, locking=metadata.config.locking)
    return os.path.join(output_folder, os.path.basename(wheel_file))


def scan_metadata(path):
    '''
    Scan all json files in 'path' and return a dictionary with their contents.
    Files are assumed to be in 'index.json' format.
    '''
    installed = dict()
    for filename in glob(os.path.join(path, '*.json')):
        with open(filename) as file:
            data = json.load(file)
            installed[data['name']] = data
    return installed


bundlers = {
    'conda': bundle_conda,
    'conda_v2': bundle_conda,
    'wheel': bundle_wheel,
}


def _write_sh_activation_text(file_handle, m):
    cygpath_prefix = "$(cygpath -u " if utils.on_win else ""
    cygpath_suffix = " )" if utils.on_win else ""
    activate_path = ''.join((cygpath_prefix,
                            os.path.join(utils.root_script_dir, 'activate').replace('\\', '\\\\'),
                            cygpath_suffix))

    if conda_46:
        file_handle.write("eval \"$('{sys_python}' -m conda shell.bash hook)\"\n".format(
            sys_python=sys.executable,
        ))

    if m.is_cross:
        # HACK: we need both build and host envs "active" - i.e. on PATH,
        #     and with their activate.d scripts sourced. Conda only
        #     lets us activate one, though. This is a
        #     vile hack to trick conda into "stacking"
        #     two environments.
        #
        # Net effect: binaries come from host first, then build
        #
        # Conda 4.4 may break this by reworking the activate scripts.
        #  ^^ shouldn't be true
        # In conda 4.4, export CONDA_MAX_SHLVL=2 to stack envs to two
        #   levels deep.
        # conda 4.4 does require that a conda-meta/history file
        #   exists to identify a valid conda environment
        # conda 4.6 changes this one final time, by adding a '--stack' flag to the 'activate'
        #   command, and 'activate' does not stack environments by default without that flag
        history_file = join(m.config.host_prefix, 'conda-meta', 'history')
        if not isfile(history_file):
            if not isdir(dirname(history_file)):
                os.makedirs(dirname(history_file))
            open(history_file, 'a').close()
        host_prefix_path = ''.join((cygpath_prefix,
                                   m.config.host_prefix.replace('\\', '\\\\'),
                                   cygpath_suffix))
        if conda_46:
            file_handle.write(f"conda activate \"{host_prefix_path}\"\n")
        else:
            file_handle.write('source "{}" "{}"\n' .format(activate_path, host_prefix_path))
            file_handle.write('unset CONDA_PATH_BACKUP\n')
            file_handle.write('export CONDA_MAX_SHLVL=2\n')

    # Write build prefix activation AFTER host prefix, so that its executables come first
    build_prefix_path = ''.join((cygpath_prefix,
                                m.config.build_prefix.replace('\\', '\\\\'),
                                cygpath_suffix))

    if conda_46:
        # Do not stack against base env when not cross.
        stack = '--stack' if m.is_cross else ''
        file_handle.write(f"conda activate {stack} \"{build_prefix_path}\"\n")
    else:
        file_handle.write(f'source "{activate_path}" "{build_prefix_path}"\n')

    from conda_build.os_utils.external import find_executable
    ccache = find_executable('ccache', m.config.build_prefix, False)
    if ccache:
        if isinstance(ccache, list):
            ccache = ccache[0]
        ccache_methods = {}
        ccache_methods['env_vars'] = False
        ccache_methods['symlinks'] = False
        ccache_methods['native'] = False
        if hasattr(m.config, 'ccache_method'):
            ccache_methods[m.config.ccache_method] = True
        done_necessary_env = False
        for method, value in ccache_methods.items():
            if value:
                if not done_necessary_env:
                    # file_handle.write(
                    #     'export CCACHE_SLOPPINESS="pch_defines,time_macros${CCACHE_SLOPPINESS+,$CCACHE_SLOPPINESS}"\n')
                    # file_handle.write('export CCACHE_CPP2=true\n')
                    done_necessary_env = True
                if method == 'symlinks':
                    dirname_ccache_ln_bin = join(m.config.build_prefix, 'ccache-ln-bin')
                    file_handle.write(f'mkdir {dirname_ccache_ln_bin}\n')
                    file_handle.write(f'pushd {dirname_ccache_ln_bin}\n')
                    file_handle.write('if [ -n "$CC" ]; then\n')
                    file_handle.write('  [ -f {ccache} ] && [ ! -f $(basename $CC) ] && ln -s {ccache} $(basename $CC) || true\n'.format(ccache=ccache))
                    file_handle.write('fi\n')
                    file_handle.write('if [ -n "$CXX" ]; then\n')
                    file_handle.write('  [ -f {ccache} ] && [ ! -f $(basename $CXX) ] && ln -s {ccache} $(basename $CXX) || true\n'.format(ccache=ccache))
                    file_handle.write('fi\n')
                    file_handle.write('popd\n')
                    # We really don't want to be doing this.
                    file_handle.write(f'export "PATH={dirname_ccache_ln_bin}:$PATH"\n')
                elif method == 'env_vars':
                    file_handle.write(f'export CC="{ccache} $CC"\n')
                    file_handle.write(f'export CXX="{ccache} $CXX"\n')
                    file_handle.write(f'export LD="{ccache} $LD"\n')
                elif method == 'native':
                    pass
                else:
                    print("ccache method {} not implemented")

    # conda 4.4 requires a conda-meta/history file for a valid conda prefix
    history_file = join(m.config.build_prefix, 'conda-meta', 'history')
    if not isfile(history_file):
        if not isdir(dirname(history_file)):
            os.makedirs(dirname(history_file))
        open(history_file, 'a').close()


def _write_activation_text(script_path, m):
    with open(script_path, 'r+') as fh:
        data = fh.read()
        fh.seek(0)
        if os.path.splitext(script_path)[1].lower() == ".bat":
            if m.config.build_subdir.startswith('win'):
                from conda_build.utils import write_bat_activation_text
            write_bat_activation_text(fh, m)
        elif os.path.splitext(script_path)[1].lower() == ".sh":
            _write_sh_activation_text(fh, m)
        else:
            log = utils.get_logger(__name__)
            log.warn("not adding activation to {} - I don't know how to do so for "
                        "this file type".format(script_path))
        fh.write(data)


def create_build_envs(m, notest):
    build_ms_deps = m.ms_depends('build')
    build_ms_deps = [utils.ensure_valid_spec(spec) for spec in build_ms_deps]
    host_ms_deps = m.ms_depends('host')
    host_ms_deps = [utils.ensure_valid_spec(spec) for spec in host_ms_deps]

    m.config._merge_build_host = m.build_is_host

    if m.is_cross and not m.build_is_host:
        if VersionOrder(conda_version) < VersionOrder('4.3.2'):
            raise RuntimeError("Non-native subdir support only in conda >= 4.3.2")

        host_actions = environ.get_install_actions(m.config.host_prefix,
                                                    tuple(host_ms_deps), 'host',
                                                    subdir=m.config.host_subdir,
                                                    debug=m.config.debug,
                                                    verbose=m.config.verbose,
                                                    locking=m.config.locking,
                                                    bldpkgs_dirs=tuple(m.config.bldpkgs_dirs),
                                                    timeout=m.config.timeout,
                                                    disable_pip=m.config.disable_pip,
                                                    max_env_retry=m.config.max_env_retry,
                                                    output_folder=m.config.output_folder,
                                                    channel_urls=tuple(m.config.channel_urls))
        environ.create_env(m.config.host_prefix, host_actions, env='host', config=m.config,
                            subdir=m.config.host_subdir, is_cross=m.is_cross,
                            is_conda=m.name() == 'conda')
    if m.build_is_host:
        build_ms_deps.extend(host_ms_deps)
    build_actions = environ.get_install_actions(m.config.build_prefix,
                                                tuple(build_ms_deps), 'build',
                                                subdir=m.config.build_subdir,
                                                debug=m.config.debug,
                                                verbose=m.config.verbose,
                                                locking=m.config.locking,
                                                bldpkgs_dirs=tuple(m.config.bldpkgs_dirs),
                                                timeout=m.config.timeout,
                                                disable_pip=m.config.disable_pip,
                                                max_env_retry=m.config.max_env_retry,
                                                output_folder=m.config.output_folder,
                                                channel_urls=tuple(m.config.channel_urls))

    try:
        if not notest:
            utils.insert_variant_versions(m.meta.get('requirements', {}),
                                            m.config.variant, 'run')
            test_run_ms_deps = utils.ensure_list(m.get_value('test/requires', [])) + \
                                utils.ensure_list(m.get_value('requirements/run', []))
            # make sure test deps are available before taking time to create build env
            environ.get_install_actions(m.config.test_prefix,
                                        tuple(test_run_ms_deps), 'test',
                                        subdir=m.config.host_subdir,
                                        debug=m.config.debug,
                                        verbose=m.config.verbose,
                                        locking=m.config.locking,
                                        bldpkgs_dirs=tuple(m.config.bldpkgs_dirs),
                                        timeout=m.config.timeout,
                                        disable_pip=m.config.disable_pip,
                                        max_env_retry=m.config.max_env_retry,
                                        output_folder=m.config.output_folder,
                                        channel_urls=tuple(m.config.channel_urls))
    except DependencyNeedsBuildingError as e:
        # subpackages are not actually missing.  We just haven't built them yet.
        from .conda_interface import MatchSpec

        other_outputs = (m.other_outputs.values() if hasattr(m, 'other_outputs') else
                         m.get_output_metadata_set(permit_undefined_jinja=True))
        missing_deps = {MatchSpec(pkg).name for pkg in e.packages} - {out.name() for _, out in other_outputs}
        if missing_deps:
            e.packages = missing_deps
            raise e
    if (not m.config.dirty or not os.path.isdir(m.config.build_prefix) or not os.listdir(m.config.build_prefix)):
        environ.create_env(m.config.build_prefix, build_actions, env='build',
                            config=m.config, subdir=m.config.build_subdir,
                            is_cross=m.is_cross, is_conda=m.name() == 'conda')


def build(m, stats, post=None, need_source_download=True, need_reparse_in_env=False,
          built_packages=None, notest=False, provision_only=False):
    '''
    Build the package with the specified metadata.

    :param m: Package metadata
    :type m: Metadata
    :type post: bool or None. None means run the whole build. True means run
    post only. False means stop just before the post.
    :type need_source_download: bool: if rendering failed to download source
    (due to missing tools), retry here after build env is populated
    '''
    default_return = {}
    if not built_packages:
        built_packages = {}

    if m.skip():
        print(utils.get_skip_message(m))
        return default_return

    log = utils.get_logger(__name__)
    host_actions = []
    build_actions = []
    output_metas = []

    with utils.path_prepended(m.config.build_prefix):
        env = environ.get_dict(m=m)
    env["CONDA_BUILD_STATE"] = "BUILD"
    if env_path_backup_var_exists:
        env["CONDA_PATH_BACKUP"] = os.environ["CONDA_PATH_BACKUP"]

    # this should be a no-op if source is already here
    if m.needs_source_for_render:
        try_download(m, no_download_source=False)

    if post in [False, None]:
        get_all_replacements(m.config.variants)
        get_all_replacements(m.config.variant)
        output_metas = expand_outputs([(m, need_source_download, need_reparse_in_env)])
        if len(output_metas):
            get_all_replacements(output_metas[0][1].config)
        skipped = []
        package_locations = []
        # TODO: should we check both host and build envs?  These are the same, except when
        #    cross compiling.
        top_level_pkg = m
        top_level_needs_finalizing = True
        for _, om in output_metas:
            if om.skip() or (m.config.skip_existing and is_package_built(om, 'host')):
                skipped.append(bldpkg_path(om))
            else:
                package_locations.append(bldpkg_path(om))
            if om.name() == m.name():
                top_level_pkg = om
                top_level_needs_finalizing = False
        if not package_locations:
            print("Packages for ", m.path or m.name(), "with variant {} "
                  "are already built and available from your configured channels "
                  "(including local) or are otherwise specified to be skipped."
                  .format(m.get_hash_contents()))
            return default_return

        if not provision_only:
            printed_fns = []
            for pkg in package_locations:
                if (os.path.splitext(pkg)[1] and any(
                        os.path.splitext(pkg)[1] in ext for ext in CONDA_PACKAGE_EXTENSIONS)):
                    printed_fns.append(os.path.basename(pkg))
                else:
                    printed_fns.append(pkg)
            print("BUILD START:", printed_fns)

        environ.remove_existing_packages([m.config.bldpkgs_dir],
                [pkg for pkg in package_locations if pkg not in built_packages], m.config)

        specs = [ms.spec for ms in m.ms_depends('build')]
        if any(out.get('type') == 'wheel' for out in m.meta.get('outputs', [])):
            specs.extend(['pip', 'wheel'])

        # TODO :: This is broken. It does not respect build/script for example and also if you need git
        #         you should add it as s build dep manually.
        vcs_source = m.uses_vcs_in_build
        if vcs_source and vcs_source not in specs:
            vcs_executable = "hg" if vcs_source == "mercurial" else vcs_source
            has_vcs_available = os.path.isfile(external.find_executable(vcs_executable,
                                                                m.config.build_prefix) or "")
            if not has_vcs_available:
                if (vcs_source != "mercurial" or not any(spec.startswith('python') and "3." in spec for spec in specs)):
                    specs.append(vcs_source)

                    log.warn("Your recipe depends on %s at build time (for templates), "
                             "but you have not listed it as a build dependency.  Doing "
                             "so for this build.", vcs_source)
                else:
                    raise ValueError("Your recipe uses mercurial in build, but mercurial"
                                    " does not yet support Python 3.  Please handle all of "
                                    "your mercurial actions outside of your build script.")

        if top_level_needs_finalizing:
            utils.insert_variant_versions(
                top_level_pkg.meta.get('requirements', {}), top_level_pkg.config.variant, 'build')
            utils.insert_variant_versions(
                top_level_pkg.meta.get('requirements', {}), top_level_pkg.config.variant, 'host')

            exclude_pattern = None
            excludes = set(top_level_pkg.config.variant.get('ignore_version', []))
            if excludes:
                for key in top_level_pkg.config.variant.get('pin_run_as_build', {}).keys():
                    if key in excludes:
                        excludes.remove(key)
                if excludes:
                    exclude_pattern = re.compile(r'|'.join(fr'(?:^{exc}(?:\s|$|\Z))'
                                                    for exc in excludes))
            add_upstream_pins(m, False, exclude_pattern)

        create_build_envs(top_level_pkg, notest)

        # this check happens for the sake of tests, but let's do it before the build so we don't
        #     make people wait longer only to see an error
        warn_on_use_of_SRC_DIR(m)

        # Execute any commands fetching the source (e.g., git) in the _build environment.
        # This makes it possible to provide source fetchers (eg. git, hg, svn) as build
        # dependencies.
        with utils.path_prepended(m.config.build_prefix):
            try_download(m, no_download_source=False, raise_error=True)
        if need_source_download and not m.final:
            m.parse_until_resolved(allow_no_other_outputs=True)
        elif need_reparse_in_env:
            m = reparse(m)

        # Write out metadata for `conda debug`, making it obvious that this is what it is, must be done
        # after try_download()
        output_yaml(m, os.path.join(m.config.work_dir, 'metadata_conda_debug.yaml'))

        # get_dir here might be just work, or it might be one level deeper,
        #    dependening on the source.
        src_dir = m.config.work_dir
        if isdir(src_dir):
            if m.config.verbose:
                print("source tree in:", src_dir)
        else:
            if m.config.verbose:
                print("no source - creating empty work folder")
            os.makedirs(src_dir)

        utils.rm_rf(m.config.info_dir)
        files1 = utils.prefix_files(prefix=m.config.host_prefix)
        with open(join(m.config.build_folder, 'prefix_files.txt'), 'w') as f:
            f.write('\n'.join(sorted(list(files1))))
            f.write('\n')

        # Use script from recipe?
        script = utils.ensure_list(m.get_value('build/script', None))
        if script:
            script = '\n'.join(script)

        if isdir(src_dir):
            build_stats = {}
            if utils.on_win:
                build_file = join(m.path, 'bld.bat')
                if script:
                    build_file = join(src_dir, 'bld.bat')
                    import codecs
                    with codecs.getwriter('utf-8')(open(build_file, 'wb')) as bf:
                        bf.write(script)
                windows.build(m, build_file, stats=build_stats, provision_only=provision_only)
            else:
                build_file = join(m.path, 'build.sh')
                if isfile(build_file) and script:
                    raise CondaBuildException("Found a build.sh script and a build/script section "
                                              "inside meta.yaml. Either remove the build.sh script "
                                              "or remove the build/script section in meta.yaml.")
                # There is no sense in trying to run an empty build script.
                if isfile(build_file) or script:
                    work_file, _ = write_build_scripts(m, script, build_file)
                    if not provision_only:
                        cmd = [shell_path] + (['-x'] if m.config.debug else []) + ['-o', 'errexit', work_file]

                        # rewrite long paths in stdout back to their env variables
                        if m.config.debug or m.config.no_rewrite_stdout_env:
                            rewrite_env = None
                        else:
                            rewrite_vars = ['PREFIX', 'SRC_DIR']
                            if not m.build_is_host:
                                rewrite_vars.insert(1, 'BUILD_PREFIX')
                            rewrite_env = {
                                k: env[k]
                                for k in rewrite_vars if k in env
                            }
                            for k, v in rewrite_env.items():
                                print('{} {}={}'
                                        .format('set' if build_file.endswith('.bat') else 'export', k, v))

                        # clear this, so that the activate script will get run as necessary
                        del env['CONDA_BUILD']

                        # this should raise if any problems occur while building
                        utils.check_call_env(cmd, env=env, rewrite_stdout_env=rewrite_env,
                                             cwd=src_dir, stats=build_stats)
                        utils.remove_pycache_from_scripts(m.config.host_prefix)
            if build_stats and not provision_only:
                log_stats(build_stats, f"building {m.name()}")
                if stats is not None:
                    stats[stats_key(m, 'build')] = build_stats

    prefix_file_list = join(m.config.build_folder, 'prefix_files.txt')
    initial_files = set()
    if os.path.isfile(prefix_file_list):
        with open(prefix_file_list) as f:
            initial_files = set(f.read().splitlines())
    new_prefix_files = utils.prefix_files(prefix=m.config.host_prefix) - initial_files

    new_pkgs = default_return
    if not provision_only and post in [True, None]:
        outputs = output_metas or m.get_output_metadata_set(permit_unsatisfiable_variants=False)
        get_all_replacements(outputs[0][1].config)
        top_level_meta = m

        # this is the old, default behavior: conda package, with difference between start
        #    set of files and end set of files
        prefix_file_list = join(m.config.build_folder, 'prefix_files.txt')
        if os.path.isfile(prefix_file_list):
            with open(prefix_file_list) as f:
                initial_files = set(f.read().splitlines())
        else:
            initial_files = set()

        # subdir needs to always be some real platform - so ignore noarch.
        subdir = (m.config.host_subdir if m.config.host_subdir != 'noarch' else
                    m.config.subdir)

        with TemporaryDirectory() as prefix_files_backup:
            # back up new prefix files, because we wipe the prefix before each output build
            for f in new_prefix_files:
                utils.copy_into(os.path.join(m.config.host_prefix, f),
                                os.path.join(prefix_files_backup, f),
                                symlinks=True)

            # this is the inner loop, where we loop over any vars used only by
            # outputs (not those used by the top-level recipe). The metadata
            # objects here are created by the m.get_output_metadata_set, which
            # is distributing the matrix of used variables.

            for (output_d, m) in outputs:
                get_all_replacements(m.config.variants)
                get_all_replacements(m.config.variant)
                if m.skip():
                    print(utils.get_skip_message(m))
                    continue

                # TODO: should we check both host and build envs?  These are the same, except when
                #    cross compiling
                if m.config.skip_existing and is_package_built(m, 'host'):
                    print(utils.get_skip_message(m))
                    new_pkgs[bldpkg_path(m)] = output_d, m
                    continue

                if (top_level_meta.name() == output_d.get('name') and not (output_d.get('files') or
                                                                           output_d.get('script'))):
                    output_d['files'] = (utils.prefix_files(prefix=m.config.host_prefix) -
                                         initial_files)

                # ensure that packaging scripts are copied over into the workdir
                if 'script' in output_d:
                    utils.copy_into(os.path.join(m.path, output_d['script']), m.config.work_dir)

                # same thing, for test scripts
                test_script = output_d.get('test', {}).get('script')
                if test_script:
                    if not os.path.isfile(os.path.join(m.path, test_script)):
                        raise ValueError("test script specified as {} does not exist.  Please "
                                         "check for typos or create the file and try again."
                                         .format(test_script))
                    utils.copy_into(os.path.join(m.path, test_script),
                                    os.path.join(m.config.work_dir, test_script))

                assert output_d.get('type') != 'conda' or m.final, (
                    f"output metadata for {m.dist()} is not finalized")
                pkg_path = bldpkg_path(m)
                if pkg_path not in built_packages and pkg_path not in new_pkgs:
                    log.info(f"Packaging {m.name()}")
                    # for more than one output, we clear and rebuild the environment before each
                    #    package.  We also do this for single outputs that present their own
                    #    build reqs.
                    if not (m.is_output or
                            (os.path.isdir(m.config.host_prefix) and
                             len(os.listdir(m.config.host_prefix)) <= 1)):
                        # This log message contradicts both the not (m.is_output or ..) check above
                        # and also the comment "For more than one output, ..."
                        log.debug('Not creating new env for output - already exists from top-level')
                    else:
                        m.config._merge_build_host = m.build_is_host

                        utils.rm_rf(m.config.host_prefix)
                        utils.rm_rf(m.config.build_prefix)
                        utils.rm_rf(m.config.test_prefix)

                        host_ms_deps = m.ms_depends('host')
                        sub_build_ms_deps = m.ms_depends('build')
                        if m.is_cross and not m.build_is_host:
                            host_actions = environ.get_install_actions(m.config.host_prefix,
                                                    tuple(host_ms_deps), 'host',
                                                    subdir=m.config.host_subdir,
                                                    debug=m.config.debug,
                                                    verbose=m.config.verbose,
                                                    locking=m.config.locking,
                                                    bldpkgs_dirs=tuple(m.config.bldpkgs_dirs),
                                                    timeout=m.config.timeout,
                                                    disable_pip=m.config.disable_pip,
                                                    max_env_retry=m.config.max_env_retry,
                                                    output_folder=m.config.output_folder,
                                                    channel_urls=tuple(m.config.channel_urls))
                            environ.create_env(m.config.host_prefix, host_actions, env='host',
                                               config=m.config, subdir=subdir, is_cross=m.is_cross,
                                               is_conda=m.name() == 'conda')
                        else:
                            # When not cross-compiling, the build deps aggregate 'build' and 'host'.
                            sub_build_ms_deps.extend(host_ms_deps)
                        build_actions = environ.get_install_actions(m.config.build_prefix,
                                                    tuple(sub_build_ms_deps), 'build',
                                                    subdir=m.config.build_subdir,
                                                    debug=m.config.debug,
                                                    verbose=m.config.verbose,
                                                    locking=m.config.locking,
                                                    bldpkgs_dirs=tuple(m.config.bldpkgs_dirs),
                                                    timeout=m.config.timeout,
                                                    disable_pip=m.config.disable_pip,
                                                    max_env_retry=m.config.max_env_retry,
                                                    output_folder=m.config.output_folder,
                                                    channel_urls=tuple(m.config.channel_urls))
                        environ.create_env(m.config.build_prefix, build_actions, env='build',
                                           config=m.config, subdir=m.config.build_subdir,
                                           is_cross=m.is_cross,
                                           is_conda=m.name() == 'conda')

                    to_remove = set()
                    for f in output_d.get('files', []):
                        if f.startswith('conda-meta'):
                            to_remove.add(f)

                    # This is wrong, files has not been expanded at this time and could contain
                    # wildcards.  Also well, I just do not understand this, because when this
                    # does contain wildcards, the files in to_remove will slip back in.
                    if 'files' in output_d:
                        output_d['files'] = set(output_d['files']) - to_remove

                    # copies the backed-up new prefix files into the newly created host env
                    for f in new_prefix_files:
                        utils.copy_into(os.path.join(prefix_files_backup, f),
                                        os.path.join(m.config.host_prefix, f),
                                        symlinks=True)

                    # we must refresh the environment variables because our env for each package
                    #    can be different from the env for the top level build.
                    with utils.path_prepended(m.config.build_prefix):
                        env = environ.get_dict(m=m)
                    pkg_type = 'conda' if not hasattr(m, 'type') else m.type
                    newly_built_packages = bundlers[pkg_type](output_d, m, env, stats)
                    # warn about overlapping files.
                    if 'checksums' in output_d:
                        for file, csum in output_d['checksums'].items():
                            for _, prev_om in new_pkgs.items():
                                prev_output_d, _ = prev_om
                                if file in prev_output_d.get('checksums', {}):
                                    prev_csum = prev_output_d['checksums'][file]
                                    nature = 'Exact' if csum == prev_csum else 'Inexact'
                                    log.warning("{} overlap between {} in packages {} and {}"
                                             .format(nature, file, output_d['name'],
                                                     prev_output_d['name']))
                    for built_package in newly_built_packages:
                        new_pkgs[built_package] = (output_d, m)

                    # must rebuild index because conda has no way to incrementally add our last
                    #    package to the index.

                    subdir = ('noarch' if (m.noarch or m.noarch_python)
                              else m.config.host_subdir)
                    if m.is_cross:
                        get_build_index(subdir=subdir, bldpkgs_dir=m.config.bldpkgs_dir,
                                        output_folder=m.config.output_folder, channel_urls=m.config.channel_urls,
                                        debug=m.config.debug, verbose=m.config.verbose, locking=m.config.locking,
                                        timeout=m.config.timeout, clear_cache=True)
                    get_build_index(subdir=subdir, bldpkgs_dir=m.config.bldpkgs_dir,
                                    output_folder=m.config.output_folder, channel_urls=m.config.channel_urls,
                                    debug=m.config.debug, verbose=m.config.verbose, locking=m.config.locking,
                                    timeout=m.config.timeout, clear_cache=True)
    else:
        if not provision_only:
            print("STOPPING BUILD BEFORE POST:", m.dist())

    # return list of all package files emitted by this build
    return new_pkgs


def guess_interpreter(script_filename):
    # -l is needed for MSYS2 as the login scripts set some env. vars (TMP, TEMP)
    # Since the MSYS2 installation is probably a set of conda packages we do not
    # need to worry about system environmental pollution here. For that reason I
    # do not pass -l on other OSes.
    extensions_to_run_commands = {'.sh': ['bash.exe', '-el'] if utils.on_win else ['bash', '-e'],
                                  '.bat': [os.environ.get('COMSPEC', 'cmd.exe'), '/d', '/c'],
                                  '.ps1': ['powershell', '-executionpolicy', 'bypass', '-File'],
                                  '.py': ['python']}
    file_ext = os.path.splitext(script_filename)[1]
    for ext, command in extensions_to_run_commands.items():
        if file_ext.lower().startswith(ext):
            interpreter_command = command
            break
    else:
        raise NotImplementedError("Don't know how to run {} file.   Please specify "
                                  "script_interpreter for {} output".format(file_ext,
                                                                             script_filename))
    return interpreter_command


def warn_on_use_of_SRC_DIR(metadata):
    test_files = glob(os.path.join(metadata.path, 'run_test*'))
    for f in test_files:
        with open(f) as _f:
            contents = _f.read()
        if ("SRC_DIR" in contents and 'source_files' not in metadata.get_section('test') and
                metadata.config.remove_work_dir):
            raise ValueError("In conda-build 2.1+, the work dir is removed by default before the "
                             "test scripts run.  You are using the SRC_DIR variable in your test "
                             "script, but these files have been deleted.  Please see the "
                             " documentation regarding the test/source_files meta.yaml section, "
                             "or pass the --no-remove-work-dir flag.")


def _construct_metadata_for_test_from_recipe(recipe_dir, config):
    config.need_cleanup = False
    config.recipe_dir = None
    hash_input = {}
    metadata = expand_outputs(render_recipe(recipe_dir, config=config, reset_build_id=False))[0][1]
    log = utils.get_logger(__name__)
    log.warn("Testing based on recipes is deprecated as of conda-build 3.16.0.  Please adjust "
             "your code to pass your desired conda package to test instead.")

    utils.rm_rf(metadata.config.test_dir)

    if metadata.meta.get('test', {}).get('source_files'):
        if not metadata.source_provided:
            try_download(metadata, no_download_source=False)

    return metadata, hash_input


def _construct_metadata_for_test_from_package(package, config):
    recipe_dir, need_cleanup = utils.get_recipe_abspath(package)
    config.need_cleanup = need_cleanup
    config.recipe_dir = recipe_dir
    hash_input = {}

    info_dir = os.path.normpath(os.path.join(recipe_dir, 'info'))
    with open(os.path.join(info_dir, 'index.json')) as f:
        package_data = json.load(f)

    if package_data['subdir'] != 'noarch':
        config.host_subdir = package_data['subdir']
    # We may be testing an (old) package built without filename hashing.
    hash_input = os.path.join(info_dir, 'hash_input.json')
    if os.path.isfile(hash_input):
        with open(os.path.join(info_dir, 'hash_input.json')) as f:
            hash_input = json.load(f)
    else:
        config.filename_hashing = False
        hash_input = {}
    # not actually used as a variant, since metadata will have been finalized.
    #    This is still necessary for computing the hash correctly though
    config.variant = hash_input

    log = utils.get_logger(__name__)

    # get absolute file location
    local_pkg_location = os.path.normpath(os.path.abspath(os.path.dirname(package)))

    # get last part of the path
    last_element = os.path.basename(local_pkg_location)
    is_channel = False
    for platform in ('win-', 'linux-', 'osx-', 'noarch'):
        if last_element.startswith(platform):
            is_channel = True

    if not is_channel:
        log.warn("Copying package to conda-build croot.  No packages otherwise alongside yours will"
                 " be available unless you specify -c local.  To avoid this warning, your package "
                 "must reside in a channel structure with platform-subfolders.  See more info on "
                 "what a valid channel is at "
                 "https://conda.io/docs/user-guide/tasks/create-custom-channels.html")

        local_dir = config.bldpkgs_dir
        try:
            os.makedirs(local_dir)
        except:
            pass
        local_pkg_location = os.path.join(local_dir, os.path.basename(package))
        utils.copy_into(package, local_pkg_location)
        local_pkg_location = local_dir

    local_channel = os.path.dirname(local_pkg_location)

    # update indices in the channel
    update_index(local_channel, verbose=config.debug, threads=1)

    try:
        metadata = render_recipe(os.path.join(info_dir, 'recipe'), config=config,
                                        reset_build_id=False)[0][0]

    # no recipe in package.  Fudge metadata
    except (OSError, SystemExit):
        # force the build string to line up - recomputing it would
        #    yield a different result
        metadata = MetaData.fromdict({'package': {'name': package_data['name'],
                                                  'version': package_data['version']},
                                      'build': {'number': int(package_data['build_number']),
                                                'string': package_data['build']},
                                      'requirements': {'run': package_data['depends']}
                                      }, config=config)
    # HACK: because the recipe is fully baked, detecting "used" variables no longer works.  The set
    #     of variables in the hash_input suffices, though.

    if metadata.noarch:
        metadata.config.variant['target_platform'] = "noarch"

    metadata.config.used_vars = list(hash_input.keys())
    urls = list(utils.ensure_list(metadata.config.channel_urls))
    local_path = url_path(local_channel)
    # replace local with the appropriate real channel.  Order is maintained.
    urls = [url if url != 'local' else local_path for url in urls]
    if local_path not in urls:
        urls.insert(0, local_path)
    metadata.config.channel_urls = urls
    utils.rm_rf(metadata.config.test_dir)
    return metadata, hash_input


def _extract_test_files_from_package(metadata):
    recipe_dir = metadata.config.recipe_dir if hasattr(metadata.config, "recipe_dir") else metadata.path
    if recipe_dir:
        info_dir = os.path.normpath(os.path.join(recipe_dir, 'info'))
        test_files = os.path.join(info_dir, 'test')
        if os.path.exists(test_files) and os.path.isdir(test_files):
            # things are re-extracted into the test dir because that's cwd when tests are run,
            #    and provides the most intuitive experience. This is a little
            #    tricky, because SRC_DIR still needs to point at the original
            #    work_dir, for legacy behavior where people aren't using
            #    test/source_files. It would be better to change SRC_DIR in
            #    test phase to always point to test_dir. Maybe one day.
            utils.copy_into(test_files, metadata.config.test_dir,
                            metadata.config.timeout, symlinks=True,
                            locking=metadata.config.locking, clobber=True)
            dependencies_file = os.path.join(test_files, 'test_time_dependencies.json')
            test_deps = []
            if os.path.isfile(dependencies_file):
                with open(dependencies_file) as f:
                    test_deps = json.load(f)
            test_section = metadata.meta.get('test', {})
            test_section['requires'] = test_deps
            metadata.meta['test'] = test_section

        else:
            if metadata.meta.get('test', {}).get('source_files'):
                if not metadata.source_provided:
                    try_download(metadata, no_download_source=False)


def construct_metadata_for_test(recipedir_or_package, config):
    if os.path.isdir(recipedir_or_package) or os.path.basename(recipedir_or_package) == 'meta.yaml':
        m, hash_input = _construct_metadata_for_test_from_recipe(recipedir_or_package, config)
    else:
        m, hash_input = _construct_metadata_for_test_from_package(recipedir_or_package, config)
    return m, hash_input


def write_build_scripts(m, script, build_file):
    with utils.path_prepended(m.config.host_prefix):
        with utils.path_prepended(m.config.build_prefix):
            env = environ.get_dict(m=m)
    env["CONDA_BUILD_STATE"] = "BUILD"

    # hard-code this because we never want pip's build isolation
    #    https://github.com/conda/conda-build/pull/2972#discussion_r198290241
    #
    # Note that pip env "NO" variables are inverted logic.
    #      PIP_NO_BUILD_ISOLATION=False means don't use build isolation.
    #
    env["PIP_NO_BUILD_ISOLATION"] = 'False'
    # some other env vars to have pip ignore dependencies.
    # we supply them ourselves instead.
    env["PIP_NO_DEPENDENCIES"] = True
    env["PIP_IGNORE_INSTALLED"] = True
    # pip's cache directory (PIP_NO_CACHE_DIR) should not be
    # disabled as this results in .egg-info rather than
    # .dist-info directories being created, see gh-3094

    # set PIP_CACHE_DIR to a path in the work dir that does not exist.
    env['PIP_CACHE_DIR'] = m.config.pip_cache_dir

    # tell pip to not get anything from PyPI, please.  We have everything we need
    # locally, and if we don't, it's a problem.
    env["PIP_NO_INDEX"] = True

    if m.noarch == "python":
        env["PYTHONDONTWRITEBYTECODE"] = True

    # The stuff in replacements is not parsable in a shell script (or we need to escape it)
    if "replacements" in env:
        del env["replacements"]

    work_file = join(m.config.work_dir, 'conda_build.sh')
    env_file = join(m.config.work_dir, 'build_env_setup.sh')
    with open(env_file, 'w') as bf:
        for k, v in env.items():
            if v != '' and v is not None:
                bf.write(f'export {k}="{v}"\n')

        if m.activate_build_script:
            _write_sh_activation_text(bf, m)
    with open(work_file, 'w') as bf:
        # bf.write('set -ex\n')
        bf.write('if [ -z ${CONDA_BUILD+x} ]; then\n')
        bf.write(f"    source {env_file}\n")
        bf.write("fi\n")
        if script:
            bf.write(script)
        if isfile(build_file) and not script:
            bf.write(open(build_file).read())

    os.chmod(work_file, 0o766)
    return work_file, env_file


def _write_test_run_script(metadata, test_run_script, test_env_script, py_files, pl_files,
                           lua_files, r_files, shell_files, trace):
    log = utils.get_logger(__name__)
    with open(test_run_script, 'w') as tf:
        tf.write('{source} "{test_env_script}"\n'.format(
            source="call" if utils.on_win else "source",
            test_env_script=test_env_script))
        if utils.on_win:
            tf.write("IF %ERRORLEVEL% NEQ 0 exit /B 1\n")
        else:
            tf.write(f'set {trace}-e\n')
        if py_files:
            test_python = metadata.config.test_python
            # use pythonw for import tests when osx_is_app is set
            if metadata.get_value('build/osx_is_app') and sys.platform == 'darwin':
                test_python = test_python + 'w'
            tf.write('"{python}" -s "{test_file}"\n'.format(
                python=test_python,
                test_file=join(metadata.config.test_dir, 'run_test.py')))
            if utils.on_win:
                tf.write("IF %ERRORLEVEL% NEQ 0 exit /B 1\n")
        if pl_files:
            tf.write('"{perl}" "{test_file}"\n'.format(
                perl=metadata.config.perl_bin(metadata.config.test_prefix,
                                              metadata.config.host_platform),
                test_file=join(metadata.config.test_dir, 'run_test.pl')))
            if utils.on_win:
                tf.write("IF %ERRORLEVEL% NEQ 0 exit /B 1\n")
        if lua_files:
            tf.write('"{lua}" "{test_file}"\n'.format(
                lua=metadata.config.lua_bin(metadata.config.test_prefix,
                                            metadata.config.host_platform),
                test_file=join(metadata.config.test_dir, 'run_test.lua')))
            if utils.on_win:
                tf.write("IF %ERRORLEVEL% NEQ 0 exit /B 1\n")
        if r_files:
            tf.write('"{r}" "{test_file}"\n'.format(
                r=metadata.config.rscript_bin(metadata.config.test_prefix,
                                              metadata.config.host_platform),
                test_file=join(metadata.config.test_dir, 'run_test.r')))
            if utils.on_win:
                tf.write("IF %ERRORLEVEL% NEQ 0 exit /B 1\n")
        if shell_files:
            for shell_file in shell_files:
                if utils.on_win:
                    if os.path.splitext(shell_file)[1] == ".bat":
                        tf.write(f'call "{shell_file}"\n')
                        tf.write("IF %ERRORLEVEL% NEQ 0 exit /B 1\n")
                    else:
                        log.warn("Found sh test file on windows.  Ignoring this for now (PRs welcome)")
                elif os.path.splitext(shell_file)[1] == ".sh":
                    # TODO: Run the test/commands here instead of in run_test.py
                    tf.write('"{shell_path}" {trace}-e "{test_file}"\n'.format(shell_path=shell_path,
                                                                            test_file=shell_file,
                                                                            trace=trace))


def write_test_scripts(metadata, env_vars, py_files, pl_files, lua_files, r_files, shell_files, trace=""):
    if not metadata.config.activate or metadata.name() == 'conda':
        # prepend bin (or Scripts) directory
        env_vars = utils.prepend_bin_path(env_vars, metadata.config.test_prefix, prepend_prefix=True)
        if utils.on_win:
            env_vars['PATH'] = metadata.config.test_prefix + os.pathsep + env_vars['PATH']

    # set variables like CONDA_PY in the test environment
    env_vars.update(set_language_env_vars(metadata.config.variant))

    # Python 2 Windows requires that envs variables be string, not unicode
    env_vars = {str(key): str(value) for key, value in env_vars.items()}
    suffix = "bat" if utils.on_win else "sh"
    test_env_script = join(metadata.config.test_dir,
                           f"conda_test_env_vars.{suffix}")
    test_run_script = join(metadata.config.test_dir,
                           f"conda_test_runner.{suffix}")

    with open(test_env_script, 'w') as tf:
        if not utils.on_win:
            tf.write(f'set {trace}-e\n')
        if metadata.config.activate and not metadata.name() == 'conda':
            ext = ".bat" if utils.on_win else ""
            if conda_46:
                if utils.on_win:
                    tf.write('set "CONDA_SHLVL=" '
                             '&& @CALL {}\\condabin\\conda_hook.bat {}'
                             '&& set CONDA_EXE={}'
                             '&& set _CE_M=-m'
                             '&& set _CE_CONDA=conda\n'.format(sys.prefix,
                                                               '--dev' if metadata.config.debug else '',
                                                               sys.executable))

                else:
                    tf.write("eval \"$('{sys_python}' -m conda shell.bash hook)\"\n".format(
                        sys_python=sys.executable))
                tf.write(f'conda activate "{metadata.config.test_prefix}"\n')
            else:
                tf.write('{source} "{conda_root}activate{ext}" "{test_env}"\n'.format(
                    conda_root=utils.root_script_dir + os.path.sep,
                    source="call" if utils.on_win else "source",
                    ext=ext,
                    test_env=metadata.config.test_prefix))
            if utils.on_win:
                tf.write("IF %ERRORLEVEL% NEQ 0 exit /B 1\n")
        # In-case people source this, it's essential errors are not fatal in an interactive shell.
        if not utils.on_win:
            tf.write('set +e\n')

    _write_test_run_script(metadata, test_run_script, test_env_script, py_files, pl_files,
                           lua_files, r_files, shell_files, trace)
    return test_run_script, test_env_script


def test(recipedir_or_package_or_metadata, config, stats, move_broken=True, provision_only=False):
    '''
    Execute any test scripts for the given package.

    :param m: Package's metadata.
    :type m: Metadata
    '''
    log = utils.get_logger(__name__)
    # we want to know if we're dealing with package input.  If so, we can move the input on success.
    hash_input = {}

    # store this name to keep it consistent.  By changing files, we change the hash later.
    #    It matches the build hash now, so let's keep it around.
    test_package_name = (recipedir_or_package_or_metadata.dist()
                        if hasattr(recipedir_or_package_or_metadata, 'dist')
                        else recipedir_or_package_or_metadata)

    if not provision_only:
        print("TEST START:", test_package_name)

    if hasattr(recipedir_or_package_or_metadata, 'config'):
        metadata = recipedir_or_package_or_metadata
        utils.rm_rf(metadata.config.test_dir)
    else:
        metadata, hash_input = construct_metadata_for_test(recipedir_or_package_or_metadata,
                                                                  config)

    trace = '-x ' if metadata.config.debug else ''

    # Must download *after* computing build id, or else computing build id will change
    #     folder destination
    _extract_test_files_from_package(metadata)

    # When testing a .tar.bz2 in the pkgs dir, clean_pkg_cache() will remove it.
    # Prevent this. When https://github.com/conda/conda/issues/5708 gets fixed
    # I think we can remove this call to clean_pkg_cache().
    in_pkg_cache = (not hasattr(recipedir_or_package_or_metadata, 'config') and
                    os.path.isfile(recipedir_or_package_or_metadata) and
                    recipedir_or_package_or_metadata.endswith(CONDA_PACKAGE_EXTENSIONS) and
                    os.path.dirname(recipedir_or_package_or_metadata) in pkgs_dirs[0])
    if not in_pkg_cache:
        environ.clean_pkg_cache(metadata.dist(), metadata.config)

    copy_test_source_files(metadata, metadata.config.test_dir)
    # this is also copying tests/source_files from work_dir to testing workdir

    _, pl_files, py_files, r_files, lua_files, shell_files = create_all_test_files(metadata)
    if not any([py_files, shell_files, pl_files, lua_files, r_files]) and not metadata.config.test_run_post:
        print("Nothing to test for:", test_package_name)
        return True

    if metadata.config.remove_work_dir:
        for name, prefix in (('host', metadata.config.host_prefix),
                             ('build', metadata.config.build_prefix)):
            if os.path.isdir(prefix):
                # move host folder to force hardcoded paths to host env to break during tests
                #    (so that they can be properly addressed by recipe author)
                dest = os.path.join(os.path.dirname(prefix),
                            '_'.join(('%s_prefix_moved' % name, metadata.dist(),
                                      getattr(metadata.config, '%s_subdir' % name))))
                # Needs to come after create_files in case there's test/source_files
                shutil_move_more_retrying(prefix, dest, f"{prefix} prefix")

        # nested if so that there's no warning when we just leave the empty workdir in place
        if metadata.source_provided:
            dest = os.path.join(os.path.dirname(metadata.config.work_dir),
                                '_'.join(('work_moved', metadata.dist(),
                                          metadata.config.host_subdir)))
            # Needs to come after create_files in case there's test/source_files
            shutil_move_more_retrying(config.work_dir, dest, "work")
    else:
        log.warn("Not moving work directory after build.  Your package may depend on files "
                    "in the work directory that are not included with your package")

    get_build_metadata(metadata)

    specs = metadata.get_test_deps(py_files, pl_files, lua_files, r_files)

    with utils.path_prepended(metadata.config.test_prefix):
        env = dict(os.environ.copy())
        env.update(environ.get_dict(m=metadata, prefix=config.test_prefix))
        env["CONDA_BUILD_STATE"] = "TEST"
        env["CONDA_BUILD"] = "1"
        if env_path_backup_var_exists:
            env["CONDA_PATH_BACKUP"] = os.environ["CONDA_PATH_BACKUP"]

    if not metadata.config.activate or metadata.name() == 'conda':
        # prepend bin (or Scripts) directory
        env = utils.prepend_bin_path(env, metadata.config.test_prefix, prepend_prefix=True)

    if utils.on_win:
        env['PATH'] = metadata.config.test_prefix + os.pathsep + env['PATH']

    env['PREFIX'] = metadata.config.test_prefix
    if 'BUILD_PREFIX' in env:
        del env['BUILD_PREFIX']

    # In the future, we will need to support testing cross compiled
    #     packages on physical hardware. until then it is expected that
    #     something like QEMU or Wine will be used on the build machine,
    #     therefore, for now, we use host_subdir.

    subdir = ('noarch' if (metadata.noarch or metadata.noarch_python)
                else metadata.config.host_subdir)
    # ensure that the test prefix isn't kept between variants
    utils.rm_rf(metadata.config.test_prefix)

    try:
        actions = environ.get_install_actions(metadata.config.test_prefix,
                                                tuple(specs), 'host',
                                                subdir=subdir,
                                                debug=metadata.config.debug,
                                                verbose=metadata.config.verbose,
                                                locking=metadata.config.locking,
                                                bldpkgs_dirs=tuple(metadata.config.bldpkgs_dirs),
                                                timeout=metadata.config.timeout,
                                                disable_pip=metadata.config.disable_pip,
                                                max_env_retry=metadata.config.max_env_retry,
                                                output_folder=metadata.config.output_folder,
                                                channel_urls=tuple(metadata.config.channel_urls))
    except (DependencyNeedsBuildingError, NoPackagesFoundError, UnsatisfiableError,
            CondaError, AssertionError) as exc:
        log.warn("failed to get install actions, retrying.  exception was: %s",
                  str(exc))
        tests_failed(metadata, move_broken=move_broken, broken_dir=metadata.config.broken_dir,
                        config=metadata.config)
        raise
    # upgrade the warning from silently clobbering to warning.  If it is preventing, just
    #     keep it that way.
    conflict_verbosity = ('warn' if str(context.path_conflict) == 'clobber' else
                          str(context.path_conflict))
    with env_var('CONDA_PATH_CONFLICT', conflict_verbosity, reset_context):
        environ.create_env(metadata.config.test_prefix, actions, config=metadata.config,
                           env='host', subdir=subdir, is_cross=metadata.is_cross,
                           is_conda=metadata.name() == 'conda')

    with utils.path_prepended(metadata.config.test_prefix):
        env = dict(os.environ.copy())
        env.update(environ.get_dict(m=metadata, prefix=metadata.config.test_prefix))
        env["CONDA_BUILD_STATE"] = "TEST"
        if env_path_backup_var_exists:
            env["CONDA_PATH_BACKUP"] = os.environ["CONDA_PATH_BACKUP"]

    if config.test_run_post:
        from conda_build.utils import get_installed_packages
        installed = get_installed_packages(metadata.config.test_prefix)
        files = installed[metadata.meta['package']['name']]['files']
        replacements = get_all_replacements(metadata.config)
        try_download(metadata, False, True)
        create_info_files(metadata, replacements, files, metadata.config.test_prefix)
        post_build(metadata, files, None, metadata.config.test_prefix, True)

    # when workdir is removed, the source files are unavailable.  There's the test/source_files
    #    entry that lets people keep these files around.  The files are copied into test_dir for
    #    intuitive relative path behavior, though, not work_dir, so we need to adjust where
    #    SRC_DIR points.  The initial CWD during tests is test_dir.
    if metadata.config.remove_work_dir:
        env['SRC_DIR'] = metadata.config.test_dir

    test_script, _ = write_test_scripts(metadata, env, py_files, pl_files, lua_files, r_files, shell_files, trace)

    if utils.on_win:
        cmd = [os.environ.get('COMSPEC', 'cmd.exe'), "/d", "/c", test_script]
    else:
        cmd = [shell_path] + (['-x'] if metadata.config.debug else []) + ['-o', 'errexit', test_script]
    try:
        test_stats = {}
        if not provision_only:
            # rewrite long paths in stdout back to their env variables
            if metadata.config.debug or metadata.config.no_rewrite_stdout_env:
                rewrite_env = None
            else:
                rewrite_env = {
                    k: env[k]
                    for k in ['PREFIX', 'SRC_DIR'] if k in env
                }
                if metadata.config.verbose:
                    for k, v in rewrite_env.items():
                        print('{} {}={}'
                            .format('set' if test_script.endswith('.bat') else 'export', k, v))
            utils.check_call_env(cmd, env=env, cwd=metadata.config.test_dir, stats=test_stats, rewrite_stdout_env=rewrite_env)
            log_stats(test_stats, f"testing {metadata.name()}")
            if stats is not None and metadata.config.variants:
                stats[stats_key(metadata, f'test_{metadata.name()}')] = test_stats
            if os.path.exists(join(metadata.config.test_dir, 'TEST_FAILED')):
                raise subprocess.CalledProcessError(-1, '')
            print("TEST END:", test_package_name)
    except subprocess.CalledProcessError as _:  # noqa
        tests_failed(metadata, move_broken=move_broken, broken_dir=metadata.config.broken_dir,
                        config=metadata.config)
        raise

    if config.need_cleanup and config.recipe_dir is not None and not provision_only:
        utils.rm_rf(config.recipe_dir)

    return True


def tests_failed(package_or_metadata, move_broken, broken_dir, config):
    '''
    Causes conda to exit if any of the given package's tests failed.

    :param m: Package's metadata
    :type m: Metadata
    '''
    if not isdir(broken_dir):
        os.makedirs(broken_dir)

    if hasattr(package_or_metadata, 'config'):
        pkg = bldpkg_path(package_or_metadata)
    else:
        pkg = package_or_metadata
    dest = join(broken_dir, os.path.basename(pkg))

    if move_broken:
        log = utils.get_logger(__name__)
        try:
            shutil.move(pkg, dest)
            log.warn('Tests failed for {} - moving package to {}'.format(os.path.basename(pkg),
                    broken_dir))
        except OSError:
            pass
        update_index(os.path.dirname(os.path.dirname(pkg)), verbose=config.debug, threads=1)
    sys.exit("TESTS FAILED: " + os.path.basename(pkg))


def check_external():
    if sys.platform.startswith('linux'):
        patchelf = external.find_executable('patchelf')
        if patchelf is None:
            sys.exit(
                "Error:\n"
                "    Did not find 'patchelf' in: {}\n"
                "    'patchelf' is necessary for building conda packages on Linux with\n"
                "    relocatable ELF libraries.  You can install patchelf using conda install\n"
                "    patchelf.\n".format(
                    os.pathsep.join(external.dir_paths),
                )
            )


def build_tree(recipe_list, config, stats, build_only=False, post=None, notest=False, variants=None):

    to_build_recursive = []
    recipe_list = deque(recipe_list)

    if utils.on_win:
        trash_dir = os.path.join(os.path.dirname(sys.executable), 'pkgs', '.trash')
        if os.path.isdir(trash_dir):
            # We don't really care if this does a complete job.
            #    Cleaning up some files is better than none.
            subprocess.call(f'del /s /q "{trash_dir}\\*.*" >nul 2>&1', shell=True)
        # delete_trash(None)

    extra_help = ""
    built_packages = OrderedDict()
    retried_recipes = []
    initial_time = time.time()

    if build_only:
        post = False
        notest = True
        config.anaconda_upload = False
    elif post:
        post = True
        config.anaconda_upload = False
    else:
        post = None

    # this is primarily for exception handling.  It's OK that it gets clobbered by
    #     the loop below.
    metadata = None

    while recipe_list:
        # This loop recursively builds dependencies if recipes exist
        try:
            recipe = recipe_list.popleft()
            name = recipe.name() if hasattr(recipe, 'name') else recipe
            if hasattr(recipe, 'config'):
                metadata = recipe
                cfg = metadata.config
                cfg.anaconda_upload = config.anaconda_upload  # copy over anaconda_upload setting

                # this code is duplicated below because we need to be sure that the build id is set
                #    before downloading happens - or else we lose where downloads are
                if cfg.set_build_id and metadata.name() not in cfg.build_id:
                    cfg.compute_build_id(metadata.name(), reset=True)
                recipe_parent_dir = os.path.dirname(metadata.path)
                to_build_recursive.append(metadata.name())

                if not metadata.final:
                    variants_ = (dict_of_lists_to_list_of_dicts(variants) if variants else
                                get_package_variants(metadata))

                    # This is where reparsing happens - we need to re-evaluate the meta.yaml for any
                    #    jinja2 templating
                    metadata_tuples = distribute_variants(metadata, variants_,
                                                        permit_unsatisfiable_variants=False)
                else:
                    metadata_tuples = ((metadata, False, False), )
            else:
                cfg = config

                recipe_parent_dir = os.path.dirname(recipe)
                recipe = recipe.rstrip("/").rstrip("\\")
                to_build_recursive.append(os.path.basename(recipe))

                # each tuple is:
                #    metadata, need_source_download, need_reparse_in_env =
                # We get one tuple per variant
                metadata_tuples = render_recipe(recipe, config=cfg, variants=variants,
                                                permit_unsatisfiable_variants=False,
                                                reset_build_id=not cfg.dirty,
                                                bypass_env_check=True)
            # restrict to building only one variant for bdist_conda.  The way it splits the build
            #    job breaks variants horribly.
            if post in (True, False):
                metadata_tuples = metadata_tuples[:1]

            # This is the "TOP LEVEL" loop. Only vars used in the top-level
            # recipe are looped over here.

            for (metadata, need_source_download, need_reparse_in_env) in metadata_tuples:
                get_all_replacements(metadata.config.variant)
                if post is None:
                    utils.rm_rf(metadata.config.host_prefix)
                    utils.rm_rf(metadata.config.build_prefix)
                    utils.rm_rf(metadata.config.test_prefix)
                if metadata.name() not in metadata.config.build_folder:
                    metadata.config.compute_build_id(metadata.name(), metadata.version(), reset=True)

                packages_from_this = build(metadata, stats,
                                           post=post,
                                           need_source_download=need_source_download,
                                           need_reparse_in_env=need_reparse_in_env,
                                           built_packages=built_packages,
                                           notest=notest,
                                           )
                if not notest:
                    for pkg, dict_and_meta in packages_from_this.items():
                        if pkg.endswith(CONDA_PACKAGE_EXTENSIONS) and os.path.isfile(pkg):
                            # we only know how to test conda packages
                            test(pkg, config=metadata.config.copy(), stats=stats)
                        _, meta = dict_and_meta
                        downstreams = meta.meta.get('test', {}).get('downstreams')
                        if downstreams:
                            channel_urls = tuple(utils.ensure_list(metadata.config.channel_urls) +
                                                 [utils.path2url(os.path.abspath(os.path.dirname(
                                                                 os.path.dirname(pkg))))])
                            log = utils.get_logger(__name__)
                            # downstreams can be a dict, for adding capability for worker labels
                            if hasattr(downstreams, 'keys'):
                                downstreams = list(downstreams.keys())
                                log.warn("Dictionary keys for downstreams are being "
                                         "ignored right now.  Coming soon...")
                            else:
                                downstreams = utils.ensure_list(downstreams)
                            for dep in downstreams:
                                log.info(f"Testing downstream package: {dep}")
                                # resolve downstream packages to a known package

                                r_string = ''.join(random.choice(
                                    string.ascii_uppercase + string.digits) for _ in range(10))
                                specs = meta.ms_depends('run') + [MatchSpec(dep),
                                                    MatchSpec(' '.join(meta.dist().rsplit('-', 2)))]
                                specs = [utils.ensure_valid_spec(spec) for spec in specs]
                                try:
                                    with TemporaryDirectory(prefix="_", suffix=r_string) as tmpdir:
                                        actions = environ.get_install_actions(
                                            tmpdir, specs, env='run',
                                            subdir=meta.config.host_subdir,
                                            bldpkgs_dirs=meta.config.bldpkgs_dirs,
                                            channel_urls=channel_urls)
                                except (UnsatisfiableError, DependencyNeedsBuildingError) as e:
                                    log.warn("Skipping downstream test for spec {}; was "
                                             "unsatisfiable.  Error was {}".format(dep, e))
                                    continue
                                # make sure to download that package to the local cache if not there
                                local_file = execute_download_actions(meta, actions, 'host',
                                                                      package_subset=dep,
                                                                      require_files=True)
                                # test that package, using the local channel so that our new
                                #    upstream dep gets used
                                test(list(local_file.values())[0][0],
                                     config=meta.config.copy(), stats=stats)

                        built_packages.update({pkg: dict_and_meta})
                else:
                    built_packages.update(packages_from_this)

                if (os.path.exists(metadata.config.work_dir) and not
                        (metadata.config.dirty or metadata.config.keep_old_work or
                         metadata.get_value('build/no_move_top_level_workdir_loops'))):
                    # force the build string to include hashes as necessary
                    metadata.final = True
                    dest = os.path.join(os.path.dirname(metadata.config.work_dir),
                                        '_'.join(('work_moved', metadata.dist(),
                                                  metadata.config.host_subdir, "main_build_loop")))
                    # Needs to come after create_files in case there's test/source_files
                    shutil_move_more_retrying(metadata.config.work_dir, dest, "work")

            # each metadata element here comes from one recipe, thus it will share one build id
            #    cleaning on the last metadata in the loop should take care of all of the stuff.
            metadata.clean()

            # We *could* delete `metadata_conda_debug.yaml` here, but the user may want to debug
            # failures that happen after this point and we may as well not make that impossible.
            # os.unlink(os.path.join(metadata.config.work_dir, 'metadata_conda_debug.yaml'))

        except DependencyNeedsBuildingError as e:
            skip_names = ['python', 'r', 'r-base', 'mro-base', 'perl', 'lua']
            built_package_paths = [entry[1][1].path for entry in built_packages.items()]
            add_recipes = []
            # add the failed one back in at the beginning - but its deps may come before it
            recipe_list.extendleft([recipe])
            for pkg, matchspec in zip(e.packages, e.matchspecs):
                pkg_name = pkg.split(' ')[0].split('=')[0]
                # if we hit missing dependencies at test time, the error we get says that our
                #    package that we just built needs to be built.  Very confusing.  Bomb out
                #    if any of our output metadatas are in the exception list of pkgs.
                if metadata and any(pkg_name == output_meta.name() for (_, output_meta) in
                       metadata.get_output_metadata_set(permit_undefined_jinja=True)):
                    raise
                if pkg in to_build_recursive:
                    cfg.clean(remove_folders=False)
                    raise RuntimeError("Can't build {} due to environment creation error:\n"
                                       .format(recipe) + str(e.message) + "\n" + extra_help)

                if pkg in skip_names:
                    to_build_recursive.append(pkg)
                    extra_help = (
                        "Typically if a conflict is with the Python or R\n"
                        "packages, the other package or one of its dependencies\n"
                        "needs to be rebuilt (e.g., a conflict with 'python 3.5*'\n"
                        "and 'x' means 'x' or one of 'x' dependencies isn't built\n"
                        "for Python 3.5 and needs to be rebuilt."
                    )

                recipe_glob = glob(os.path.join(recipe_parent_dir, pkg_name))
                # conda-forge style.  meta.yaml lives one level deeper.
                if not recipe_glob:
                    recipe_glob = glob(os.path.join(recipe_parent_dir, '..', pkg_name))
                feedstock_glob = glob(os.path.join(recipe_parent_dir, pkg_name + '-feedstock'))
                if not feedstock_glob:
                    feedstock_glob = glob(os.path.join(recipe_parent_dir, '..',
                                                       pkg_name + '-feedstock'))
                available = False
                if recipe_glob or feedstock_glob:
                    for recipe_dir in recipe_glob + feedstock_glob:
                        if not any(path.startswith(recipe_dir) for path in built_package_paths):
                            dep_metas = render_recipe(recipe_dir, config=metadata.config)
                            for dep_meta in dep_metas:
                                if utils.match_peer_job(MatchSpec(matchspec), dep_meta[0],
                                                        metadata):
                                    print(("Missing dependency {0}, but found" +
                                        " recipe directory, so building " +
                                        "{0} first").format(pkg))
                                    add_recipes.append(recipe_dir)
                                    available = True
                if not available:
                    cfg.clean(remove_folders=False)
                    raise
            # if we failed to render due to unsatisfiable dependencies, we should only bail out
            #    if we've already retried this recipe.
            if (not metadata and retried_recipes.count(recipe) and
                    retried_recipes.count(recipe) >= len(metadata.ms_depends('build'))):
                cfg.clean(remove_folders=False)
                raise RuntimeError("Can't build {} due to environment creation error:\n"
                                    .format(recipe) + str(e.message) + "\n" + extra_help)
            retried_recipes.append(os.path.basename(name))
            recipe_list.extendleft(add_recipes)

    tarballs = [f for f in built_packages if f.endswith(CONDA_PACKAGE_EXTENSIONS)]
    if post in [True, None]:
        # TODO: could probably use a better check for pkg type than this...
        wheels = [f for f in built_packages if f.endswith('.whl')]
        handle_anaconda_upload(tarballs, config=config)
        handle_pypi_upload(wheels, config=config)

    # Print the variant information for each package because it is very opaque and never printed.
    from conda_build.inspect_pkg import get_hash_input
    hash_inputs = get_hash_input(tarballs)
    print("\nINFO :: The inputs making up the hashes for the built packages are as follows:")
    print(json.dumps(hash_inputs, sort_keys=True, indent=2))
    print("\n")

    total_time = time.time() - initial_time
    max_memory_used = max([step.get('rss') for step in stats.values()] or [0])
    total_disk = sum([step.get('disk') for step in stats.values()] or [0])
    total_cpu_sys = sum([step.get('cpu_sys') for step in stats.values()] or [0])
    total_cpu_user = sum([step.get('cpu_user') for step in stats.values()] or [0])

    print(
        "{bar}\n"
        "Resource usage summary:\n"
        "\n"
        "Total time: {elapsed}\n"
        "CPU usage: sys={cpu_sys}, user={cpu_user}\n"
        "Maximum memory usage observed: {memory}\n"
        "Total disk usage observed (not including envs): {disk}".format(
            bar="#" * 84,
            elapsed=utils.seconds2human(total_time),
            cpu_sys=utils.seconds2human(total_cpu_sys),
            cpu_user=utils.seconds2human(total_cpu_user),
            memory=utils.bytes2human(max_memory_used),
            disk=utils.bytes2human(total_disk),
        )
    )

    stats['total'] = {
        'time': total_time,
        'memory': max_memory_used,
        'disk': total_disk,
    }

    if config.stats_file:
        with open(config.stats_file, 'w') as f:
            json.dump(stats, f)

    return list(built_packages.keys())


def handle_anaconda_upload(paths, config):
    from conda_build.os_utils.external import find_executable

    paths = utils.ensure_list(paths)

    upload = False
    # this is the default, for no explicit argument.
    # remember that anaconda_upload takes defaults from condarc
    if config.token or config.user:
        upload = True
    # rc file has uploading explicitly turned off
    elif not config.anaconda_upload:
        print("# Automatic uploading is disabled")
    else:
        upload = True

    anaconda = find_executable('anaconda')

    no_upload_message = ''
    if not utils.on_win or 'MSYSTEM' in os.environ:
        joiner = " \\\n    "
        prompter = ''
    else:
        joiner = " ^\n    "
        prompter = '$ '
    if not upload or anaconda is None:
        no_upload_message = (
            "# If you want to upload package(s) to anaconda.org later, type:\n"
            "\n"
        )
        no_upload_message += (
            "\n"
            "# To have conda build upload to anaconda.org automatically, use\n"
            "# {}conda config --set anaconda_upload yes\n".format(prompter)
        )
        no_upload_message += f"anaconda upload{joiner}" + joiner.join(paths)

    if not upload:
        print(no_upload_message)
        return

    if anaconda is None:
        print(no_upload_message)
        sys.exit(
            "Error: cannot locate anaconda command (required for upload)\n"
            "# Try:\n"
            "# {}conda install anaconda-client".format(prompter)
        )
    cmd = [anaconda, ]

    if config.token:
        cmd.extend(['--token', config.token])
    cmd.append('upload')
    if config.force_upload:
        cmd.append('--force')
    if config.user:
        cmd.extend(['--user', config.user])
    for label in config.labels:
        cmd.extend(['--label', label])
    for package in paths:
        try:
            print(f"Uploading {os.path.basename(package)} to anaconda.org")
            subprocess.call(cmd + [package])
        except subprocess.CalledProcessError:
            print(no_upload_message)
            raise


def handle_pypi_upload(wheels, config):
    args = ['twine', 'upload', '--sign-with', config.sign_with, '--repository', config.repository]
    if config.user:
        args.extend(['--user', config.user])
    if config.password:
        args.extend(['--password', config.password])
    if config.sign:
        args.extend(['--sign'])
    if config.identity:
        args.extend(['--identity', config.identity])
    if config.config_file:
        args.extend(['--config-file', config.config_file])
    if config.repository:
        args.extend(['--repository', config.repository])

    wheels = utils.ensure_list(wheels)

    if config.anaconda_upload:
        for f in wheels:
            print(f"Uploading {f}")
            try:
                utils.check_call_env(args + [f])
            except:
                utils.get_logger(__name__).warn("wheel upload failed - is twine installed?"
                                                "  Is this package registered?")
                utils.get_logger(__name__).warn(f"Wheel file left in {f}")

    else:
        print(f"anaconda_upload is not set.  Not uploading wheels: {wheels}")


def print_build_intermediate_warning(config):
    print("\n")
    print('#' * 84)
    print("Source and build intermediates have been left in " + config.croot + ".")
    build_folders = utils.get_build_folders(config.croot)
    print(f"There are currently {len(build_folders)} accumulated.")
    print("To remove them, you can run the ```conda build purge``` command")


def clean_build(config, folders=None):
    if not folders:
        folders = utils.get_build_folders(config.croot)
    for folder in folders:
        utils.rm_rf(folder)


def is_package_built(metadata, env, include_local=True):
    for d in metadata.config.bldpkgs_dirs:
        if not os.path.isdir(d):
            os.makedirs(d)
        update_index(d, verbose=metadata.config.debug, warn=False, threads=1)
    subdir = getattr(metadata.config, f'{env}_subdir')

    urls = [url_path(metadata.config.output_folder), 'local'] if include_local else []
    urls += get_rc_urls()
    if metadata.config.channel_urls:
        urls.extend(metadata.config.channel_urls)

    spec = MatchSpec(name=metadata.name(), version=metadata.version(), build=metadata.build_id())

    if conda_45:
        from conda.api import SubdirData
        return bool(SubdirData.query_all(spec, channels=urls, subdirs=(subdir, "noarch")))
    else:
        index, _, _ = get_build_index(subdir=subdir, bldpkgs_dir=metadata.config.bldpkgs_dir,
                                      output_folder=metadata.config.output_folder, channel_urls=urls,
                                      debug=metadata.config.debug, verbose=metadata.config.verbose,
                                      locking=metadata.config.locking, timeout=metadata.config.timeout,
                                      clear_cache=True)
        return any(spec.match(prec) for prec in index.values())<|MERGE_RESOLUTION|>--- conflicted
+++ resolved
@@ -1622,13 +1622,8 @@
         pfx_files = set(utils.prefix_files(metadata.config.host_prefix))
         initial_files = {item for item in (pfx_files - keep_files)
                             if not any(keep_file.startswith(item + os.path.sep)
-<<<<<<< HEAD
-                                       for keep_file in keep_files))
+                                       for keep_file in keep_files)}
     elif not output.get('script'):
-=======
-                                       for keep_file in keep_files)}
-    else:
->>>>>>> 2a19925f
         if not metadata.always_include_files():
             log.warn("No files or script found for output {}".format(output.get('name')))
             build_deps = metadata.get_value('requirements/build')

--- conflicted
+++ resolved
@@ -36,11 +36,7 @@
 from conda_build.utils import rm_rf, _check_call
 from conda_build.index import update_index
 from conda_build.create_test import (create_files, create_shell_files,
-<<<<<<< HEAD
-                                     create_py_files)
-=======
                                      create_py_files, create_pl_files)
->>>>>>> 8a9d6033
 from conda_build.metadata import MetaData
 
 
@@ -230,30 +226,7 @@
     :type get_src: bool
     '''
     rm_rf(prefix)
-    try_again = True
-    while try_again:
-        try:
-            create_env(prefix, [ms.spec for ms in m.ms_depends('build')])
-        except RuntimeError as e:
-            error_str = str(e)
-            if error_str.startswith('No packages found matching:'):
-                # Build dependency if recipe exists
-                recipe_dir = error_str.split(': ')[1]
-                if exists(recipe_dir):
-                    print(("Missing dependency {0}, but found recipe " +
-                           "directory, so building " +
-                           "{0} first").format(recipe_dir))
-                    dep_m = MetaData(abspath(recipe_dir))
-                    dep_m.check_fields()
-                    build(dep_m)
-                    # Now try again
-                    try_again = True
-                else:
-                    raise
-            else:
-                raise
-        else:
-            try_again = False
+    create_env(prefix, [ms.spec for ms in m.ms_depends('build')])
 
     print("BUILD START:", m.dist())
 

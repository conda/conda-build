'''
Module that does most of the heavy lifting for the ``conda build`` command.
'''
from __future__ import absolute_import, division, print_function

from collections import deque
import copy
import fnmatch
from glob import glob
import io
import json
import logging
import mmap
import os
from os.path import isdir, isfile, islink, join
import re
import shutil
import stat
import subprocess
import sys
import tarfile
import hashlib

# this is to compensate for a requests idna encoding error.  Conda is a better place to fix,
#   eventually
# exception is raises: "LookupError: unknown encoding: idna"
#    http://stackoverflow.com/a/13057751/1170370
import encodings.idna  # NOQA

from conda_verify.verify import Verify

# used to get version
from .conda_interface import cc
from .conda_interface import envs_dirs, root_dir
from .conda_interface import plan
from .conda_interface import get_index
from .conda_interface import PY3
from .conda_interface import package_cache
from .conda_interface import prefix_placeholder, linked, symlink_conda
from .conda_interface import url_path
from .conda_interface import Resolve, MatchSpec, Unsatisfiable
from .conda_interface import TemporaryDirectory
from .conda_interface import get_rc_urls, get_local_urls
from .conda_interface import VersionOrder
from .conda_interface import (PaddingError, LinkError, CondaValueError,
                              NoPackagesFoundError, NoPackagesFound)

from conda_build import __version__
from conda_build import environ, source, tarcheck
from conda_build.render import (parse_or_try_download, output_yaml, bldpkg_path,
                                render_recipe, reparse)
import conda_build.os_utils.external as external
from conda_build.post import (post_process, post_build,
                              fix_permissions, get_build_metadata)
from conda_build.utils import (rm_rf, _check_call, copy_into, on_win, get_build_folders,
                               silence_loggers, path_prepended, create_entry_points,
                               prepend_bin_path, codec, root_script_dir, print_skip_message,
                               ensure_list, get_lock, ExitStack)
from conda_build.index import update_index
from conda_build.create_test import (create_files, create_shell_files,
                                     create_py_files, create_pl_files)
from conda_build.exceptions import indent
from conda_build.features import feature_list

import conda_build.noarch_python as noarch_python
<<<<<<< HEAD
=======
from conda_verify.verify import Verify
from enum import Enum


class FileType(Enum):
    softlink = "softlink"
    hardlink = "hardlink"
    directory = "directory"
>>>>>>> ccef9065


if 'bsd' in sys.platform:
    shell_path = '/bin/sh'
else:
    shell_path = '/bin/bash'

log = logging.getLogger(__file__)


def prefix_files(prefix):
    '''
    Returns a set of all files in prefix.
    '''
    res = set()
    for root, dirs, files in os.walk(prefix):
        for fn in files:
            res.add(join(root, fn)[len(prefix) + 1:])
        for dn in dirs:
            path = join(root, dn)
            if islink(path):
                res.add(path[len(prefix) + 1:])
    return res


def create_post_scripts(m, config):
    '''
    Create scripts to run after build step
    '''
    recipe_dir = m.path
    ext = '.bat' if on_win else '.sh'
    for tp in 'pre-link', 'post-link', 'pre-unlink':
        src = join(recipe_dir, tp + ext)
        if not isfile(src):
            continue
        dst_dir = join(config.build_prefix,
                       'Scripts' if on_win else 'bin')
        if not isdir(dst_dir):
            os.makedirs(dst_dir, 0o775)
        dst = join(dst_dir, '.%s-%s%s' % (m.name(), tp, ext))
        copy_into(src, dst, config.timeout)
        os.chmod(dst, 0o775)


def have_prefix_files(files, prefix):
    '''
    Yields files that contain the current prefix in them, and modifies them
    to replace the prefix with a placeholder.

    :param files: Filenames to check for instances of prefix
    :type files: list of tuples containing strings (prefix, mode, filename)
    '''
    prefix_bytes = prefix.encode(codec)
    prefix_placeholder_bytes = prefix_placeholder.encode(codec)
    if on_win:
        forward_slash_prefix = prefix.replace('\\', '/')
        forward_slash_prefix_bytes = forward_slash_prefix.encode(codec)
        double_backslash_prefix = prefix.replace('\\', '\\\\')
        double_backslash_prefix_bytes = double_backslash_prefix.encode(codec)

    for f in files:
        if f.endswith(('.pyc', '.pyo', '.a')):
            continue
        path = join(prefix, f)
        if not isfile(path):
            continue
        if sys.platform != 'darwin' and islink(path):
            # OSX does not allow hard-linking symbolic links, so we cannot
            # skip symbolic links (as we can on Linux)
            continue

        # dont try to mmap an empty file
        if os.stat(path).st_size == 0:
            continue

        fi = open(path, 'rb+')
        mm = mmap.mmap(fi.fileno(), 0)

        mode = 'binary' if mm.find(b'\x00') != -1 else 'text'
        if mode == 'text':
            if not on_win and mm.find(prefix_bytes) != -1:
                # Use the placeholder for maximal backwards compatibility, and
                # to minimize the occurrences of usernames appearing in built
                # packages.
                rewrite_file_with_new_prefix(path, mm[:], prefix_bytes, prefix_placeholder_bytes)
                mm.close()
                fi.close()
                fi = open(path, 'rb+')
                mm = mmap.mmap(fi.fileno(), 0)
        if mm.find(prefix_bytes) != -1:
            yield (prefix, mode, f)
        if on_win and mm.find(forward_slash_prefix_bytes) != -1:
            # some windows libraries use unix-style path separators
            yield (forward_slash_prefix, mode, f)
        elif on_win and mm.find(double_backslash_prefix_bytes) != -1:
            # some windows libraries have double backslashes as escaping
            yield (double_backslash_prefix, mode, f)
        if mm.find(prefix_placeholder_bytes) != -1:
            yield (prefix_placeholder, mode, f)
        mm.close()
        fi.close()


def rewrite_file_with_new_prefix(path, data, old_prefix, new_prefix):
    # Old and new prefix should be bytes

    st = os.stat(path)
    data = data.replace(old_prefix, new_prefix)
    # Save as
    with open(path, 'wb') as fo:
        fo.write(data)
    os.chmod(path, stat.S_IMODE(st.st_mode) | stat.S_IWUSR)  # chmod u+w
    return data


def get_run_dists(m, config):
    prefix = join(envs_dirs[0], '_run')
    rm_rf(prefix)
    create_env(prefix, [ms.spec for ms in m.ms_depends('run')], config=config)
    return sorted(linked(prefix))


def copy_recipe(m, config):
    if config.include_recipe and m.include_recipe():
        recipe_dir = join(config.info_dir, 'recipe')
        os.makedirs(recipe_dir)

        if os.path.isdir(m.path):
            for fn in os.listdir(m.path):
                if fn.startswith('.'):
                    continue
                src_path = join(m.path, fn)
                dst_path = join(recipe_dir, fn)
                copy_into(src_path, dst_path, timeout=config.timeout)

            # store the rendered meta.yaml file, plus information about where it came from
            #    and what version of conda-build created it
            original_recipe = os.path.join(m.path, 'meta.yaml')
        else:
            original_recipe = ""

        rendered_metadata = copy.deepcopy(m)
        # fill in build versions used
        build_deps = []
        # we only care if we actually have build deps.  Otherwise, the environment will not be
        #    valid for inspection.
        if m.meta.get('requirements') and m.meta['requirements'].get('build'):
            build_deps = environ.Environment(m.config.build_prefix).package_specs

        # hard-code build string so that any future "renderings" can't go wrong based on user env
        rendered_metadata.meta['build']['string'] = m.build_id()

        rendered_metadata.meta['requirements'] = rendered_metadata.meta.get('requirements', {})
        rendered_metadata.meta['requirements']['build'] = build_deps

        # if source/path is relative, then the output package makes no sense at all.  The next
        #   best thing is to hard-code the absolute path.  This probably won't exist on any
        #   system other than the original build machine, but at least it will work there.
        if m.meta.get('source'):
            if 'path' in m.meta['source'] and not os.path.isabs(m.meta['source']['path']):
                rendered_metadata.meta['source']['path'] = os.path.normpath(
                    os.path.join(m.path, m.meta['source']['path']))
            elif ('git_url' in m.meta['source'] and not os.path.isabs(m.meta['source']['git_url'])):
                rendered_metadata.meta['source']['git_url'] = os.path.normpath(
                    os.path.join(m.path, m.meta['source']['git_url']))

        rendered = output_yaml(rendered_metadata)
        if not original_recipe or not open(original_recipe).read() == rendered:
            with open(join(recipe_dir, "meta.yaml"), 'w') as f:
                f.write("# This file created by conda-build {}\n".format(__version__))
                if original_recipe:
                    f.write("# meta.yaml template originally from:\n")
                    f.write("# " + source.get_repository_info(m.path) + "\n")
                f.write("# ------------------------------------------------\n\n")
                f.write(rendered)
            if original_recipe:
                copy_into(original_recipe, os.path.join(recipe_dir, 'meta.yaml.template'),
                          timeout=config.timeout)


def copy_readme(m, config):
    readme = m.get_value('about/readme')
    if readme:
        src = join(config.work_dir, readme)
        if not isfile(src):
            sys.exit("Error: no readme file: %s" % readme)
        dst = join(config.info_dir, readme)
        copy_into(src, dst, config.timeout)
        if os.path.split(readme)[1] not in {"README.md", "README.rst", "README"}:
            print("WARNING: anaconda.org only recognizes about/readme "
                  "as README.md and README.rst", file=sys.stderr)


def copy_license(m, config):
    license_file = m.get_value('about/license_file')
    if license_file:
        copy_into(join(config.work_dir, license_file),
                        join(config.info_dir, 'LICENSE.txt'), config.timeout)


def get_files_with_prefix(m, files, prefix):
    files_with_prefix = sorted(have_prefix_files(files, prefix))

    ignore_files = m.ignore_prefix_files()
    ignore_types = set()
    if not hasattr(ignore_files, "__iter__"):
        if ignore_files is True:
            ignore_types.update(('text', 'binary'))
        ignore_files = []
    if not m.get_value('build/detect_binary_files_with_prefix', True):
        ignore_types.update(('binary',))
    ignore_files.extend(
        [f[2] for f in files_with_prefix if f[1] in ignore_types and f[2] not in ignore_files])
    files_with_prefix = [f for f in files_with_prefix if f[2] not in ignore_files]
    return files_with_prefix


def detect_and_record_prefix_files(m, files, prefix, config):
    files_with_prefix = get_files_with_prefix(m, files, prefix)
    binary_has_prefix_files = m.binary_has_prefix_files()
    text_has_prefix_files = m.has_prefix_files()
    is_noarch = m.get_value('build/noarch_python') or is_noarch_python(m) or m.get_value('build/noarch')

    if files_with_prefix and not is_noarch:
        if on_win:
            # Paths on Windows can contain spaces, so we need to quote the
            # paths. Fortunately they can't contain quotes, so we don't have
            # to worry about nested quotes.
            fmt_str = '"%s" %s "%s"\n'
        else:
            # Don't do it everywhere because paths on Unix can contain quotes,
            # and we don't have a good method of escaping, and because older
            # versions of conda don't support quotes in has_prefix
            fmt_str = '%s %s %s\n'

        with open(join(config.info_dir, 'has_prefix'), 'w') as fo:
            for pfix, mode, fn in files_with_prefix:
                print("Detected hard-coded path in %s file %s" % (mode, fn))
                fo.write(fmt_str % (pfix, mode, fn))

                if mode == 'binary' and fn in binary_has_prefix_files:
                    binary_has_prefix_files.remove(fn)
                elif mode == 'text' and fn in text_has_prefix_files:
                    text_has_prefix_files.remove(fn)

    # make sure we found all of the files expected
    errstr = ""
    for f in text_has_prefix_files:
        errstr += "Did not detect hard-coded path in %s from has_prefix_files\n" % f
    for f in binary_has_prefix_files:
        errstr += "Did not detect hard-coded path in %s from binary_has_prefix_files\n" % f
    if errstr:
        raise RuntimeError(errstr)


def sanitize_channel(channel):
    return re.sub('\/t\/[a-zA-Z0-9\-]*\/', '/t/<TOKEN>/', channel)


def write_about_json(m, config):
    with open(join(config.info_dir, 'about.json'), 'w') as fo:
        d = {}
        for key in ('home', 'dev_url', 'doc_url', 'license_url',
                    'license', 'summary', 'description', 'license_family'):
            value = m.get_value('about/%s' % key)
            if value:
                d[key] = value

        bin_path = os.path.join(sys.prefix, "Scripts\\conda.exe" if on_win else "bin/conda")

        # for sake of reproducibility, record some conda info
        conda_info = subprocess.check_output([bin_path, 'info', '--json', '-s'])
        if hasattr(conda_info, 'decode'):
            conda_info = conda_info.decode(codec)
        conda_info = json.loads(conda_info)
        d['conda_version'] = conda_info['conda_version']
        d['conda_build_version'] = conda_info['conda_build_version']
        # conda env will be in most, but not necessarily all installations.
        #    Don't die if we don't see it.
        if 'conda_env_version' in conda_info:
            d['conda_env_version'] = conda_info['conda_env_version']
        d['offline'] = conda_info['offline']
        channels = conda_info['channels']
        stripped_channels = []
        for channel in channels:
            stripped_channels.append(sanitize_channel(channel))
        d['channels'] = stripped_channels
        # this information will only be present in conda 4.2.10+
        try:
            d['conda_private'] = conda_info['conda_private']
            d['env_vars'] = conda_info['env_vars']
        except KeyError:
            pass
        pkgs = subprocess.check_output([bin_path, 'list', '-n', 'root', '--json'])
        if hasattr(pkgs, 'decode'):
            pkgs = pkgs.decode(codec)
        d['root_pkgs'] = json.loads(pkgs)
        json.dump(d, fo, indent=2, sort_keys=True)


def write_info_json(m, config, mode_dict):
    info_index = m.info_index()
    pin_depends = m.get_value('build/pin_depends')
    if pin_depends:
        dists = get_run_dists(m, config=config)
        with open(join(config.info_dir, 'requires'), 'w') as fo:
            fo.write("""\
# This file as created when building:
#
#     %s.tar.bz2  (on '%s')
#
# It can be used to create the runtime environment of this package using:
# $ conda create --name <env> --file <this file>
""" % (m.dist(), config.subdir))
            for dist in sorted(dists + [m.dist()]):
                fo.write('%s\n' % '='.join(dist.split('::', 1)[-1].rsplit('-', 2)))
        if pin_depends == 'strict':
            info_index['depends'] = [' '.join(dist.split('::', 1)[-1].rsplit('-', 2))
                                     for dist in dists]

    # Deal with Python 2 and 3's different json module type reqs
    with open(join(config.info_dir, 'index.json'), **mode_dict) as fo:
        json.dump(info_index, fo, indent=2, sort_keys=True)


def write_no_link(m, config, files):
    no_link = m.get_value('build/no_link')
    if no_link:
        if not isinstance(no_link, list):
            no_link = [no_link]
        with open(join(config.info_dir, 'no_link'), 'w') as fo:
            for f in files:
                if any(fnmatch.fnmatch(f, p) for p in no_link):
                    fo.write(f + '\n')


def get_entry_point_script_names(entry_point_scripts):
    scripts = []
    for entry_point in entry_point_scripts:
        cmd = entry_point[:entry_point.find("= ")].strip()
        if on_win:
            scripts.append("Scripts\\%s-script.py" % cmd)
            scripts.append("Scripts\\%s.exe" % cmd)
        else:
            scripts.append("bin/%s" % cmd)
    return scripts


def create_info_files(m, files, config, prefix):
    '''
    Creates the metadata files that will be stored in the built package.

    :param m: Package metadata
    :type m: Metadata
    :param files: Paths to files to include in package
    :type files: list of str
    '''

    copy_recipe(m, config)
    copy_readme(m, config)
    copy_license(m, config)

    mode_dict = {'mode': 'w', 'encoding': 'utf-8'} if PY3 else {'mode': 'wb'}

    write_info_json(m, config, mode_dict)
    write_about_json(m, config)

    entry_point_scripts = m.get_value('build/entry_points')

    if is_noarch_python(m):
        noarch_python.create_entry_point_information(
            "python", entry_point_scripts, config
        )

    entry_point_script_names = get_entry_point_script_names(entry_point_scripts)

    if on_win:
        # make sure we use '/' path separators in metadata
        files = [_f.replace('\\', '/') for _f in files]

    with open(join(config.info_dir, 'files'), **mode_dict) as fo:
        if m.get_value('build/noarch_python'):
            fo.write('\n')
        elif is_noarch_python(m):
            for f in files:
                if f.find("site-packages") > 0:
                    fo.write(f[f.find("site-packages"):] + '\n')
                elif f.startswith("bin") and (f not in entry_point_script_names):
                    fo.write(f.replace("bin", "python-scripts") + '\n')
                elif f.startswith("Scripts") and (f not in entry_point_script_names):
                    fo.write(f.replace("Scripts", "python-scripts") + '\n')
        else:
            for f in files:
                fo.write(f + '\n')

    files_with_prefix = get_files_with_prefix(m, files, prefix)
    create_info_files_json(m, config.info_dir, prefix, files, files_with_prefix)

    detect_and_record_prefix_files(m, files, prefix, config)
    write_no_link(m, config, files)

    if m.get_value('source/git_url'):
        with io.open(join(config.info_dir, 'git'), 'w', encoding='utf-8') as fo:
            source.git_info(config, fo)

    if m.get_value('app/icon'):
        copy_into(join(m.path, m.get_value('app/icon')),
                        join(config.info_dir, 'icon.png'),
                  config.timeout)


def get_short_path(m, target_file):
    entry_point_script_names = get_entry_point_script_names(m.get_value('build/entry_points'))
    if is_noarch_python(m):
        if target_file.find("site-packages") > 0:
            return target_file[target_file.find("site-packages"):]
        elif target_file.startswith("bin") and (target_file not in entry_point_script_names):
            return target_file.replace("bin", "python-scripts")
        elif target_file.startswith("Scripts") and (target_file not in entry_point_script_names):
            return target_file.replace("Scripts", "python-scripts")
    elif m.get_value('build/noarch_python'):
        return None
    else:
        return target_file


def sha256_checksum(filename, buffersize=65536):
    sha256 = hashlib.sha256()
    with open(filename, 'rb') as f:
        for block in iter(lambda: f.read(buffersize), b''):
            sha256.update(block)
    return sha256.hexdigest()


def has_prefix(short_path, files_with_prefix):
    for prefix, mode, filename in files_with_prefix:
        if short_path == filename:
            return prefix, mode
    return None, None


def is_no_link(no_link, short_path):
    if no_link is not None and short_path in no_link:
        return True


def get_inode_paths(files, target_short_path, prefix):
    ensure_list(files)
    target_short_path_inode = os.stat(join(prefix, target_short_path)).st_ino
    hardlinked_files = [sp for sp in files
                        if os.stat(join(prefix, sp)).st_ino == target_short_path_inode]
    return sorted(hardlinked_files)


def file_type(path):
    if isdir(path):
        return FileType.directory
    elif islink(path):
        return FileType.softlink
    return FileType.hardlink


def build_info_files_json(m, prefix, files, files_with_prefix):
    no_link = m.get_value('build/no_link')
    files_json = []
    for fi in files:
        prefix_placeholder, file_mode = has_prefix(fi, files_with_prefix)
        path = os.path.join(prefix, fi)
        file_info = {
            "path": get_short_path(m, fi),
            "sha256": sha256_checksum(path),
            "size_in_bytes": os.path.getsize(path),
            "file_type": getattr(file_type(path), "name"),
        }
        no_link = is_no_link(no_link, fi)
        if no_link:
            file_info["no_link"] = no_link
        if prefix_placeholder and file_mode:
            file_info["prefix_placeholder"] = prefix_placeholder
            file_info["file_mode"] = file_mode
        if file_info.get("file_type") == "hardlink" and os.stat(join(prefix, fi)).st_nlink > 1:
            inode_paths = get_inode_paths(files, fi, prefix)
            file_info["inode_paths"] = inode_paths
        files_json.append(file_info)
    return files_json


def get_files_version():
    return 1


def create_info_files_json(m, info_dir, prefix, files, files_with_prefix):
    files_json_fields = ["path", "sha256", "size_in_bytes", "file_type", "file_mode",
                         "prefix_placeholder", "no_link", "inode_first_path"]
    files_json_files = build_info_files_json(m, prefix, files, files_with_prefix)
    files_json_info = {
        "version": get_files_version(),
        "fields": files_json_fields,
        "files": files_json_files,
    }
    with open(join(info_dir, 'files.json'), "w") as files_json:
        json.dump(files_json_info, files_json)


def get_build_index(config, clear_cache=True):
    # priority: local by croot (can vary), then channels passed as args,
    #     then channels from config.
    urls = [url_path(config.croot)] + list(config.channel_urls)
    index = get_index(channel_urls=urls,
                      prepend=not config.override_channels,
                      use_local=False,
                      use_cache=not clear_cache)
    return index


def create_env(prefix, specs, config, clear_cache=True):
    '''
    Create a conda envrionment for the given prefix and specs.
    '''
    if config.debug:
        logging.getLogger("conda").setLevel(logging.DEBUG)
        logging.getLogger("binstar").setLevel(logging.DEBUG)
        logging.getLogger("install").setLevel(logging.DEBUG)
        logging.getLogger("conda.install").setLevel(logging.DEBUG)
        logging.getLogger("fetch").setLevel(logging.DEBUG)
        logging.getLogger("print").setLevel(logging.DEBUG)
        logging.getLogger("progress").setLevel(logging.DEBUG)
        logging.getLogger("dotupdate").setLevel(logging.DEBUG)
        logging.getLogger("stdoutlog").setLevel(logging.DEBUG)
        logging.getLogger("requests").setLevel(logging.DEBUG)
    else:
        silence_loggers(show_warnings_and_errors=True)

    if os.path.isdir(prefix):
        rm_rf(prefix)

    specs = list(specs)
    for feature, value in feature_list:
        if value:
            specs.append('%s@' % feature)

    if specs:  # Don't waste time if there is nothing to do
        with path_prepended(prefix):
            locks = []
            try:
                cc.pkgs_dirs = cc.pkgs_dirs[:1]
                locked_folders = cc.pkgs_dirs + list(config.bldpkgs_dirs)
                for folder in locked_folders:
                    if not os.path.isdir(folder):
                        os.makedirs(folder)
                    lock = get_lock(folder, timeout=config.timeout)
                    if not folder.endswith('pkgs'):
                        update_index(folder, config=config, lock=lock, could_be_mirror=False)
                    locks.append(lock)

                with ExitStack() as stack:
                    for lock in locks:
                        stack.enter_context(lock)
                    index = get_build_index(config=config, clear_cache=True)

                    actions = plan.install_actions(prefix, index, specs)
                    if config.disable_pip:
                        actions['LINK'] = [spec for spec in actions['LINK'] if not spec.startswith('pip-')]  # noqa
                        actions['LINK'] = [spec for spec in actions['LINK'] if not spec.startswith('setuptools-')]  # noqa
                    plan.display_actions(actions, index)
                    if on_win:
                        for k, v in os.environ.items():
                            os.environ[k] = str(v)
                    plan.execute_actions(actions, index, verbose=config.debug)
            except (SystemExit, PaddingError, LinkError) as exc:
                if (("too short in" in str(exc) or
                        'post-link failed for: openssl' in str(exc) or
                        isinstance(exc, PaddingError)) and
                        config.prefix_length > 80):
                    log.warn("Build prefix failed with prefix length %d", config.prefix_length)
                    log.warn("Error was: ")
                    log.warn(str(exc))
                    log.warn("One or more of your package dependencies needs to be rebuilt "
                            "with a longer prefix length.")
                    log.warn("Falling back to legacy prefix length of 80 characters.")
                    log.warn("Your package will not install into prefixes > 80 characters.")
                    config.prefix_length = 80

                    # Set this here and use to create environ
                    #   Setting this here is important because we use it below (symlink)
                    prefix = config.build_prefix

                    create_env(prefix, specs, config=config,
                                clear_cache=clear_cache)
        warn_on_old_conda_build(index=index)

    # ensure prefix exists, even if empty, i.e. when specs are empty
    if not isdir(prefix):
        os.makedirs(prefix)
    if on_win:
        shell = "cmd.exe"
    else:
        shell = "bash"
    symlink_conda(prefix, sys.prefix, shell)


def get_installed_conda_build_version():
    root_linked = linked(root_dir)
    vers_inst = [dist.split('::', 1)[-1].rsplit('-', 2)[1] for dist in root_linked
        if dist.split('::', 1)[-1].rsplit('-', 2)[0] == 'conda-build']
    if not len(vers_inst) == 1:
        log.warn("Could not detect installed version of conda-build")
        return None
    return vers_inst[0]


def get_conda_build_index_versions(index):
    r = Resolve(index)
    pkgs = []
    try:
        pkgs = r.get_pkgs(MatchSpec('conda-build'))
    except (NoPackagesFound, NoPackagesFoundError):
        log.warn("Could not find any versions of conda-build in the channels")
    return [pkg.version for pkg in pkgs]


def filter_non_final_releases(pkg_list):
    """cuts out packages wth rc/alpha/beta.

    VersionOrder described in conda/version.py

    Basically, it breaks up the version into pieces, and depends on version
    formats like x.y.z[alpha/beta]
    """
    return [pkg for pkg in pkg_list if len(VersionOrder(pkg).version[3]) == 1]


def warn_on_old_conda_build(index=None, installed_version=None, available_packages=None):
    if not installed_version:
        installed_version = get_installed_conda_build_version() or "0.0.0"
    if not available_packages:
        if index:
            available_packages = get_conda_build_index_versions(index)
        else:
            raise ValueError("Must provide either available packages or"
                             " index to warn_on_old_conda_build")
    available_packages = sorted(filter_non_final_releases(available_packages), key=VersionOrder)
    if (len(available_packages) > 0 and installed_version and
            VersionOrder(installed_version) < VersionOrder(available_packages[-1])):
        print("""
WARNING: conda-build appears to be out of date. You have version %s but the
latest version is %s. Run

conda update -n root conda-build

to get the latest version.
""" % (installed_version, available_packages[-1]), file=sys.stderr)


def build(m, config, post=None, need_source_download=True, need_reparse_in_env=False):
    '''
    Build the package with the specified metadata.

    :param m: Package metadata
    :type m: Metadata
    :type post: bool or None. None means run the whole build. True means run
    post only. False means stop just before the post.
    :type keep_old_work: bool: Keep any previous work directory.
    :type need_source_download: bool: if rendering failed to download source
    (due to missing tools), retry here after build env is populated
    '''

    if m.skip():
        print_skip_message(m)
        return False

    if config.skip_existing:
        package_exists = is_package_built(m, config)
        if package_exists:
            print(m.dist(), "is already built in {0}, skipping.".format(package_exists))
            return False

    if post in [False, None]:
        print("BUILD START:", m.dist())
        if m.uses_jinja and (need_source_download or need_reparse_in_env):
            print("    (actual version deferred until further download or env creation)")

        specs = [ms.spec for ms in m.ms_depends('build')]
        create_env(config.build_prefix, specs, config=config)
        vcs_source = m.uses_vcs_in_build
        if vcs_source and vcs_source not in specs:
            vcs_executable = "hg" if vcs_source == "mercurial" else vcs_source
            has_vcs_available = os.path.isfile(external.find_executable(vcs_executable,
                                                                config.build_prefix) or "")
            if not has_vcs_available:
                if (vcs_source != "mercurial" or
                        not any(spec.startswith('python') and "3." in spec
                                for spec in specs)):
                    specs.append(vcs_source)

                    log.warn("Your recipe depends on %s at build time (for templates), "
                            "but you have not listed it as a build dependency.  Doing "
                                "so for this build.", vcs_source)

                    # Display the name only
                    # Version number could be missing due to dependency on source info.
                    create_env(config.build_prefix, specs, config=config)
                else:
                    raise ValueError("Your recipe uses mercurial in build, but mercurial"
                                    " does not yet support Python 3.  Please handle all of "
                                    "your mercurial actions outside of your build script.")

        if need_source_download:
            # Execute any commands fetching the source (e.g., git) in the _build environment.
            # This makes it possible to provide source fetchers (eg. git, hg, svn) as build
            # dependencies.
            with path_prepended(config.build_prefix):
                m, need_source_download, need_reparse_in_env = parse_or_try_download(m,
                                                                no_download_source=False,
                                                                force_download=True,
                                                                config=config)
            assert not need_source_download, "Source download failed.  Please investigate."
            if m.uses_jinja:
                print("BUILD START (revised):", m.dist())

        if need_reparse_in_env:
            reparse(m, config=config)
            print("BUILD START (revised):", m.dist())

        if m.name() in [i.rsplit('-', 2)[0] for i in linked(config.build_prefix)]:
            print("%s is installed as a build dependency. Removing." %
                m.name())
            index = get_build_index(config=config, clear_cache=False)
            actions = plan.remove_actions(config.build_prefix, [m.name()], index=index)
            assert not plan.nothing_to_do(actions), actions
            plan.display_actions(actions, index)
            plan.execute_actions(actions, index)

        print("Package:", m.dist())

        # get_dir here might be just work, or it might be one level deeper,
        #    dependening on the source.
        src_dir = config.work_dir
        if isdir(src_dir):
            print("source tree in:", src_dir)
        else:
            print("no source - creating empty work folder")
            os.makedirs(src_dir)

        rm_rf(config.info_dir)
        files1 = prefix_files(prefix=config.build_prefix)
        for pat in m.always_include_files():
            has_matches = False
            for f in set(files1):
                if fnmatch.fnmatch(f, pat):
                    print("Including in package existing file", f)
                    files1.discard(f)
                    has_matches = True
            if not has_matches:
                log.warn("Glob %s from always_include_files does not match any files", pat)
        # Save this for later
        with open(join(config.croot, 'prefix_files.txt'), 'w') as f:
            f.write(u'\n'.join(sorted(list(files1))))
            f.write(u'\n')

        # Use script from recipe?
        script = m.get_value('build/script', None)
        if script:
            if isinstance(script, list):
                script = '\n'.join(script)

        if isdir(src_dir):
            if on_win:
                build_file = join(m.path, 'bld.bat')
                if script:
                    build_file = join(src_dir, 'bld.bat')
                    with open(build_file, 'w') as bf:
                        bf.write(script)
                import conda_build.windows as windows
                windows.build(m, build_file, config=config)
            else:
                build_file = join(m.path, 'build.sh')

                # There is no sense in trying to run an empty build script.
                if isfile(build_file) or script:
                    with path_prepended(config.build_prefix):
                        env = environ.get_dict(config=config, m=m)
                    env["CONDA_BUILD_STATE"] = "BUILD"
                    work_file = join(config.work_dir, 'conda_build.sh')
                    if script:
                        with open(work_file, 'w') as bf:
                            bf.write(script)
                    if config.activate:
                        if isfile(build_file):
                            data = open(build_file).read()
                        else:
                            data = open(work_file).read()
                        with open(work_file, 'w') as bf:
                            bf.write('source "{conda_root}activate" "{build_prefix}" &> '
                                        '/dev/null\n'.format(conda_root=root_script_dir +
                                                            os.path.sep,
                                                            build_prefix=config.build_prefix))
                            bf.write(data)
                    else:
                        if not isfile(work_file):
                            copy_into(build_file, work_file, config.timeout)
                    os.chmod(work_file, 0o766)

                    if isfile(work_file):
                        cmd = [shell_path, '-x', '-e', work_file]
                        # this should raise if any problems occur while building
                        _check_call(cmd, env=env, cwd=src_dir)

    if post in [True, None]:
        if post:
            with open(join(config.croot, 'prefix_files.txt'), 'r') as f:
                files1 = set(f.read().splitlines())

        get_build_metadata(m, config=config)
        create_post_scripts(m, config=config)

        if not is_noarch_python(m):
            create_entry_points(m.get_value('build/entry_points'), config=config)
        files2 = prefix_files(prefix=config.build_prefix)

        post_process(sorted(files2 - files1),
                     prefix=config.build_prefix,
                     config=config,
                     preserve_egg_dir=bool(m.get_value('build/preserve_egg_dir')),
                     noarch=m.get_value('build/noarch'),
                     skip_compile_pyc=m.get_value('build/skip_compile_pyc'))

        # The post processing may have deleted some files (like easy-install.pth)
        files2 = prefix_files(prefix=config.build_prefix)
        if any(config.meta_dir in join(config.build_prefix, f) for f in files2 - files1):
            meta_files = (tuple(f for f in files2 - files1 if config.meta_dir in
                    join(config.build_prefix, f)),)
            sys.exit(indent("""Error: Untracked file(s) %s found in conda-meta directory.
This error usually comes from using conda in the build script.  Avoid doing this, as it
can lead to packages that include their dependencies.""" % meta_files))
        post_build(m, sorted(files2 - files1),
                    prefix=config.build_prefix,
                    build_python=config.build_python,
                    croot=config.croot)

        entry_point_script_names = get_entry_point_script_names(m.get_value('build/entry_points'))
        if is_noarch_python(m):
            pkg_files = [fi for fi in sorted(files2 - files1) if fi not in entry_point_script_names]
        else:
            pkg_files = sorted(files2 - files1)

        create_info_files(m, pkg_files, config=config, prefix=config.build_prefix)

        if m.get_value('build/noarch_python'):
            noarch_python.transform(m, sorted(files2 - files1), config.build_prefix)
        elif is_noarch_python(m):
            noarch_python.populate_files(
                m, pkg_files, config.build_prefix, entry_point_script_names)

        files3 = prefix_files(prefix=config.build_prefix)
        fix_permissions(files3 - files1, config.build_prefix)

        path = bldpkg_path(m)

        # lock the output directory while we build this file
        # create the tarball in a temporary directory to minimize lock time
        with TemporaryDirectory() as tmp:
            tmp_path = os.path.join(tmp, os.path.basename(path))
            t = tarfile.open(tmp_path, 'w:bz2')

            def order(f):
                # we don't care about empty files so send them back via 100000
                fsize = os.stat(join(config.build_prefix, f)).st_size or 100000
                # info/* records will be False == 0, others will be 1.
                info_order = int(os.path.dirname(f) != 'info')
                return info_order, fsize

            # add files in order of a) in info directory, b) increasing size so
            # we can access small manifest or json files without decompressing
            # possible large binary or data files
            for f in sorted(files3 - files1, key=order):
                t.add(join(config.build_prefix, f), f)
            t.close()

            # we're done building, perform some checks
            tarcheck.check_all(tmp_path)

            copy_into(tmp_path, path, config.timeout)
        update_index(config.bldpkgs_dir, config, could_be_mirror=False)

        if not getattr(config, "noverify", False):
            verifier = Verify()
            ignore_scripts = config.ignore_package_verify_scripts if \
                config.ignore_package_verify_scripts else None
            run_scripts = config.run_package_verify_scripts if \
                config.run_package_verify_scripts else None
            verifier.verify_package(ignore_scripts=ignore_scripts, run_scripts=run_scripts,
                                    path_to_package=path)

    else:
        print("STOPPING BUILD BEFORE POST:", m.dist())

    # returning true here says package is OK to test
    return True


def clean_pkg_cache(dist, timeout):
    cc.pkgs_dirs = cc.pkgs_dirs[:1]
    locks = [get_lock(folder, timeout=timeout) for folder in cc.pkgs_dirs]
    with ExitStack() as stack:
        for lock in locks:
            stack.enter_context(lock)
        rmplan = [
            'RM_EXTRACTED {0} local::{0}'.format(dist),
            'RM_FETCHED {0} local::{0}'.format(dist),
        ]
        plan.execute_plan(rmplan)

        # Conda does not seem to do a complete cleanup sometimes.  This is supplemental.
        #   Conda's cleanup is still necessary - it keeps track of its own in-memory
        #   list of downloaded things.
        for folder in cc.pkgs_dirs:
            try:
                assert not os.path.exists(os.path.join(folder, dist))
                assert not os.path.exists(os.path.join(folder, dist + '.tar.bz2'))
                for pkg_id in [dist, 'local::' + dist]:
                    assert pkg_id not in package_cache()
            except AssertionError:
                log.debug("Conda caching error: %s package remains in cache after removal", dist)
                log.debug("Clearing package cache to compensate")
                cache = package_cache()
                keys = [key for key in cache.keys() if dist in key]
                for pkg_id in keys:
                    if pkg_id in cache:
                        del cache[pkg_id]
                for entry in glob(os.path.join(folder, dist + '*')):
                    rm_rf(entry)


def test(m, config, move_broken=True):
    '''
    Execute any test scripts for the given package.

    :param m: Package's metadata.
    :type m: Metadata
    '''

    if not os.path.isdir(config.build_folder):
        os.makedirs(config.build_folder)

    clean_pkg_cache(m.dist(), config.timeout)

    tmp_dir = config.test_dir
    if not isdir(tmp_dir):
        os.makedirs(tmp_dir)
    create_files(tmp_dir, m, config)
    # Make Perl or Python-specific test files
    if m.name().startswith('perl-'):
        pl_files = create_pl_files(tmp_dir, m)
        py_files = False
        lua_files = False
    else:
        py_files = create_py_files(tmp_dir, m)
        pl_files = False
        lua_files = False
    shell_files = create_shell_files(tmp_dir, m, config)
    if not (py_files or shell_files or pl_files or lua_files):
        print("Nothing to test for:", m.dist())
        return

    print("TEST START:", m.dist())

    get_build_metadata(m, config=config)
    specs = ['%s %s %s' % (m.name(), m.version(), m.build_id())]

    # add packages listed in the run environment and test/requires
    specs.extend(ms.spec for ms in m.ms_depends('run'))
    specs += ensure_list(m.get_value('test/requires', []))

    if py_files:
        # as the tests are run by python, ensure that python is installed.
        # (If they already provided python as a run or test requirement,
        #  this won't hurt anything.)
        specs += ['python %s*' % environ.get_py_ver(config)]
    if pl_files:
        # as the tests are run by perl, we need to specify it
        specs += ['perl %s*' % environ.get_perl_ver(config)]
    if lua_files:
        # not sure how this shakes out
        specs += ['lua %s*' % environ.get_lua_ver(config)]

    create_env(config.test_prefix, specs, config=config)

    with path_prepended(config.test_prefix):
        env = dict(os.environ.copy())
        env.update(environ.get_dict(config=config, m=m, prefix=config.test_prefix))
        env["CONDA_BUILD_STATE"] = "TEST"

    if not config.activate:
        # prepend bin (or Scripts) directory
        env = prepend_bin_path(env, config.test_prefix, prepend_prefix=True)

        if on_win:
            env['PATH'] = config.test_prefix + os.pathsep + env['PATH']

    for varname in 'CONDA_PY', 'CONDA_NPY', 'CONDA_PERL', 'CONDA_LUA':
        env[varname] = str(getattr(config, varname) or '')

    # Python 2 Windows requires that envs variables be string, not unicode
    env = {str(key): str(value) for key, value in env.items()}
    suffix = "bat" if on_win else "sh"
    test_script = join(tmp_dir, "conda_test_runner.{suffix}".format(suffix=suffix))

    with open(test_script, 'w') as tf:
        if config.activate:
            ext = ".bat" if on_win else ""
            tf.write('{source} "{conda_root}activate{ext}" "{test_env}" {squelch}\n'.format(
                conda_root=root_script_dir + os.path.sep,
                source="call" if on_win else "source",
                ext=ext,
                test_env=config.test_prefix,
                squelch=">nul 2>&1" if on_win else "&> /dev/null"))
            if on_win:
                tf.write("if errorlevel 1 exit 1\n")
        if py_files:
            tf.write("{python} -s {test_file}\n".format(
                python=config.test_python,
                test_file=join(tmp_dir, 'run_test.py')))
            if on_win:
                tf.write("if errorlevel 1 exit 1\n")
        if pl_files:
            tf.write("{perl} {test_file}\n".format(
                perl=config.test_perl,
                test_file=join(tmp_dir, 'run_test.pl')))
            if on_win:
                tf.write("if errorlevel 1 exit 1\n")
        if lua_files:
            tf.write("{lua} {test_file}\n".format(
                lua=config.test_lua,
                test_file=join(tmp_dir, 'run_test.lua')))
            if on_win:
                tf.write("if errorlevel 1 exit 1\n")
        if shell_files:
            test_file = join(tmp_dir, 'run_test.' + suffix)
            if on_win:
                tf.write("call {test_file}\n".format(test_file=test_file))
                if on_win:
                    tf.write("if errorlevel 1 exit 1\n")
            else:
                # TODO: Run the test/commands here instead of in run_test.py
                tf.write("{shell_path} -x -e {test_file}\n".format(shell_path=shell_path,
                                                                    test_file=test_file))

    if on_win:
        cmd = ['cmd.exe', "/d", "/c", test_script]
    else:
        cmd = [shell_path, '-x', '-e', test_script]
    try:
        subprocess.check_call(cmd, env=env, cwd=tmp_dir)
    except subprocess.CalledProcessError:
        tests_failed(m, move_broken=move_broken, broken_dir=config.broken_dir, config=config)

    print("TEST END:", m.dist())


def tests_failed(m, move_broken, broken_dir, config):
    '''
    Causes conda to exit if any of the given package's tests failed.

    :param m: Package's metadata
    :type m: Metadata
    '''
    if not isdir(broken_dir):
        os.makedirs(broken_dir)

    if move_broken:
        shutil.move(bldpkg_path(m), join(broken_dir, "%s.tar.bz2" % m.dist()))
    sys.exit("TESTS FAILED: " + m.dist())


def check_external():
    if sys.platform.startswith('linux'):
        patchelf = external.find_executable('patchelf')
        if patchelf is None:
            sys.exit("""\
Error:
    Did not find 'patchelf' in: %s
    'patchelf' is necessary for building conda packages on Linux with
    relocatable ELF libraries.  You can install patchelf using conda install
    patchelf.
""" % (os.pathsep.join(external.dir_paths)))


def build_tree(recipe_list, config, build_only=False, post=False, notest=False,
               need_source_download=True, need_reparse_in_env=False):

    to_build_recursive = []
    recipe_list = deque(recipe_list)

    if on_win:
        trash_dir = os.path.join(os.path.dirname(sys.executable), 'pkgs', '.trash')
        if os.path.isdir(trash_dir):
            # We don't really care if this does a complete job.
            #    Cleaning up some files is better than none.
            subprocess.call('del /s /q "{0}\\*.*" >nul 2>&1'.format(trash_dir), shell=True)
        # delete_trash(None)

    already_built = set()
    extra_help = ""
    while recipe_list:
        # This loop recursively builds dependencies if recipes exist
        if build_only:
            post = False
            notest = True
            config.anaconda_upload = False
        elif post:
            post = True
            notest = True
            config.anaconda_upload = False
        else:
            post = None

        recipe = recipe_list.popleft()
        if hasattr(recipe, 'config'):
            metadata = recipe
            recipe_config = metadata.config
            # this code is duplicated below because we need to be sure that the build id is set
            #    before downloading happens - or else we lose where downloads are
            if recipe_config.set_build_id:
                recipe_config.compute_build_id(metadata.name(), reset=True)
            recipe_parent_dir = ""
            to_build_recursive.append(metadata.name())
        else:
            recipe_parent_dir = os.path.dirname(recipe)
            recipe = recipe.rstrip("/").rstrip("\\")
            recipe_config = config
            to_build_recursive.append(os.path.basename(recipe))

            #    before downloading happens - or else we lose where downloads are
            if recipe_config.set_build_id:
                recipe_config.compute_build_id(os.path.basename(recipe), reset=True)
            metadata, need_source_download, need_reparse_in_env = render_recipe(recipe,
                                                                    config=recipe_config)
        if not getattr(config, "noverify", False):
            verifier = Verify()
            ignore_scripts = config.ignore_recipe_verify_scripts if \
                config.ignore_recipe_verify_scripts else None
            run_scripts = config.run_recipe_verify_scripts if \
                config.run_recipe_verify_scripts else None
            verifier.verify_recipe(ignore_scripts=ignore_scripts, run_scripts=run_scripts,
                                   rendered_meta=metadata.meta, recipe_dir=metadata.path)
        try:
            with recipe_config:
                ok_to_test = build(metadata, post=post,
                                   need_source_download=need_source_download,
                                   need_reparse_in_env=need_reparse_in_env,
                                   config=recipe_config)
                if not notest and ok_to_test:
                    test(metadata, config=recipe_config)
        except (NoPackagesFound, NoPackagesFoundError, Unsatisfiable, CondaValueError) as e:
            error_str = str(e)
            skip_names = ['python', 'r']
            add_recipes = []
            # add the failed one back in at the beginning - but its deps may come before it
            recipe_list.extendleft([recipe])
            for line in error_str.splitlines():
                if not line.startswith('  - '):
                    continue
                pkg = line.lstrip('  - ').split(' -> ')[-1]
                pkg = pkg.strip().split(' ')[0]

                if pkg in to_build_recursive:
                    raise RuntimeError("Can't build {0} due to unsatisfiable dependencies:\n"
                                       .format(recipe) + error_str + "\n" + extra_help)

                if pkg in skip_names:
                    to_build_recursive.append(pkg)
                    extra_help = """Typically if a conflict is with the Python or R
packages, the other package needs to be rebuilt
(e.g., a conflict with 'python 3.5*' and 'x' means
'x' isn't build for Python 3.5 and needs to be rebuilt."""

                recipe_glob = glob(os.path.join(recipe_parent_dir, pkg))
                if recipe_glob:
                    for recipe_dir in recipe_glob:
                        print(error_str)
                        print(("Missing dependency {0}, but found" +
                                " recipe directory, so building " +
                                "{0} first").format(pkg))
                        add_recipes.append(recipe_dir)
                else:
                    raise RuntimeError("Can't build {0} due to unsatisfiable dependencies:\n"
                                       .format(recipe) + error_str + "\n\n" + extra_help)
            recipe_list.extendleft(add_recipes)

        # outputs message, or does upload, depending on value of args.anaconda_upload
        if post in [True, None]:
            output_file = bldpkg_path(metadata)
            handle_anaconda_upload(output_file, config=recipe_config)
            already_built.add(output_file)

        if hasattr(recipe_config, 'output_folder') and recipe_config.output_folder:
            destination = os.path.join(recipe_config.output_folder, os.path.basename(output_file))
            if os.path.exists(destination):
                os.remove(destination)
            os.rename(output_file, destination)


def handle_anaconda_upload(path, config):
    from conda_build.os_utils.external import find_executable

    upload = False
    # this is the default, for no explicit argument.
    # remember that anaconda_upload takes defaults from condarc
    if config.anaconda_upload is None:
        pass
    # rc file has uploading explicitly turned off
    elif config.anaconda_upload is False:
        print("# Automatic uploading is disabled")
    else:
        upload = True

    if config.token or config.user:
        upload = True

    no_upload_message = """\
# If you want to upload this package to anaconda.org later, type:
#
# $ anaconda upload %s
#
# To have conda build upload to anaconda.org automatically, use
# $ conda config --set anaconda_upload yes
""" % path
    if not upload:
        print(no_upload_message)
        return

    anaconda = find_executable('anaconda')
    if anaconda is None:
        print(no_upload_message)
        sys.exit('''
Error: cannot locate anaconda command (required for upload)
# Try:
# $ conda install anaconda-client
''')
    print("Uploading to anaconda.org")
    cmd = [anaconda, ]

    if config.token:
        cmd.extend(['--token', config.token])
    cmd.append('upload')
    if config.user:
        cmd.extend(['--user', config.user])
    cmd.append(path)
    try:
        subprocess.call(cmd)
    except:
        print(no_upload_message)
        raise


def print_build_intermediate_warning(config):
    print("\n\n")
    print('#' * 84)
    print("Source and build intermediates have been left in " + config.croot + ".")
    build_folders = get_build_folders(config.croot)
    print("There are currently {num_builds} accumulated.".format(num_builds=len(build_folders)))
    print("To remove them, you can run the ```conda build purge``` command")


def clean_build(config, folders=None):
    if not folders:
        folders = get_build_folders(config.croot)
    for folder in folders:
        rm_rf(folder)


def is_package_built(metadata, config):
    for d in config.bldpkgs_dirs:
        if not os.path.isdir(d):
            os.makedirs(d)
        update_index(d, config, could_be_mirror=False)
    index = get_build_index(config=config, clear_cache=True)

    urls = [url_path(config.croot)] + get_rc_urls() + get_local_urls() + ['local', ]
    if config.channel_urls:
        urls.extend(config.channel_urls)

    # will be empty if none found, and evalute to False
    package_exists = [url for url in urls if url + '::' + metadata.pkg_fn() in index]
    return package_exists or metadata.pkg_fn() in index


def is_noarch_python(meta):
    return str(meta.get_value('build/noarch')).lower() == "python"<|MERGE_RESOLUTION|>--- conflicted
+++ resolved
@@ -5,6 +5,7 @@
 
 from collections import deque
 import copy
+from enum import Enum
 import fnmatch
 from glob import glob
 import io
@@ -63,17 +64,12 @@
 from conda_build.features import feature_list
 
 import conda_build.noarch_python as noarch_python
-<<<<<<< HEAD
-=======
-from conda_verify.verify import Verify
-from enum import Enum
 
 
 class FileType(Enum):
     softlink = "softlink"
     hardlink = "hardlink"
     directory = "directory"
->>>>>>> ccef9065
 
 
 if 'bsd' in sys.platform:

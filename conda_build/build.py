--- conflicted
+++ resolved
@@ -3006,12 +3006,7 @@
     with open(os.path.join(info_dir, "index.json")) as f:
         package_data = json.load(f)
 
-<<<<<<< HEAD
     config.host_subdir = package_data["subdir"]
-=======
-    if package_data["subdir"] != "noarch":
-        config.host_subdir = package_data["subdir"]
->>>>>>> a9a3bd5b
     # We may be testing an (old) package built without filename hashing.
     hash_input = os.path.join(info_dir, "hash_input.json")
     if os.path.isfile(hash_input):

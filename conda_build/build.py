--- conflicted
+++ resolved
@@ -76,11 +76,8 @@
 )
 from .utils import (
     CONDA_PACKAGE_EXTENSIONS,
-<<<<<<< HEAD
     MAX_CMD_LINE_LENGTH,
-=======
     create_file_with_permissions,
->>>>>>> ad762d69
     env_var,
     glob,
     on_mac,

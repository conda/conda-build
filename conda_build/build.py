--- conflicted
+++ resolved
@@ -28,20 +28,9 @@
 
 
 # used to get version
-<<<<<<< HEAD
 from .conda_interface import envs_dirs, env_path_backup_var_exists
 from .conda_interface import PY3, cc
 from .conda_interface import prefix_placeholder, linked
-=======
-from .conda_interface import pkgs_dirs
-from .conda_interface import envs_dirs, env_path_backup_var_exists, root_dir
-from .conda_interface import display_actions, execute_actions, execute_plan, install_actions
-from .conda_interface import get_index
-from .conda_interface import PY3
-from .conda_interface import package_cache
-from .conda_interface import prefix_placeholder, linked, symlink_conda
->>>>>>> 21599673
-from .conda_interface import url_path
 from .conda_interface import TemporaryDirectory
 from .conda_interface import VersionOrder
 from .conda_interface import text_type
@@ -49,6 +38,7 @@
 from .conda_interface import PathType, FileMode
 from .conda_interface import EntityEncoder
 from .conda_interface import get_rc_urls
+from .conda_interface import url_path
 from .conda_interface import dist_str_in_index, Dist
 
 from conda_build import __version__
@@ -59,21 +49,13 @@
 import conda_build.os_utils.external as external
 from conda_build.post import (post_process, post_build,
                               fix_permissions, get_build_metadata)
-<<<<<<< HEAD
 
 from conda_build.index import update_index
-from conda_build.create_test import (create_files, create_shell_files,
-                                     create_py_files, create_pl_files)
 from conda_build.exceptions import indent, DependencyNeedsBuildingError
 from conda_build.variants import (set_language_env_vars, dict_of_lists_to_list_of_dicts,
                                   get_package_variants)
-=======
-from conda_build.index import update_index
 from conda_build.create_test import (create_files, create_shell_files, create_r_files,
                                      create_py_files, create_pl_files, create_lua_files)
-from conda_build.exceptions import indent
-from conda_build.features import feature_list
->>>>>>> 21599673
 
 import conda_build.noarch_python as noarch_python
 from conda_verify.verify import Verify
@@ -625,194 +607,18 @@
     }
 
     # don't create info/paths.json file if this is an old noarch package
-<<<<<<< HEAD
-    if not m.get_value('build/noarch_python', None):
+    if not m.noarch_python:
         with open(join(info_dir, 'paths.json'), "w") as files_json:
             json.dump(files_json_info, files_json, sort_keys=True, indent=2, separators=(',', ': '),
-                      cls=EntityEncoder)
-=======
-    if m.get_value('build/noarch_python', None):
-        return
-    with open(join(info_dir, 'paths.json'), "w") as files_json:
-        json.dump(files_json_info, files_json, sort_keys=True, indent=2, separators=(',', ': '),
-                  cls=EntityEncoder)
-
-
-def get_build_index(config, clear_cache=True):
-    # priority: local by croot (can vary), then channels passed as args,
-    #     then channels from config.
-    urls = [url_path(config.croot)] + list(config.channel_urls)
-    index = get_index(channel_urls=urls,
-                      prepend=not config.override_channels,
-                      use_local=False,
-                      use_cache=not clear_cache)
-    return index
-
-
-def recursive_req_folders(folders, start_specs, index):
-    """Get folders """
-    for folder in start_specs:
-        folder = folder.replace(" ", '-')
-        matching_keys = {key: val for key, val in index.items() if key.startswith(folder)}
-        for key, val in matching_keys.items():
-            recursive_req_folders(folders, val['requires'], index)
-        folders.extend([key.replace('.tar.bz2', "") for key in matching_keys.keys()])
-    return folders
-
-
-def create_env(prefix, specs, config, clear_cache=True, retry=0):
-    '''
-    Create a conda envrionment for the given prefix and specs.
-    '''
-    if config.debug:
-        logging.getLogger("conda_build").setLevel(logging.DEBUG)
-        external_logger_context = utils.LoggingContext(logging.DEBUG)
-    else:
-        logging.getLogger("conda_build").setLevel(logging.INFO)
-        external_logger_context = utils.LoggingContext(logging.ERROR)
-
-    with external_logger_context:
-        log = logging.getLogger(__name__)
-
-        if os.path.isdir(prefix):
-            utils.rm_rf(prefix)
-
-        specs = list(specs)
-        for feature, value in feature_list:
-            if value:
-                specs.append('%s@' % feature)
-
-        if specs:  # Don't waste time if there is nothing to do
-            log.debug("Creating environment in %s", prefix)
-            log.debug(str(specs))
-
-            with utils.path_prepended(prefix):
-                locks = []
-                try:
-                    if config.locking:
-                        _pkgs_dirs = pkgs_dirs[:1]
-                        locked_folders = _pkgs_dirs + list(config.bldpkgs_dirs)
-                        for folder in locked_folders:
-                            if not os.path.isdir(folder):
-                                os.makedirs(folder)
-                            lock = utils.get_lock(folder, timeout=config.timeout)
-                            if not folder.endswith('pkgs'):
-                                update_index(folder, config=config, lock=lock,
-                                             could_be_mirror=False)
-                            locks.append(lock)
-                        # lock used to generally indicate a conda operation occurring
-                        locks.append(utils.get_lock('conda-operation', timeout=config.timeout))
-
-                    with utils.try_acquire_locks(locks, timeout=config.timeout):
-                        index = get_build_index(config=config, clear_cache=True)
-                        actions = install_actions(prefix, index, specs)
-                        if config.disable_pip:
-                            actions['LINK'] = [spec for spec in actions['LINK'] if not spec.startswith('pip-')]  # noqa
-                            actions['LINK'] = [spec for spec in actions['LINK'] if not spec.startswith('setuptools-')]  # noqa
-                        display_actions(actions, index)
-                        if utils.on_win:
-                            for k, v in os.environ.items():
-                                os.environ[k] = str(v)
-                        execute_actions(actions, index, verbose=config.debug)
-                        warn_on_old_conda_build(index=index)
-                except (SystemExit, PaddingError, LinkError, CondaError) as exc:
-                    if (("too short in" in str(exc) or
-                            re.search('post-link failed for: .*openssl', str(exc)) or
-                            isinstance(exc, PaddingError)) and
-                            config.prefix_length > 80):
-                        if config.prefix_length_fallback:
-                            log.warn("Build prefix failed with prefix length %d",
-                                     config.prefix_length)
-                            log.warn("Error was: ")
-                            log.warn(str(exc))
-                            log.warn("One or more of your package dependencies needs to be rebuilt "
-                                    "with a longer prefix length.")
-                            log.warn("Falling back to legacy prefix length of 80 characters.")
-                            log.warn("Your package will not install into prefixes > 80 characters.")
-                            config.prefix_length = 80
-
-                            # Set this here and use to create environ
-                            #   Setting this here is important because we use it below (symlink)
-                            prefix = config.build_prefix
-
-                            create_env(prefix, specs, config=config,
-                                        clear_cache=clear_cache)
-                        else:
-                            raise
-                    # conda sometimes gets files deleted out from under itself.  Retry.
-                    #    The reason why we treat the "minimum conda version" text this way is that
-                    #    it occurs with info/files is missing.  That's also a symptom of these
-                    #    weird I/O issues that happen with parallel conda-build jobs.
-                    elif ('lock' in str(exc) or 'requires a minimum conda version' in str(exc) or
-                          'Cannot link a source that does not exist' in str(exc)):
-                        if retry < config.max_env_retry:
-                            log.warn("failed to create env, retrying.  exception was: %s", str(exc))
-                            create_env(prefix, specs, config=config,
-                                    clear_cache=clear_cache, retry=retry + 1)
-                    else:
-                        raise
-                # HACK: some of the time, conda screws up somehow and incomplete packages result.
-                #    Just retry.
-                except (AssertionError, IOError, ValueError, RuntimeError, LockError) as exc:
-                    if retry < config.max_env_retry:
-                        log.warn("failed to create env, retrying.  exception was: %s", str(exc))
-                        create_env(prefix, specs, config=config,
-                                   clear_cache=clear_cache, retry=retry + 1)
-                    else:
-                        log.error("Failed to create env, max retries exceeded.")
-                        raise
-
-    # ensure prefix exists, even if empty, i.e. when specs are empty
-    if not isdir(prefix):
-        os.makedirs(prefix)
-    if utils.on_win:
-        shell = "cmd.exe"
-    else:
-        shell = "bash"
-    symlink_conda(prefix, sys.prefix, shell)
-
-
-def get_installed_conda_build_version():
-    root_linked = linked(root_dir)
-    vers_inst = [dist.split('::', 1)[-1].rsplit('-', 2)[1] for dist in root_linked
-        if dist.split('::', 1)[-1].rsplit('-', 2)[0] == 'conda-build']
-    if not len(vers_inst) == 1:
-        logging.getLogger(__name__).warn("Could not detect installed version of conda-build")
-        return None
-    return vers_inst[0]
->>>>>>> 21599673
-
-    # Return a dict of file: sha1sum. We could (but currently do not)
-    # use this to detect overlap and mutated overlap.
-    checksums = dict()
-    for file in files_json_files:
-        checksums[file['_path']] = file['sha256']
-
-    return checksums
-
-
-def filter_files(files_list, prefix, filter_patterns=('(.*[\\\\/])?\.git[\\\\/].*',
-                                                      'conda-meta.*',
-                                                      '(.*)?\.DS_Store.*')):
-    """Remove things like .git from the list of files to be copied"""
-    for pattern in filter_patterns:
-        r = re.compile(pattern)
-        files_list = set(files_list) - set(filter(r.match, files_list))
-    return [f.replace(prefix + os.path.sep, '') for f in files_list
-            if (not os.path.isdir(os.path.join(prefix, f)) or
-                os.path.islink(os.path.join(prefix, f)))]
+                    cls=EntityEncoder)
 
 
 def post_process_files(m, initial_prefix_files):
     get_build_metadata(m)
     create_post_scripts(m)
 
-<<<<<<< HEAD
+    # this is new-style noarch, with a value of 'python'
     if m.noarch != 'python':
-=======
-    # this is new-style noarch, with a value of 'python'
-    if not is_noarch_python(m):
->>>>>>> 21599673
         utils.create_entry_points(m.get_value('build/entry_points'), config=m.config)
     current_prefix_files = prefix_files(prefix=m.config.build_prefix)
 
@@ -826,7 +632,7 @@
     # The post processing may have deleted some files (like easy-install.pth)
     current_prefix_files = prefix_files(prefix=m.config.build_prefix)
     new_files = sorted(current_prefix_files - initial_prefix_files)
-    new_files = filter_files(new_files, prefix=m.config.build_prefix)
+    new_files = utils.filter_files(new_files, prefix=m.config.build_prefix)
     if any(m.config.meta_dir in join(m.config.build_prefix, f) for f in new_files):
         meta_files = (tuple(f for f in new_files if m.config.meta_dir in
                 join(m.config.build_prefix, f)),)
@@ -882,48 +688,32 @@
                              cwd=metadata.config.build_prefix, env=env_output)
     else:
         # we exclude the list of files that we want to keep, so post-process picks them up as "new"
-<<<<<<< HEAD
         keep_files = set(utils.expand_globs(files, metadata.config.build_prefix))
         pfx_files = set(prefix_files(metadata.config.build_prefix))
         initial_files = set(item for item in (pfx_files - keep_files)
                             if not any(keep_file.startswith(item) for keep_file in keep_files))
-=======
-        keep_files = set(utils.expand_globs(files, config.build_prefix))
-        pfx_files = set(prefix_files(config.build_prefix))
-        initial_files = pfx_files - keep_files
->>>>>>> 21599673
 
     files = post_process_files(metadata, initial_files)
 
     output_filename = ('-'.join([output['name'], metadata.version(),
                                  metadata.build_id()]) + '.tar.bz2')
     # first filter is so that info_files does not pick up ignored files
-<<<<<<< HEAD
-    files = filter_files(files, prefix=metadata.config.build_prefix)
+    files = utils.filter_files(files, prefix=metadata.config.build_prefix)
     output['checksums'] = create_info_files(metadata, files, prefix=metadata.config.build_prefix)
-    test_dest_path = os.path.join(metadata.config.info_dir, 'recipe', 'run_test.py')
-    if output.get('test', {}).get('script'):
-        utils.copy_into(os.path.join(metadata.path, output['test']['script']),
-                        test_dest_path, metadata.config.timeout, locking=metadata.config.locking)
-    elif os.path.isfile(test_dest_path) and metadata.meta.get('extra', {}).get('parent_recipe'):
-        # the test belongs to the parent recipe.  Don't include it in subpackages.
-        utils.rm_rf(test_dest_path)
-=======
-    files = filter_files(files, prefix=config.build_prefix)
-    create_info_files(metadata, files, config=config, prefix=config.build_prefix)
+    create_info_files(metadata, files, config=metadata.config, prefix=metadata.config.build_prefix)
     for ext in ('.py', '.r', '.pl', '.lua', '.sh'):
-        test_dest_path = os.path.join(config.info_dir, 'recipe', 'run_test' + ext)
+        test_dest_path = os.path.join(metadata.config.info_dir, 'recipe', 'run_test' + ext)
         script = output.get('test', {}).get('script')
         if script and script.endswith(ext):
             utils.copy_into(os.path.join(metadata.path, output['test']['script']),
-                            test_dest_path, config.timeout, locking=config.locking)
+                            test_dest_path, metadata.config.timeout,
+                            locking=metadata.config.locking)
         elif os.path.isfile(test_dest_path) and metadata.meta.get('extra', {}).get('parent_recipe'):
             # the test belongs to the parent recipe.  Don't include it in subpackages.
             utils.rm_rf(test_dest_path)
->>>>>>> 21599673
     # here we add the info files into the prefix, so we want to re-collect the files list
     files = set(prefix_files(metadata.config.build_prefix)) - initial_files
-    files = filter_files(files, prefix=metadata.config.build_prefix)
+    files = utils.filter_files(files, prefix=metadata.config.build_prefix)
 
     # lock the output directory while we build this file
     # create the tarball in a temporary directory to minimize lock time
@@ -955,18 +745,11 @@
                           metadata.config.run_package_verify_scripts else None
             verifier.verify_package(ignore_scripts=ignore_scripts, run_scripts=run_scripts,
                                     path_to_package=tmp_path)
-<<<<<<< HEAD
         subdir = 'noarch' if metadata.noarch else metadata.config.host_subdir
         if metadata.config.output_folder:
             output_folder = os.path.join(metadata.config.output_folder, subdir)
         else:
             output_folder = os.path.join(os.path.dirname(metadata.config.bldpkgs_dir), subdir)
-=======
-        if config.output_folder:
-            output_folder = os.path.join(config.output_folder, metadata.config.subdir)
-        else:
-            output_folder = metadata.config.bldpkgs_dir
->>>>>>> 21599673
         final_output = os.path.join(output_folder, output_filename)
         if os.path.isfile(final_output):
             os.remove(final_output)
@@ -997,9 +780,12 @@
     with TemporaryDirectory() as tmpdir, utils.tmp_chdir(metadata.config.work_dir):
         pip.main(['wheel', '--wheel-dir', tmpdir, '--no-deps', '.'])
         wheel_file = glob(os.path.join(tmpdir, "*.whl"))[0]
-<<<<<<< HEAD
-        utils.copy_into(wheel_file, metadata.config.bldpkgs_dir, locking=metadata.config.locking)
-    return os.path.join(metadata.config.bldpkgs_dir, os.path.basename(wheel_file))
+        if metadata.config.output_folder:
+            output_folder = os.path.join(metadata.config.output_folder, metadata.config.subdir)
+        else:
+            output_folder = metadata.config.bldpkgs_dir
+        utils.copy_into(wheel_file, output_folder, locking=metadata.config.locking)
+    return os.path.join(output_folder, os.path.basename(wheel_file))
 
 
 def scan_metadata(path):
@@ -1013,14 +799,6 @@
             data = json.load(file)
             installed[data['name']] = data
     return installed
-=======
-        if config.output_folder:
-            output_folder = os.path.join(config.output_folder, metadata.config.subdir)
-        else:
-            output_folder = metadata.config.bldpkgs_dir
-        utils.copy_into(wheel_file, output_folder, locking=config.locking)
-    return os.path.join(output_folder, os.path.basename(wheel_file))
->>>>>>> 21599673
 
 
 bundlers = {
@@ -1266,43 +1044,6 @@
     return interpreter_command
 
 
-<<<<<<< HEAD
-=======
-def clean_pkg_cache(dist, config):
-    _pkgs_dirs = pkgs_dirs[:1]
-    locks = []
-    if config.locking:
-        locks = [utils.get_lock(folder, timeout=config.timeout) for folder in _pkgs_dirs]
-    with utils.try_acquire_locks(locks, timeout=config.timeout):
-        rmplan = [
-            'RM_EXTRACTED {0} local::{0}'.format(dist),
-            'RM_FETCHED {0} local::{0}'.format(dist),
-        ]
-        execute_plan(rmplan)
-
-        # Conda does not seem to do a complete cleanup sometimes.  This is supplemental.
-        #   Conda's cleanup is still necessary - it keeps track of its own in-memory
-        #   list of downloaded things.
-        for folder in _pkgs_dirs:
-            try:
-                assert not os.path.exists(os.path.join(folder, dist))
-                assert not os.path.exists(os.path.join(folder, dist + '.tar.bz2'))
-                for pkg_id in [dist, 'local::' + dist]:
-                    assert pkg_id not in package_cache()
-            except AssertionError:
-                log = logging.getLogger(__name__)
-                log.debug("Conda caching error: %s package remains in cache after removal", dist)
-                log.debug("manually removing to compensate")
-                cache = package_cache()
-                keys = [key for key in cache.keys() if dist in key]
-                for pkg_id in keys:
-                    if pkg_id in cache:
-                        del cache[pkg_id]
-                for entry in glob(os.path.join(folder, dist + '*')):
-                    utils.rm_rf(entry)
-
-
->>>>>>> 21599673
 def warn_on_use_of_SRC_DIR(metadata):
     test_files = glob(os.path.join(metadata.path, 'run_test*'))
     for f in test_files:
@@ -1387,24 +1128,18 @@
                             else recipedir_or_package_or_metadata)
 
         # this is also copying tests/source_files from work_dir to testing workdir
-        create_files(metadata.config.test_dir, metadata)
-        # Make Perl or Python-specific test files
-        if metadata.name().startswith('perl-'):
-            pl_files = create_pl_files(metadata.config.test_dir, metadata)
-            py_files = False
-            lua_files = False
-        else:
-            py_files = create_py_files(metadata.config.test_dir, metadata)
-            pl_files = False
-            lua_files = False
-        shell_files = create_shell_files(metadata.config.test_dir, metadata)
-        if not (py_files or shell_files or pl_files or lua_files):
+        create_files(config.test_dir, metadata, config)
+        pl_files = create_pl_files(config.test_dir, metadata)
+        py_files = create_py_files(config.test_dir, metadata)
+        r_files = create_r_files(config.test_dir, metadata)
+        lua_files = create_lua_files(config.test_dir, metadata)
+        shell_files = create_shell_files(config.test_dir, metadata, config)
+        if not any([py_files, shell_files, pl_files, lua_files, r_files]):
             print("Nothing to test for:", test_package_name)
-            continue
+            return True
 
         print("TEST START:", test_package_name)
 
-<<<<<<< HEAD
         if metadata.config.remove_work_dir and os.listdir(metadata.config.work_dir):
             # Needs to come after create_files in case there's test/source_files
             print("Deleting work directory,", metadata.config.work_dir)
@@ -1412,106 +1147,32 @@
         else:
             log.warn("Not removing work directory after build.  Your package may depend on files "
                     "in the work directory that are not included with your package")
-=======
-    create_files(config.test_dir, metadata, config)
-    # Make Perl or Python-specific test files
-    pl_files = create_pl_files(config.test_dir, metadata)
-    py_files = create_py_files(config.test_dir, metadata)
-    r_files = create_r_files(config.test_dir, metadata)
-    lua_files = create_lua_files(config.test_dir, metadata)
-    shell_files = create_shell_files(config.test_dir, metadata, config)
-    if not any([py_files, shell_files, pl_files, lua_files, r_files]):
-        print("Nothing to test for:", test_package_name)
-        return True
->>>>>>> 21599673
 
         get_build_metadata(metadata)
         specs = ['%s %s %s' % (metadata.name(), metadata.version(), metadata.build_id())]
 
-<<<<<<< HEAD
         # add packages listed in the run environment and test/requires
         specs.extend(ms.spec for ms in metadata.ms_depends('run'))
         specs += utils.ensure_list(metadata.get_value('test/requires', []))
 
-=======
-    if config.remove_work_dir:
-        # Needs to come after create_files in case there's test/source_files
-        print("Deleting work directory,", config.work_dir)
-        utils.rm_rf(config.work_dir)
-    else:
-        log.warn("Not removing work directory after build.  Your package may depend on files in "
-                 "the work directory that are not included with your package")
-
-    get_build_metadata(metadata, config=config)
-    specs = ['%s %s %s' % (metadata.name(), metadata.version(), metadata.build_id())]
-
-    # add packages listed in the run environment and test/requires
-    specs.extend(ms.spec for ms in metadata.ms_depends('run'))
-    specs += utils.ensure_list(metadata.get_value('test/requires', []))
-
-    if py_files:
-        # as the tests are run by python, ensure that python is installed.
-        # (If they already provided python as a run or test requirement,
-        #  this won't hurt anything.)
-        specs += ['python %s.*' % environ.get_py_ver(config)]
-    if pl_files:
-        # as the tests are run by perl, we need to specify it
-        specs += ['perl %s.*' % environ.get_perl_ver(config)]
-    if lua_files:
-        # not sure how this shakes out
-        specs += ['lua %s.*' % environ.get_lua_ver(config)]
-    if r_files:
-        # not sure how this shakes out
-        specs += ['r-base %s.*' % environ.get_r_ver(config)]
-
-    create_env(config.test_prefix, specs, config=config)
-
-    with utils.path_prepended(config.test_prefix):
-        env = environ.get_dict(config=config, m=metadata, prefix=config.test_prefix)
-        env["CONDA_BUILD_STATE"] = "TEST"
-        if env_path_backup_var_exists:
-            env["CONDA_PATH_BACKUP"] = os.environ["CONDA_PATH_BACKUP"]
-
-    if not config.activate:
-        # prepend bin (or Scripts) directory
-        env = utils.prepend_bin_path(env, config.test_prefix, prepend_prefix=True)
-
-        if utils.on_win:
-            env['PATH'] = config.test_prefix + os.pathsep + env['PATH']
-
-    for varname in 'CONDA_PY', 'CONDA_NPY', 'CONDA_PERL', 'CONDA_LUA':
-        env[varname] = str(getattr(config, varname) or '')
-
-    # Python 2 Windows requires that envs variables be string, not unicode
-    env = {str(key): str(value) for key, value in env.items()}
-
-    suffix = "bat" if utils.on_win else "sh"
-    test_script = join(config.test_dir, "conda_test_runner.{suffix}".format(suffix=suffix))
-
-    with open(test_script, 'w') as tf:
-        if config.activate:
-            ext = ".bat" if utils.on_win else ""
-            tf.write('{source} "{conda_root}activate{ext}" "{test_env}" {squelch}\n'.format(
-                conda_root=utils.root_script_dir + os.path.sep,
-                source="call" if utils.on_win else "source",
-                ext=ext,
-                test_env=config.test_prefix,
-                squelch=">nul 2>&1" if utils.on_win else "&> /dev/null"))
-            if utils.on_win:
-                tf.write("if errorlevel 1 exit 1\n")
->>>>>>> 21599673
+        # add packages listed in the run environment and test/requires
+        specs.extend(ms.spec for ms in metadata.ms_depends('run'))
+        specs += utils.ensure_list(metadata.get_value('test/requires', []))
+
         if py_files:
             # as the tests are run by python, ensure that python is installed.
             # (If they already provided python as a run or test requirement,
             #  this won't hurt anything.)
-            specs += ['python']
+            specs += ['python %s.*' % environ.get_py_ver(config)]
         if pl_files:
-<<<<<<< HEAD
             # as the tests are run by perl, we need to specify it
-            specs += ['perl']
+            specs += ['perl %s.*' % environ.get_perl_ver(config)]
         if lua_files:
             # not sure how this shakes out
-            specs += ['lua']
+            specs += ['lua %s.*' % environ.get_lua_ver(config)]
+        if r_files:
+            # not sure how this shakes out
+            specs += ['r-base %s.*' % environ.get_r_ver(config)]
 
         with utils.path_prepended(metadata.config.test_prefix):
             env = dict(os.environ.copy())
@@ -1549,28 +1210,6 @@
         if not metadata.config.activate:
             # prepend bin (or Scripts) directory
             env = utils.prepend_bin_path(env, metadata.config.test_prefix, prepend_prefix=True)
-
-=======
-            tf.write('"{perl}" "{test_file}"\n'.format(
-                perl=config.perl_bin(config.test_prefix),
-                test_file=join(config.test_dir, 'run_test.pl')))
-            if utils.on_win:
-                tf.write("if errorlevel 1 exit 1\n")
-        if lua_files:
-            tf.write('"{lua}" "{test_file}"\n'.format(
-                lua=config.lua_bin(config.test_prefix),
-                test_file=join(config.test_dir, 'run_test.lua')))
-            if utils.on_win:
-                tf.write("if errorlevel 1 exit 1\n")
-        if r_files:
-            tf.write('"{r}" "{test_file}"\n'.format(
-                r=config.r_bin(config.test_prefix),
-                test_file=join(config.test_dir, 'run_test.r')))
-            if utils.on_win:
-                tf.write("if errorlevel 1 exit 1\n")
-        if shell_files:
-            test_file = join(config.test_dir, 'run_test.' + suffix)
->>>>>>> 21599673
             if utils.on_win:
                 env['PATH'] = metadata.config.test_prefix + os.pathsep + env['PATH']
 
@@ -1593,7 +1232,6 @@
                     squelch=">NUL 2>&1" if utils.on_win else "&> /dev/null"))
                 if utils.on_win:
                     tf.write("if errorlevel 1 exit 1\n")
-<<<<<<< HEAD
             if py_files:
                 tf.write('"{python}" -s "{test_file}"\n'.format(
                     python=metadata.config.test_python,
@@ -1633,24 +1271,6 @@
                          config=metadata.config)
         if need_cleanup:
             utils.rm_rf(recipe_dir)
-=======
-            else:
-                # TODO: Run the test/commands here instead of in run_test.py
-                tf.write('"{shell_path}" -x -e "{test_file}"\n'.format(shell_path=shell_path,
-                                                                       test_file=test_file))
-    if utils.on_win:
-        cmd = ['cmd.exe', "/d", "/c", test_script]
-    else:
-        cmd = [shell_path, '-x', '-e', test_script]
-    try:
-        utils.check_call_env(cmd, env=env, cwd=config.test_dir)
-    except subprocess.CalledProcessError:
-        tests_failed(metadata, move_broken=move_broken, broken_dir=config.broken_dir, config=config)
-
-    if need_cleanup:
-        utils.rm_rf(recipe_dir)
->>>>>>> 21599673
-
         print("TEST END:", test_package_name)
     return True
 
@@ -1717,37 +1337,6 @@
         else:
             post = None
 
-<<<<<<< HEAD
-=======
-        recipe = recipe_list.popleft()
-        if hasattr(recipe, 'config'):
-            metadata = recipe
-            config = metadata.config
-            # this code is duplicated below because we need to be sure that the build id is set
-            #    before downloading happens - or else we lose where downloads are
-            if config.set_build_id:
-                config.compute_build_id(metadata.name(), reset=True)
-            recipe_parent_dir = ""
-            to_build_recursive.append(metadata.name())
-        else:
-            recipe_parent_dir = os.path.dirname(recipe)
-            recipe = recipe.rstrip("/").rstrip("\\")
-            to_build_recursive.append(os.path.basename(recipe))
-
-            metadata, need_source_download, need_reparse_in_env = render_recipe(recipe,
-                                                                    config=config)
-        if not getattr(config, "noverify", False):
-            verifier = Verify()
-            ignore_scripts = config.ignore_recipe_verify_scripts if \
-                config.ignore_recipe_verify_scripts else None
-            run_scripts = config.run_recipe_verify_scripts if \
-                config.run_recipe_verify_scripts else None
-            verifier.verify_recipe(ignore_scripts=ignore_scripts, run_scripts=run_scripts,
-                                   rendered_meta=metadata.meta, recipe_dir=metadata.path)
-
-        if metadata.name() not in metadata.config.build_folder:
-            metadata.config.compute_build_id(metadata.name(), reset=True)
->>>>>>> 21599673
         try:
             recipe = recipe_list.popleft()
             name = recipe.name() if hasattr(recipe, 'name') else recipe
@@ -1838,17 +1427,11 @@
                                 "{0} first").format(pkg))
                         add_recipes.append(recipe_dir)
                 else:
-<<<<<<< HEAD
                     raise
             # if we failed to render due to unsatisfiable dependencies, we should only bail out
             #    if we've already retried this recipe.
             if (not metadata and retried_recipes.count(recipe) and
                     retried_recipes.count(recipe) >= len(metadata.ms_depends('build'))):
-=======
-                    raise RuntimeError("Can't build {0} due to unsatisfiable dependencies:\n{1}"
-                                       .format(recipe, error_str) + "\n\n" + extra_help)
-            if retried_recipes.count(recipe) >= len(metadata.ms_depends('build')):
->>>>>>> 21599673
                 raise RuntimeError("Can't build {0} due to environment creation error:\n"
                                     .format(recipe) + str(e.message) + "\n" + extra_help)
             retried_recipes.append(recipe)

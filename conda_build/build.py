--- conflicted
+++ resolved
@@ -20,11 +20,8 @@
 import warnings
 from collections import OrderedDict, deque
 from os.path import dirname, isdir, isfile, islink, join
-<<<<<<< HEAD
+from pathlib import Path
 from typing import TYPE_CHECKING
-=======
-from pathlib import Path
->>>>>>> 6d118c25
 
 import conda_package_handling.api
 import yaml
@@ -94,7 +91,6 @@
     from . import windows
 
 if TYPE_CHECKING:
-    from pathlib import Path
     from typing import Any, Iterable
 
 if "bsd" in sys.platform:

--- conflicted
+++ resolved
@@ -179,124 +179,6 @@
     return False
 
 
-<<<<<<< HEAD
-=======
-@deprecated("24.3", "24.5")
-def have_prefix_files(files, prefix):
-    """
-    Yields files that contain the current prefix in them, and modifies them
-    to replace the prefix with a placeholder.
-
-    :param files: Filenames to check for instances of prefix
-    :type files: list of tuples containing strings (prefix, mode, filename)
-    """
-
-    prefix_bytes = prefix.encode(utils.codec)
-    prefix_placeholder_bytes = PREFIX_PLACEHOLDER.encode(utils.codec)
-    searches = {prefix: prefix_bytes}
-    if utils.on_win:
-        # some windows libraries use unix-style path separators
-        forward_slash_prefix = prefix.replace("\\", "/")
-        forward_slash_prefix_bytes = forward_slash_prefix.encode(utils.codec)
-        searches[forward_slash_prefix] = forward_slash_prefix_bytes
-        # some windows libraries have double backslashes as escaping
-        double_backslash_prefix = prefix.replace("\\", "\\\\")
-        double_backslash_prefix_bytes = double_backslash_prefix.encode(utils.codec)
-        searches[double_backslash_prefix] = double_backslash_prefix_bytes
-    searches[PREFIX_PLACEHOLDER] = prefix_placeholder_bytes
-    min_prefix = min(len(k) for k, _ in searches.items())
-
-    # mm.find is incredibly slow, so ripgrep is used to pre-filter the list.
-    # Really, ripgrep could be used on its own with a bit more work though.
-    rg_matches = []
-    prefix_len = len(prefix) + 1
-    rg = external.find_executable("rg")
-    if rg:
-        for rep_prefix, _ in searches.items():
-            try:
-                args = [
-                    rg,
-                    "--unrestricted",
-                    "--no-heading",
-                    "--with-filename",
-                    "--files-with-matches",
-                    "--fixed-strings",
-                    "--text",
-                    rep_prefix,
-                    prefix,
-                ]
-                matches = subprocess.check_output(args)
-                rg_matches.extend(
-                    matches.decode("utf-8").replace("\r\n", "\n").splitlines()
-                )
-            except subprocess.CalledProcessError:
-                continue
-        # HACK: this is basically os.path.relpath, just simpler and faster
-        # NOTE: path normalization needs to be in sync with create_info_files
-        if utils.on_win:
-            rg_matches = [
-                rg_match.replace("\\", "/")[prefix_len:] for rg_match in rg_matches
-            ]
-        else:
-            rg_matches = [rg_match[prefix_len:] for rg_match in rg_matches]
-    else:
-        print(
-            "WARNING: Detecting which files contain PREFIX is slow, installing ripgrep makes it faster."
-            " 'conda install ripgrep'"
-        )
-
-    for f in files:
-        if os.path.isabs(f):
-            f = f[prefix_len:]
-        if rg_matches and f not in rg_matches:
-            continue
-        path = os.path.join(prefix, f)
-        if prefix_replacement_excluded(path):
-            continue
-
-        # dont try to mmap an empty file, and no point checking files that are smaller
-        # than the smallest prefix.
-        if os.stat(path).st_size < min_prefix:
-            continue
-
-        try:
-            fi = open(path, "rb+")
-        except OSError:
-            log = utils.get_logger(__name__)
-            log.warn("failed to open %s for detecting prefix.  Skipping it." % f)
-            continue
-        try:
-            mm = utils.mmap_mmap(
-                fi.fileno(), 0, tagname=None, flags=utils.mmap_MAP_PRIVATE
-            )
-        except OSError:
-            mm = fi.read()
-
-        mode = "binary" if mm.find(b"\x00") != -1 else "text"
-        if mode == "text":
-            # TODO :: Ask why we do not do this on Windows too?!
-            if not utils.on_win and mm.find(prefix_bytes) != -1:
-                # Use the placeholder for maximal backwards compatibility, and
-                # to minimize the occurrences of usernames appearing in built
-                # packages.
-                data = mm[:]
-                mm.close()
-                fi.close()
-                rewrite_file_with_new_prefix(
-                    path, data, prefix_bytes, prefix_placeholder_bytes
-                )
-                fi = open(path, "rb+")
-                mm = utils.mmap_mmap(
-                    fi.fileno(), 0, tagname=None, flags=utils.mmap_MAP_PRIVATE
-                )
-        for rep_prefix, rep_prefix_bytes in searches.items():
-            if mm.find(rep_prefix_bytes) != -1:
-                yield (rep_prefix, mode, f)
-        mm.close()
-        fi.close()
-
-
->>>>>>> f2c3f3bc
 # It may be that when using the list form of passing args to subprocess
 # what matters is the number of arguments rather than the accumulated
 # string length. In that case, len(l[i]) should become 1, and we should

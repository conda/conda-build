# Copyright (C) 2014 Anaconda, Inc
# SPDX-License-Identifier: BSD-3-Clause
"""
Tools for converting Cran packages to conda recipes.
"""


import argparse
import copy
import hashlib
import re
import subprocess
import sys
import tarfile
import unicodedata
import zipfile
from itertools import chain
from os import environ, listdir, makedirs, sep
from os.path import (
    basename,
    commonprefix,
    exists,
    isabs,
    isdir,
    isfile,
    join,
    normpath,
    realpath,
    relpath,
)

import requests
import yaml

# try to import C dumper
try:
    from yaml import CSafeDumper as SafeDumper
except ImportError:
    from yaml import SafeDumper

from conda.common.io import dashlist

from conda_build import metadata, source
from conda_build.conda_interface import TemporaryDirectory, cc_conda_build
from conda_build.config import get_or_merge_config
from conda_build.license_family import allowed_license_families, guess_license_family
from conda_build.utils import ensure_list, rm_rf
from conda_build.variants import DEFAULT_VARIANTS, get_package_variants

SOURCE_META = """\
  {archive_keys}
  {git_url_key} {git_url}
  {git_tag_key} {git_tag}
  {patches}
"""

BINARY_META = """\
  url: {cranurl}{sel}
  {hash_entry}{sel}
"""

VERSION_META = """\
{{% set version = '{cran_version}' %}}{sel}"""

CRAN_META = """\
{version_source}
{version_binary1}
{version_binary2}

{{% set posix = 'm2-' if win else '' %}}
{{% set native = 'm2w64-' if win else '' %}}

package:
  name: {packagename}
  version: {{{{ version|replace("-", "_") }}}}

source:
{source}
{binary1}
{binary2}

build:
  merge_build_host: True{sel_src_and_win}
  # If this is a new build for the same version, increment the build number.
  number: {build_number}
  {skip_os}
  {noarch_generic}

  # This is required to make R link correctly on Linux.
  rpaths:
    - lib/R/lib/
    - lib/
  {script_env}
{suggests}
requirements:
  build:{build_depends}

  host:{host_depends}

  run:{run_depends}

test:
  commands:
    # You can put additional test commands to be run here.
    - $R -e "library('{cran_packagename}')"           # [not win]
    - "\\"%R%\\" -e \\"library('{cran_packagename}')\\""  # [win]

  # You can also put a file called run_test.py, run_test.sh, or run_test.bat
  # in the recipe that will be run at test time.

  # requires:
    # Put any additional test requirements here.

about:
  {home_comment}home:{homeurl}
  license: {license}
  {summary_comment}summary:{summary}
  license_family: {license_family}
  {license_file}

{extra_recipe_maintainers}

# The original CRAN metadata for this package was:

{cran_metadata}

# See
# https://docs.conda.io/projects/conda-build for
# more information about meta.yaml

"""

CRAN_BUILD_SH_SOURCE = """\
#!/bin/bash

# 'Autobrew' is being used by more and more packages these days
# to grab static libraries from Homebrew bottles. These bottles
# are fetched via Homebrew's --force-bottle option which grabs
# a bottle for the build machine which may not be macOS 10.9.
# Also, we want to use conda packages (and shared libraries) for
# these 'system' dependencies. See:
# https://github.com/jeroen/autobrew/issues/3
export DISABLE_AUTOBREW=1

# R refuses to build packages that mark themselves as Priority: Recommended
mv DESCRIPTION DESCRIPTION.old
grep -va '^Priority: ' DESCRIPTION.old > DESCRIPTION
# shellcheck disable=SC2086
${{R}} CMD INSTALL --build . ${{R_ARGS}}

# Add more build steps here, if they are necessary.

# See
# https://docs.conda.io/projects/conda-build
# for a list of environment variables that are set during the build process.
"""

CRAN_BUILD_SH_MIXED = """\
#!/bin/bash

set -o errexit -o pipefail

if {source_pf_bash}; then
  export DISABLE_AUTOBREW=1
  mv DESCRIPTION DESCRIPTION.old
  grep -va '^Priority: ' DESCRIPTION.old > DESCRIPTION
  # shellcheck disable=SC2086
  ${{R}} CMD INSTALL --build . ${{R_ARGS}}
else
  mkdir -p "${{PREFIX}}"/lib/R/library/{cran_packagename}
  mv ./* "${{PREFIX}}"/lib/R/library/{cran_packagename}

  if [[ ${{target_platform}} == osx-64 ]]; then
    pushd "${{PREFIX}}"
      for libdir in lib/R/lib lib/R/modules lib/R/library lib/R/bin/exec sysroot/usr/lib; do
        pushd "${{libdir}}" || exit 1
          while IFS= read -r -d '' SHARED_LIB
          do
            echo "fixing SHARED_LIB ${{SHARED_LIB}}"
            install_name_tool -change /Library/Frameworks/R.framework/Versions/3.5.0-MRO/Resources/lib/libR.dylib "${{PREFIX}}"/lib/R/lib/libR.dylib "${{SHARED_LIB}}" || true
            install_name_tool -change /Library/Frameworks/R.framework/Versions/3.5/Resources/lib/libR.dylib "${{PREFIX}}"/lib/R/lib/libR.dylib "${{SHARED_LIB}}" || true
            install_name_tool -change /usr/local/clang4/lib/libomp.dylib "${{PREFIX}}"/lib/libomp.dylib "${{SHARED_LIB}}" || true
            install_name_tool -change /usr/local/gfortran/lib/libgfortran.3.dylib "${{PREFIX}}"/lib/libgfortran.3.dylib "${{SHARED_LIB}}" || true
            install_name_tool -change /Library/Frameworks/R.framework/Versions/3.5/Resources/lib/libquadmath.0.dylib "${{PREFIX}}"/lib/libquadmath.0.dylib "${{SHARED_LIB}}" || true
            install_name_tool -change /usr/local/gfortran/lib/libquadmath.0.dylib "${{PREFIX}}"/lib/libquadmath.0.dylib "${{SHARED_LIB}}" || true
            install_name_tool -change /Library/Frameworks/R.framework/Versions/3.5/Resources/lib/libgfortran.3.dylib "${{PREFIX}}"/lib/libgfortran.3.dylib "${{SHARED_LIB}}" || true
            install_name_tool -change /usr/lib/libgcc_s.1.dylib "${{PREFIX}}"/lib/libgcc_s.1.dylib "${{SHARED_LIB}}" || true
            install_name_tool -change /usr/lib/libiconv.2.dylib "${{PREFIX}}"/sysroot/usr/lib/libiconv.2.dylib "${{SHARED_LIB}}" || true
            install_name_tool -change /usr/lib/libncurses.5.4.dylib "${{PREFIX}}"/sysroot/usr/lib/libncurses.5.4.dylib "${{SHARED_LIB}}" || true
            install_name_tool -change /usr/lib/libicucore.A.dylib "${{PREFIX}}"/sysroot/usr/lib/libicucore.A.dylib "${{SHARED_LIB}}" || true
            install_name_tool -change /usr/lib/libexpat.1.dylib "${{PREFIX}}"/lib/libexpat.1.dylib "${{SHARED_LIB}}" || true
            install_name_tool -change /usr/lib/libcurl.4.dylib "${{PREFIX}}"/lib/libcurl.4.dylib "${{SHARED_LIB}}" || true
            install_name_tool -change /usr/lib/libc++.1.dylib "${{PREFIX}}"/lib/libc++.1.dylib "${{SHARED_LIB}}" || true
            install_name_tool -change /Library/Frameworks/R.framework/Versions/3.5/Resources/lib/libc++.1.dylib "${{PREFIX}}"/lib/libc++.1.dylib "${{SHARED_LIB}}" || true
          done <   <(find . \\( -type f -iname "*.dylib" -or -iname "*.so" -or -iname "R" \\) -print0)
        popd
      done
    popd
  fi
fi
"""

CRAN_BUILD_SH_BINARY = """\
#!/bin/bash

set -o errexit -o pipefail

mkdir -p "${{PREFIX}}"/lib/R/library/{cran_packagename}
mv ./* "${{PREFIX}}"/lib/R/library/{cran_packagename}
"""

CRAN_BLD_BAT_SOURCE = """\
"%R%" CMD INSTALL --build . %R_ARGS%
IF %ERRORLEVEL% NEQ 0 exit /B 1
"""

# We hardcode the fact that CRAN does not provide win32 binaries here.
CRAN_BLD_BAT_MIXED = """\
if "%target_platform%" == "win-64" goto skip_source_build
"%R%" CMD INSTALL --build . %R_ARGS%
IF %ERRORLEVEL% NEQ 0 exit /B 1
exit 0
:skip_source_build
mkdir %PREFIX%\\lib\\R\\library
robocopy /E . "%PREFIX%\\lib\\R\\library\\{cran_packagename}"
if %ERRORLEVEL% NEQ 1 exit /B 1
exit 0
"""

INDENT = "\n    - "

CRAN_KEYS = [
    "Site",
    "Archs",
    "Depends",
    "Enhances",
    "Imports",
    "License",
    "License_is_FOSS",
    "License_restricts_use",
    "LinkingTo",
    "MD5sum",
    "NeedsCompilation",
    "OS_type",
    "Package",
    "Path",
    "Priority",
    "Suggests",
    "Version",
    "Title",
    "Author",
    "Maintainer",
]

# The following base/recommended package names are derived from R's source
# tree (R-3.0.2/share/make/vars.mk).  Hopefully they don't change too much
# between versions.
R_BASE_PACKAGE_NAMES = (
    "base",
    "compiler",
    "datasets",
    "graphics",
    "grDevices",
    "grid",
    "methods",
    "parallel",
    "splines",
    "stats",
    "stats4",
    "tcltk",
    "tools",
    "utils",
)

R_RECOMMENDED_PACKAGE_NAMES = (
    "MASS",
    "lattice",
    "Matrix",
    "nlme",
    "survival",
    "boot",
    "cluster",
    "codetools",
    "foreign",
    "KernSmooth",
    "rpart",
    "class",
    "nnet",
    "spatial",
    "mgcv",
)

# Stolen then tweaked from debian.deb822.PkgRelation.__dep_RE.
VERSION_DEPENDENCY_REGEX = re.compile(
    r"^\s*(?P<name>[a-zA-Z0-9.+\-]{1,})"
    r"(\s*\(\s*(?P<relop>[>=<]+)\s*"
    r"(?P<version>[0-9a-zA-Z:\-+~.]+)\s*\))"
    r"?(\s*\[(?P<archs>[\s!\w\-]+)\])?\s*$"
)

target_platform_bash_test_by_sel = {
    "linux": "=~ linux.*",
    "linux32": "== linux-32",
    "linux64": "== linux-64",
    "win32": "== win-32",
    "win64": "== win-64",
    "osx": "== osx-64",
}


def package_exists(package_name):
    # TODO: how can we get cran to spit out package presence?
    # available.packages() is probably a start, but no channels are working on mac right now?
    return True
    # install_output = subprocess.check_output([join(sys.prefix, "r"), "-e",
    #                     # ind=2 arbitrarily chooses some CRAN mirror to try.
    #                     "chooseCRANmirror(ind=2);install.packages('{}')".format(package_name)])


def add_parser(repos):
    # for loading default variant info
    cran = repos.add_parser(
        "cran",
        help="""
    Create recipe skeleton for packages hosted on the Comprehensive R Archive
    Network (CRAN) (cran.r-project.org).
        """,
        formatter_class=argparse.ArgumentDefaultsHelpFormatter,
    )
    cran.add_argument(
        "packages",
        nargs="+",
        help="""CRAN packages to create recipe skeletons for.""",
    )
    cran.add_argument(
        "--output-dir",
        help="Directory to write recipes to (default: %(default)s).",
        default=".",
    )
    cran.add_argument(
        "--output-suffix",
        help="Suffix to add to recipe dir, can contain other dirs (eg: -feedstock/recipe).",
        default="",
    )
    cran.add_argument(
        "--add-maintainer",
        help="Add this github username as a maintainer if not already present.",
    )
    cran.add_argument(
        "--version",
        help="Version to use. Applies to all packages.",
    )
    cran.add_argument(
        "--git-tag",
        help="Git tag to use for GitHub recipes.",
    )
    cran.add_argument(
        "--all-urls",
        action="store_true",
        help="""Look at all URLs, not just source URLs. Use this if it can't
                find the right URL.""",
    )
    cran.add_argument(
        "--cran-url",
        help="URL to use for as source package repository",
    )
    cran.add_argument(
        "--r-interp",
        default="r-base",
        help="Declare R interpreter package",
    )
    cran.add_argument(
        "--use-binaries-ver",
        help=(
            "Repackage binaries from version provided by argument instead of building "
            "from source."
        ),
    )
    cran.add_argument(
        "--use-when-no-binary",
        choices=("src", "old", "src-old", "old-src", "error"),
        default="src",
        help="""Sometimes binaries are not available at the correct version for
                a given platform (macOS). You can use this flag to specify what
                fallback to take, either compiling from source or using an older
                binary or trying one then the other.""",
    )
    cran.add_argument(
        "--use-noarch-generic",
        action="store_true",
        dest="use_noarch_generic",
        help=("Mark packages that do not need compilation as `noarch: generic`"),
    )
    cran.add_argument(
        "--use-rtools-win",
        action="store_true",
        help="Use Rtools when building from source on Windows",
    )
    cran.add_argument(
        "--recursive",
        action="store_true",
        help="Create recipes for dependencies if they do not already exist.",
    )
    cran.add_argument(
        "--no-recursive",
        action="store_false",
        dest="recursive",
        help="Don't create recipes for dependencies if they do not already exist.",
    )
    cran.add_argument(
        "--no-archive",
        action="store_false",
        dest="archive",
        help="Don't include an Archive download url.",
    )
    cran.add_argument(
        "--allow-archived",
        action="store_true",
        dest="allow_archived",
        help="If the package has been archived, download the latest version.",
    )
    cran.add_argument(
        "--version-compare",
        action="store_true",
        help="""Compare the package version of the recipe with the one available
        on CRAN. Exits 1 if a newer version is available and 0 otherwise.""",
    )
    cran.add_argument(
        "--update-policy",
        action="store",
        choices=(
            "error",
            "skip-up-to-date",
            "skip-existing",
            "overwrite",
            "merge-keep-build-num",
            "merge-incr-build-num",
        ),
        default="error",
        help="""Dictates what to do when existing packages are encountered in the
        output directory (set by --output-dir). In the present implementation, the
        merge options avoid overwriting bld.bat and build.sh and only manage copying
        across patches, and the `build/{number,script_env}` fields. When the version
        changes, both merge options reset `build/number` to 0. When the version does
        not change they either keep the old `build/number` or else increase it by one.""",
    )
    cran.add_argument(
        "-m",
        "--variant-config-files",
        default=cc_conda_build.get("skeleton_config_yaml", None),
        help="""Variant config file to add.  These yaml files can contain
        keys such as `cran_mirror`.  Only one can be provided here.""",
    )
    cran.add_argument(
        "--add-cross-r-base",
        action="store_true",
        default=False,
        help="""Add cross-r-base to build requirements for cross compiling""",
    )
    cran.add_argument(
        "--no-comments",
        action="store_true",
        default=False,
        help="""Do not include instructional comments in recipe files""",
    )


def dict_from_cran_lines(lines):
    d = {}
    for line in lines:
        if not line:
            continue
        try:
            if ": " in line:
                (k, v) = line.split(": ", 1)
            else:
                # Sometimes fields are included but left blank, e.g.:
                #   - Enhances in data.tree
                #   - Suggests in corpcor
                (k, v) = line.split(":", 1)
        except ValueError:
            sys.exit("Error: Could not parse metadata (%s)" % line)
        d[k] = v
        # if k not in CRAN_KEYS:
        #     print("Warning: Unknown key %s" % k)
    d["orig_lines"] = lines
    return d


def remove_package_line_continuations(chunk):
    """
    >>> chunk = [
        'Package: A3',
        'Version: 0.9.2',
        'Depends: R (>= 2.15.0), xtable, pbapply',
        'Suggests: randomForest, e1071',
        'Imports: MASS, R.methodsS3 (>= 1.5.2), R.oo (>= 1.15.8), R.utils (>=',
        '        1.27.1), matrixStats (>= 0.8.12), R.filesets (>= 2.3.0), ',
        '        sampleSelection, scatterplot3d, strucchange, systemfit',
        'License: GPL (>= 2)',
        'NeedsCompilation: no']
    >>> remove_package_line_continuations(chunk)
    ['Package: A3',
     'Version: 0.9.2',
     'Depends: R (>= 2.15.0), xtable, pbapply',
     'Suggests: randomForest, e1071',
     'Imports: MASS, R.methodsS3 (>= 1.5.2), R.oo (>= 1.15.8), R.utils (>= 1.27.1), matrixStats (>= 0.8.12), R.filesets (>= 2.3.0), sampleSelection, scatterplot3d, strucchange, systemfit, rgl,'
     'License: GPL (>= 2)',
     'NeedsCompilation: no']
    """  # NOQA
    continuation = (" ", "\t")
    continued_ix = None
    continued_line = None
    had_continuation = False
    accumulating_continuations = False

    chunk.append("")

    for i, line in enumerate(chunk):
        if line.startswith(continuation):
            line = " " + line.lstrip()
            if accumulating_continuations:
                assert had_continuation
                continued_line += line
                chunk[i] = None
            else:
                accumulating_continuations = True
                continued_ix = i - 1
                continued_line = chunk[continued_ix] + line
                had_continuation = True
                chunk[i] = None
        else:
            if accumulating_continuations:
                assert had_continuation
                chunk[continued_ix] = continued_line
                accumulating_continuations = False
                continued_line = None
                continued_ix = None

    if had_continuation:
        # Remove the None(s).
        chunk = [c for c in chunk if c]

    chunk.append("")

    return chunk


def yaml_quote_string(string):
    """
    Quote a string for use in YAML.

    We can't just use yaml.dump because it adds ellipses to the end of the
    string, and it in general doesn't handle being placed inside an existing
    document very well.

    Note that this function is NOT general.
    """
<<<<<<< HEAD
    return yaml.dump(string, indent=True, Dumper=SafeDumper).replace('\n...\n', '').replace('\n', '\n  ').rstrip('\n ')
=======
    return (
        yaml.dump(string, Dumper=SafeDumper)
        .replace("\n...\n", "")
        .replace("\n", "\n  ")
        .rstrip("\n ")
    )
>>>>>>> f5051cb4


# Due to how we render the metadata there can be significant areas of repeated newlines.
# This collapses them and also strips any trailing spaces.
def clear_whitespace(string):
    lines = []
    last_line = ""
    for line in string.splitlines():
        line = line.rstrip()
        if not (line == "" and last_line == ""):
            lines.append(line)
        last_line = line
    return "\n".join(lines)


def read_description_contents(fp):
    bytes = fp.read()
    text = bytes.decode("utf-8", errors="replace")
    text = clear_whitespace(text)
    lines = remove_package_line_continuations(text.splitlines())
    return dict_from_cran_lines(lines)


def get_archive_metadata(path, verbose=True):
    if verbose:
        print("Reading package metadata from %s" % path)
    if basename(path) == "DESCRIPTION":
        with open(path, "rb") as fp:
            return read_description_contents(fp)
    elif tarfile.is_tarfile(path):
        with tarfile.open(path, "r") as tf:
            for member in tf:
                if re.match(r"^[^/]+/DESCRIPTION$", member.name):
                    fp = tf.extractfile(member)
                    return read_description_contents(fp)
    elif path.endswith(".zip"):
        with zipfile.ZipFile(path, "r") as zf:
            for member in zf.infolist():
                if re.match(r"^[^/]+/DESCRIPTION$", member.filename):
                    fp = zf.open(member, "r")
                    return read_description_contents(fp)
    else:
        sys.exit("Cannot extract a DESCRIPTION from file %s" % path)
    sys.exit("%s does not seem to be a CRAN package (no DESCRIPTION) file" % path)


def get_latest_git_tag(config):
    # SO says to use taggerdate instead of committerdate, but that is invalid for lightweight tags.
    p = subprocess.Popen(
        [
            "git",
            "for-each-ref",
            "refs/tags",
            "--sort=-committerdate",
            "--format=%(refname:short)",
            "--count=1",
        ],
        stdout=subprocess.PIPE,
        stderr=subprocess.PIPE,
        cwd=config.work_dir,
    )

    stdout, stderr = p.communicate()
    stdout = stdout.decode("utf-8")
    stderr = stderr.decode("utf-8")
    if stderr or p.returncode:
        sys.exit("Error: git tag failed (%s)" % stderr)
    tags = stdout.strip().splitlines()
    if not tags:
        sys.exit("Error: no tags found")

    print("Using tag %s" % tags[-1])
    return tags[-1]


def _ssl_no_verify():
    """Gets whether the SSL_NO_VERIFY environment variable is set to 1 or True.

    This provides a workaround for users in some corporate environments where
    MITM style proxies make it difficult to fetch data over HTTPS.
    """
    return environ.get("SSL_NO_VERIFY", "").strip().lower() in ("1", "true")


def get_session(output_dir, verbose=True):
    session = requests.Session()
    session.verify = _ssl_no_verify()
    try:
        import cachecontrol
        import cachecontrol.caches
    except ImportError:
        if verbose:
            print(
                "Tip: install CacheControl and lockfile (conda packages) to cache the "
                "CRAN metadata"
            )
    else:
        session = cachecontrol.CacheControl(
            session, cache=cachecontrol.caches.FileCache(join(output_dir, ".web_cache"))
        )
    return session


def get_cran_archive_versions(cran_url, session, package, verbose=True):
    if verbose:
        print(f"Fetching archived versions for package {package} from {cran_url}")
    r = session.get(cran_url + "/src/contrib/Archive/" + package + "/")
    try:
        r.raise_for_status()
    except requests.exceptions.HTTPError as e:
        if e.response.status_code == 404:
            print("No archive directory for package %s" % package)
            return []
        raise
    versions = []
    for p, dt in re.findall(
        r'<td><a href="([^"]+)">\1</a></td>\s*<td[^>]*>([^<]*)</td>', r.text
    ):
        if p.endswith(".tar.gz") and "_" in p:
            name, version = p.rsplit(".", 2)[0].split("_", 1)
            versions.append((dt.strip(), version))
    return [v for dt, v in sorted(versions, reverse=True)]


def get_cran_index(cran_url, session, verbose=True):
    if verbose:
        print("Fetching main index from %s" % cran_url)
    r = session.get(cran_url + "/src/contrib/")
    r.raise_for_status()
    records = {}
    for p in re.findall(r'<td><a href="([^"]+)">\1</a></td>', r.text):
        if p.endswith(".tar.gz") and "_" in p:
            name, version = p.rsplit(".", 2)[0].split("_", 1)
            records[name.lower()] = (name, version)
    r = session.get(cran_url + "/src/contrib/Archive/")
    r.raise_for_status()
    for p in re.findall(r'<td><a href="([^"]+)/">\1/</a></td>', r.text):
        if re.match(r"^[A-Za-z]", p):
            records.setdefault(p.lower(), (p, None))
    return records


def make_array(m, key, allow_empty=False):
    result = []
    try:
        old_vals = m.get_value(key, [])
    except:
        old_vals = []
    if old_vals or allow_empty:
        result.append(key.split("/")[-1] + ":")
    for old_val in old_vals:
        result.append(f"{INDENT}{old_val}")
    return result


def existing_recipe_dir(output_dir, output_suffix, package, version):
    result = None
    if version:
        package = package + "-" + version.replace("-", "_")
    if exists(join(output_dir, package)):
        result = normpath(join(output_dir, package))
    elif exists(join(output_dir, package + output_suffix)):
        result = normpath(join(output_dir, package + output_suffix))
    elif exists(join(output_dir, "r-" + package + output_suffix)):
        result = normpath(join(output_dir, "r-" + package + output_suffix))
    return result


def strip_end(string, end):
    if string.endswith(end):
        return string[: -len(end)]
    return string


def package_to_inputs_dict(output_dir, output_suffix, git_tag, package, version=None):
    """
    Converts `package` (*) into a tuple of:

    pkg_name (without leading 'r-')
    location (in a subdir of output_dir - may not exist - or at GitHub)
    old_git_rev (from existing metadata, so corresponds to the *old* version)
    metadata or None (if a recipe does *not* already exist)

    (*) `package` could be:
    1. A package name beginning (or not) with 'r-'
    2. A GitHub URL
    3. A file:// URL to a tarball
    4. A relative path to a recipe from output_dir
    5. An absolute path to a recipe (fatal unless in the output_dir hierarchy)
    6. Any of the above ending (or not) in sep or '/'

    So this function cleans all that up:

    Some packages may be from GitHub but we'd like the user not to have to worry
    about that on the command-line (for pre-existing recipes). Also, we may want
    to get version information from them (or existing metadata to merge) so lets
    load *all* existing recipes (later we will add or replace this metadata with
    any that we create).
    """
    if isfile(package):
        return None
    print("Parsing input package %s:" % package)
    package = strip_end(package, "/")
    package = strip_end(package, sep)
    if "github.com" in package:
        package = strip_end(package, ".git")
    pkg_name = basename(package).lower()
    pkg_name = strip_end(pkg_name, "-feedstock")
    if output_suffix:
        pkg_name = strip_end(pkg_name, output_suffix)
    if pkg_name.startswith("r-"):
        pkg_name = pkg_name[2:]
    if package.startswith("file://"):
        location = package.replace("file://", "")
        pkg_filename = basename(location)
        pkg_name = re.match(r"(.*)_(.*)", pkg_filename).group(1).lower()
        existing_location = existing_recipe_dir(
            output_dir, output_suffix, "r-" + pkg_name, version
        )
    elif isabs(package):
        commp = commonprefix((package, output_dir))
        if commp != output_dir:
            raise RuntimeError(
                "package {} specified with abs path outside of output-dir {}".format(
                    package, output_dir
                )
            )
        location = package
        existing_location = existing_recipe_dir(
            output_dir, output_suffix, "r-" + pkg_name, version
        )
    elif "github.com" in package:
        location = package
        existing_location = existing_recipe_dir(
            output_dir, output_suffix, "r-" + pkg_name, version
        )
    else:
        location = existing_location = existing_recipe_dir(
            output_dir, output_suffix, package, version
        )
    if existing_location:
        try:
            m = metadata.MetaData(existing_location)
        except:
            # Happens when the folder exists but contains no recipe.
            m = None
    else:
        m = None

    # It can still be the case that a package without 'github.com' in the location does really
    # come from there, for that we need to inspect the existing metadata's source/git_url.
    old_git_rev = git_tag
    if location and m and "github.com" not in location:
        git_url = m.get_value("source/git_url", "")
        if "github.com" in git_url:
            location = git_url
            old_git_rev = m.get_value("source/git_rev", None)

    vstr = "-" + version.replace("-", "_") if version else ""
    new_location = join(output_dir, "r-" + pkg_name + vstr + output_suffix)
    print(f".. name: {pkg_name} location: {location} new_location: {new_location}")

    return {
        "pkg-name": pkg_name,
        "location": location,
        "old-git-rev": old_git_rev,
        "old-metadata": m,
        "new-location": new_location,
        "version": version,
    }


def get_available_binaries(cran_url, details):
    url = cran_url + "/" + details["dir"]
    response = requests.get(url)
    response.raise_for_status()
    ext = details["ext"]
    for filename in re.findall(r'<a href="([^"]*)">\1</a>', response.text):
        if filename.endswith(ext):
            pkg, _, ver = filename.rpartition("_")
            ver, _, _ = ver.rpartition(ext)
            details["binaries"].setdefault(pkg, []).append((ver, url + filename))


def remove_comments(template):
    re_comment = re.compile(r"^\s*#\s")
    lines = template.split("\n")
    lines_no_comments = [line for line in lines if not re_comment.match(line)]
    return "\n".join(lines_no_comments)


def skeletonize(
    in_packages,
    output_dir=".",
    output_suffix="",
    add_maintainer=None,
    version=None,
    git_tag=None,
    cran_url=None,
    recursive=False,
    archive=True,
    version_compare=False,
    update_policy="",
    r_interp="r-base",
    use_binaries_ver=None,
    use_noarch_generic=False,
    use_when_no_binary="src",
    use_rtools_win=False,
    config=None,
    variant_config_files=None,
    allow_archived=False,
    add_cross_r_base=False,
    no_comments=False,
):
    if (
        use_when_no_binary != "error"
        and use_when_no_binary != "src"
        and use_when_no_binary != "old"
        and use_when_no_binary != "old-src"
    ):
        print(f"ERROR: --use_when_no_binary={use_when_no_binary} not yet implemented")
        sys.exit(1)
    output_dir = realpath(output_dir)
    config = get_or_merge_config(config, variant_config_files=variant_config_files)

    if allow_archived and not archive:
        print("ERROR: --no-archive and --allow-archived conflict")
        sys.exit(1)

    if not cran_url:
        with TemporaryDirectory() as t:
            _variant = get_package_variants(t, config)[0]
        cran_url = ensure_list(
            _variant.get("cran_mirror", DEFAULT_VARIANTS["cran_mirror"])
        )[0]

    if len(in_packages) > 1 and version_compare:
        raise ValueError("--version-compare only works with one package at a time")
    if update_policy == "error" and not in_packages:
        raise ValueError("At least one package must be supplied")

    package_dicts = {}
    package_list = []

    cran_url = cran_url.rstrip("/")

    # Get cran index lazily so we don't have to go to CRAN
    # for a github repo or a local tarball
    cran_index = None

    cran_layout_template = {
        "source": {
            "selector": "{others}",
            "dir": "src/contrib/",
            "ext": ".tar.gz",
            # If we had platform filters we would change this to:
            # build_for_linux or is_github_url or is_tarfile
            "use_this": True,
        },
        "win-64": {
            "selector": "win64",
            "dir": f"bin/windows/contrib/{use_binaries_ver}/",
            "ext": ".zip",
            "use_this": True if use_binaries_ver else False,
        },
        "osx-64": {
            "selector": "osx",
            "dir": f"bin/macosx/el-capitan/contrib/{use_binaries_ver}/",
            "ext": ".tgz",
            "use_this": True if use_binaries_ver else False,
        },
    }

    # Figure out what binaries are available once:
    for archive_type, archive_details in cran_layout_template.items():
        archive_details["binaries"] = dict()
        if archive_type != "source" and archive_details["use_this"]:
            get_available_binaries(cran_url, archive_details)

    for package in in_packages:
        inputs_dict = package_to_inputs_dict(
            output_dir, output_suffix, git_tag, package, version
        )
        if inputs_dict:
            package_dicts.update({inputs_dict["pkg-name"]: {"inputs": inputs_dict}})

    for package_name, package_dict in package_dicts.items():
        package_list.append(package_name)

    while package_list:
        inputs = package_dicts[package_list.pop()]["inputs"]
        location = inputs["location"]
        pkg_name = inputs["pkg-name"]
        version = inputs["version"]
        is_github_url = location and "github.com" in location
        is_tarfile = location and isfile(location) and tarfile.is_tarfile(location)
        is_archive = False
        url = inputs["location"]

        dir_path = inputs["new-location"]
        print(f"Making/refreshing recipe for {pkg_name}")

        # Bodges GitHub packages into cran_metadata
        if is_tarfile:
            cran_package = get_archive_metadata(location)

        elif is_github_url or is_tarfile:
            rm_rf(config.work_dir)
            m = metadata.MetaData.fromdict(
                {"source": {"git_url": location}}, config=config
            )
            source.git_source(
                m.get_section("source"), m.config.git_cache, m.config.work_dir
            )
            new_git_tag = git_tag if git_tag else get_latest_git_tag(config)
            p = subprocess.Popen(
                ["git", "checkout", new_git_tag],
                stdout=subprocess.PIPE,
                stderr=subprocess.PIPE,
                cwd=config.work_dir,
            )
            stdout, stderr = p.communicate()
            stdout = stdout.decode("utf-8")
            stderr = stderr.decode("utf-8")
            if p.returncode:
                sys.exit(
                    "Error: 'git checkout %s' failed (%s).\nInvalid tag?"
                    % (new_git_tag, stderr.strip())
                )
            if stdout:
                print(stdout, file=sys.stdout)
            if stderr:
                print(stderr, file=sys.stderr)
            DESCRIPTION = join(config.work_dir, "DESCRIPTION")
            if not isfile(DESCRIPTION):
                sub_description_pkg = join(config.work_dir, "pkg", "DESCRIPTION")
                sub_description_name = join(
                    config.work_dir, location.split("/")[-1], "DESCRIPTION"
                )
                if isfile(sub_description_pkg):
                    DESCRIPTION = sub_description_pkg
                elif isfile(sub_description_name):
                    DESCRIPTION = sub_description_name
                else:
                    sys.exit(
                        "%s does not appear to be a valid R package "
                        "(no DESCRIPTION file in %s, %s)"
                        % (location, sub_description_pkg, sub_description_name)
                    )
            cran_package = get_archive_metadata(DESCRIPTION)

        else:
            if cran_index is None:
                session = get_session(output_dir)
                cran_index = get_cran_index(cran_url, session)
            if pkg_name.lower() not in cran_index:
                sys.exit("Package %s not found" % pkg_name)
            package, cran_version = cran_index[pkg_name.lower()]
            if cran_version and (not version or version == cran_version):
                version = cran_version
            elif version and not archive:
                print(
                    f"ERROR: Version {version} of package {package} is archived, but --no-archive was selected"
                )
                sys.exit(1)
            elif not version and not cran_version and not allow_archived:
                print(
                    "ERROR: Package %s is archived; to build, use --allow-archived or a --version value"
                    % pkg_name
                )
                sys.exit(1)
            else:
                is_archive = True
                all_versions = get_cran_archive_versions(cran_url, session, package)
                if cran_version:
                    all_versions = [cran_version] + all_versions
                if not version:
                    version = all_versions[0]
                elif version not in all_versions:
                    msg = f"ERROR: Version {version} of package {package} not found.\n  Available versions: "
                    print(msg + ", ".join(all_versions))
                    sys.exit(1)
            cran_package = None

        if cran_package is not None:
            package = cran_package["Package"]
            version = cran_package["Version"]
        plower = package.lower()
        d = package_dicts[pkg_name]
        d.update(
            {
                "cran_packagename": package,
                "cran_version": version,
                "packagename": "r-" + plower,
                # Conda versions cannot have -. Conda (verlib) will treat _ as a .
                "conda_version": version.replace("-", "_"),
                "patches": "",
                "build_number": 0,
                "build_depends": "",
                "host_depends": "",
                "run_depends": "",
                # CRAN doesn't seem to have this metadata :(
                "home_comment": "#",
                "homeurl": "",
                "summary_comment": "#",
                "summary": "",
                "binary1": "",
                "binary2": "",
            }
        )

        if version_compare:
            sys.exit(not version_compare(dir_path, d["conda_version"]))

        patches = []
        script_env = []
        extra_recipe_maintainers = []
        build_number = 0
        if update_policy.startswith("merge") and inputs["old-metadata"]:
            m = inputs["old-metadata"]
            patches = make_array(m, "source/patches")
            script_env = make_array(m, "build/script_env")
            extra_recipe_maintainers = make_array(
                m, "extra/recipe-maintainers", add_maintainer
            )
            if m.version() == d["conda_version"]:
                build_number = int(m.get_value("build/number", 0))
                build_number += 1 if update_policy == "merge-incr-build-num" else 0
        if add_maintainer:
            new_maintainer = "{indent}{add_maintainer}".format(
                indent=INDENT, add_maintainer=add_maintainer
            )
            if new_maintainer not in extra_recipe_maintainers:
                if not len(extra_recipe_maintainers):
                    # We hit this case when there is no existing recipe.
                    extra_recipe_maintainers = make_array(
                        {}, "extra/recipe-maintainers", True
                    )
                extra_recipe_maintainers.append(new_maintainer)
        if len(extra_recipe_maintainers):
            extra_recipe_maintainers[1:].sort()
            extra_recipe_maintainers.insert(0, "extra:\n  ")
        d["extra_recipe_maintainers"] = "".join(extra_recipe_maintainers)
        d["patches"] = "".join(patches)
        d["script_env"] = "".join(script_env)
        d["build_number"] = build_number

        cached_path = None
        cran_layout = copy.deepcopy(cran_layout_template)
        available = {}

        description_path = None
        for archive_type, archive_details in cran_layout.items():
            contrib_url = ""
            archive_details["cran_version"] = d["cran_version"]
            archive_details["conda_version"] = d["conda_version"]
            if is_archive and archive_type == "source":
                archive_details["dir"] += "Archive/" + package + "/"
            available_artefact = (
                True
                if archive_type == "source"
                else package in archive_details["binaries"]
                and any(
                    d["cran_version"] == v
                    for v, _ in archive_details["binaries"][package]
                )
            )
            if not available_artefact:
                if use_when_no_binary == "error":
                    print(
                        "ERROR: --use-when-no-binary is error (and there is no binary)"
                    )
                    sys.exit(1)
                elif use_when_no_binary.startswith("old"):
                    if package not in archive_details["binaries"]:
                        if use_when_no_binary.endswith("src"):
                            available_artefact = False
                            archive_details["use_this"] = False
                            continue
                        else:
                            print(
                                "ERROR: No binary nor old binary found "
                                "(maybe pass --use-when-no-binary=old-src to fallback to source?)"
                            )
                            sys.exit(1)
                    # Version needs to be stored in archive_details.
                    archive_details["cranurl"] = archive_details["binaries"][package][
                        -1
                    ][1]
                    archive_details["conda_version"] = archive_details["binaries"][
                        package
                    ][-1][0]
                    archive_details["cran_version"] = archive_details[
                        "conda_version"
                    ].replace("_", "-")
                    available_artefact = True
            # We may need to inspect the file later to determine which compilers are needed.
            cached_path = None
            sha256 = hashlib.sha256()
            if archive_details["use_this"] and available_artefact:
                if is_tarfile:
                    filename = basename(location)
                    contrib_url = relpath(location, dir_path)
                    contrib_url_rendered = package_url = contrib_url
                    cached_path = location
                elif not is_github_url or archive_type != "source":
                    filename_rendered = "{}_{}{}".format(
                        package, archive_details["cran_version"], archive_details["ext"]
                    )
                    filename = f"{package}_{{{{ version }}}}" + archive_details["ext"]
                    contrib_url = "{{{{ cran_mirror }}}}/{}".format(
                        archive_details["dir"]
                    )
                    contrib_url_rendered = cran_url + "/{}".format(
                        archive_details["dir"]
                    )
                    package_url = contrib_url_rendered + filename_rendered
                    print(f"Downloading {archive_type} from {package_url}")
                    try:
                        cached_path, _ = source.download_to_cache(
                            config.src_cache,
                            "",
                            {
                                "url": package_url,
                                "fn": archive_type + "-" + filename_rendered,
                            },
                        )
                    except:
                        print(
                            "logic error, file {} should exist, we found it in a dir listing earlier.".format(
                                package_url
                            )
                        )
                        sys.exit(1)
                    if description_path is None or archive_type == "source":
                        description_path = cached_path
                available_details = {}
                available_details["selector"] = archive_details["selector"]
                available_details["cran_version"] = archive_details["cran_version"]
                available_details["conda_version"] = archive_details["conda_version"]
                if cached_path:
                    sha256.update(open(cached_path, "rb").read())
                    archive_details["cranurl"] = package_url
                    available_details["filename"] = filename
                    available_details["contrib_url"] = contrib_url
                    available_details["contrib_url_rendered"] = contrib_url_rendered
                    available_details["hash_entry"] = f"sha256: {sha256.hexdigest()}"
                    available_details["cached_path"] = cached_path
                # This is rubbish; d[] should be renamed global[] and should be
                #      merged into source and binaryN.
                if archive_type == "source":
                    if is_github_url:
                        available_details["url_key"] = ""
                        available_details["git_url_key"] = "git_url:"
                        available_details["git_tag_key"] = "git_tag:"
                        hash_msg = "# You can add a hash for the file here, (md5, sha1 or sha256)"
                        available_details["hash_entry"] = hash_msg
                        available_details["filename"] = ""
                        available_details["cranurl"] = ""
                        available_details["git_url"] = url
                        available_details["git_tag"] = new_git_tag
                        available_details["archive_keys"] = ""
                    else:
                        available_details["url_key"] = "url:"
                        available_details["git_url_key"] = ""
                        available_details["git_tag_key"] = ""
                        available_details["cranurl"] = " " + contrib_url + filename
                        available_details["git_url"] = ""
                        available_details["git_tag"] = ""
                else:
                    available_details["cranurl"] = archive_details["cranurl"]

                available_details["patches"] = d["patches"]
                available[archive_type] = available_details

        # Figure out the selectors according to what is available.
        _all = ["linux", "win32", "win64", "osx"]
        from_source = _all[:]
        binary_id = 1
        for archive_type, archive_details in available.items():
            if archive_type == "source":
                for k, v in archive_details.items():
                    d[k] = v
            else:
                sel = archive_details["selector"]
                # Does the file exist? If not we need to build from source.
                from_source.remove(sel)
                binary_id += 1
        if from_source == _all:
            sel_src = ""
            sel_src_and_win = "  # [win]"
            sel_src_not_win = "  # [not win]"
        else:
            sel_src = "  # [" + " or ".join(from_source) + "]"
            sel_src_and_win = (
                "  # ["
                + " or ".join(fs for fs in from_source if fs.startswith("win"))
                + "]"
            )
            sel_src_not_win = (
                "  # ["
                + " or ".join(fs for fs in from_source if not fs.startswith("win"))
                + "]"
            )
        sel_cross = "  # [build_platform != target_platform]"
        d["sel_src"] = sel_src
        d["sel_src_and_win"] = sel_src_and_win
        d["sel_src_not_win"] = sel_src_not_win
        d["from_source"] = from_source

        if "source" in available:
            available_details = available["source"]
            available_details["sel"] = sel_src
            filename = available_details["filename"]
            if "contrib_url" in available_details:
                contrib_url = available_details["contrib_url"]
                if archive:
                    if is_tarfile:
                        available_details["cranurl"] = INDENT + contrib_url
                    elif not is_archive:
                        available_details["cranurl"] = (
                            INDENT
                            + contrib_url
                            + filename
                            + sel_src
                            + INDENT
                            + contrib_url
                            + f"Archive/{package}/"
                            + filename
                            + sel_src
                        )
                else:
                    available_details["cranurl"] = (
                        " " + contrib_url + filename + sel_src
                    )
            if not is_github_url:
                available_details["archive_keys"] = (
                    "{url_key}{sel}"
                    "    {cranurl}\n"
                    "  {hash_entry}{sel}".format(**available_details)
                )

        # Extract the DESCRIPTION data from the source
        if cran_package is None:
            cran_package = get_archive_metadata(description_path)
        d["cran_metadata"] = "\n".join(
            ["# %s" % line for line in cran_package["orig_lines"] if line]
        )

        # Render the source and binaryN keys
        binary_id = 1
        d["version_binary1"] = d["version_binary2"] = ""
        for archive_type, archive_details in available.items():
            if archive_type == "source":
                d["source"] = SOURCE_META.format(**archive_details)
                d["version_source"] = VERSION_META.format(**archive_details)
            else:
                archive_details["sel"] = "  # [" + archive_details["selector"] + "]"
                d["binary" + str(binary_id)] = BINARY_META.format(**archive_details)
                d["version_binary" + str(binary_id)] = VERSION_META.format(
                    **archive_details
                )
                binary_id += 1

        license_info = get_license_info(
            cran_package.get("License", "None"), allowed_license_families
        )
        d["license"], d["license_file"], d["license_family"] = license_info

        if "License_is_FOSS" in cran_package:
            d["license"] += " (FOSS)"
        if cran_package.get("License_restricts_use") == "yes":
            d["license"] += " (Restricts use)"

        if "URL" in cran_package:
            d["home_comment"] = ""
            d["homeurl"] = " " + yaml_quote_string(cran_package["URL"])
        else:
            # use CRAN page as homepage if nothing has been specified
            d["home_comment"] = ""
            if is_github_url:
                d["homeurl"] = f" {location}"
            else:
                d["homeurl"] = f" https://CRAN.R-project.org/package={package}"

        if (
            not use_noarch_generic
            or cran_package.get("NeedsCompilation", "no") == "yes"
        ):
            d["noarch_generic"] = ""
        else:
            d["noarch_generic"] = "noarch: generic"

        if "Description" in cran_package:
            d["summary_comment"] = ""
            d["summary"] = " " + yaml_quote_string(cran_package["Description"])

        if "Suggests" in cran_package and not no_comments:
            d["suggests"] = "# Suggests: %s" % cran_package["Suggests"]
        else:
            d["suggests"] = ""

        # Every package depends on at least R.
        # I'm not sure what the difference between depends and imports is.
        depends = [
            s.strip() for s in cran_package.get("Depends", "").split(",") if s.strip()
        ]
        imports = [
            s.strip() for s in cran_package.get("Imports", "").split(",") if s.strip()
        ]
        links = [
            s.strip() for s in cran_package.get("LinkingTo", "").split(",") if s.strip()
        ]

        dep_dict = {}

        seen = set()
        for s in list(chain(imports, depends, links)):
            match = VERSION_DEPENDENCY_REGEX.match(s)
            if not match:
                sys.exit(
                    "Could not parse version from dependency of {}: {}".format(
                        package, s
                    )
                )
            name = match.group("name")
            if name in seen:
                continue
            seen.add(name)
            archs = match.group("archs")
            relop = match.group("relop") or ""
            ver = match.group("version") or ""
            ver = ver.replace("-", "_")
            # If there is a relop there should be a version
            assert not relop or ver

            if archs:
                sys.exit(
                    "Don't know how to handle archs from dependency of "
                    "package %s: %s" % (package, s)
                )

            dep_dict[name] = f"{relop}{ver}"

        if "R" not in dep_dict:
            dep_dict["R"] = ""

        os_type = cran_package.get("OS_type", "")
        if os_type != "unix" and os_type != "windows" and os_type != "":
            print(f"Unknown OS_type: {os_type} in CRAN package")
            os_type = ""
        if os_type == "unix":
            d["skip_os"] = "skip: True  # [not unix]"
            d["noarch_generic"] = ""
        if os_type == "windows":
            d["skip_os"] = "skip: True  # [not win]"
            d["noarch_generic"] = ""
        if os_type == "" and no_comments:
            d["skip_os"] = ""
        elif os_type == "":
            d["skip_os"] = "# no skip"

        need_git = is_github_url
        if cran_package.get("NeedsCompilation", "no") == "yes":
            with tarfile.open(available["source"]["cached_path"]) as tf:
                need_f = any(
                    [
                        f.name.lower().endswith((".f", ".f90", ".f77", ".f95", ".f03"))
                        for f in tf
                    ]
                )
                # Fortran builds use CC to perform the link (they do not call the linker directly).
                need_c = (
                    True if need_f else any([f.name.lower().endswith(".c") for f in tf])
                )
                need_cxx = any(
                    [
                        f.name.lower().endswith((".cxx", ".cpp", ".cc", ".c++"))
                        for f in tf
                    ]
                )
                need_autotools = any(
                    [f.name.lower().endswith("/configure") for f in tf]
                )
                need_make = (
                    True
                    if any((need_autotools, need_f, need_cxx, need_c))
                    else any(
                        [
                            f.name.lower().endswith(("/makefile", "/makevars"))
                            for f in tf
                        ]
                    )
                )
        else:
            need_c = need_cxx = need_f = need_autotools = need_make = False

        if "Rcpp" in dep_dict or "RcppArmadillo" in dep_dict:
            need_cxx = True

        if need_cxx:
            need_c = True

        for dep_type in ["build", "host", "run"]:
            deps = []
            # Put non-R dependencies first.
            if dep_type == "build":
                if need_c:
                    deps.append(
                        "{indent}{{{{ compiler('c') }}}}            {sel}".format(
                            indent=INDENT, sel=sel_src_not_win
                        )
                    )
                    deps.append(
                        "{indent}{{{{ compiler('m2w64_c') }}}}      {sel}".format(
                            indent=INDENT, sel=sel_src_and_win
                        )
                    )
                if need_cxx:
                    deps.append(
                        "{indent}{{{{ compiler('cxx') }}}}          {sel}".format(
                            indent=INDENT, sel=sel_src_not_win
                        )
                    )
                    deps.append(
                        "{indent}{{{{ compiler('m2w64_cxx') }}}}    {sel}".format(
                            indent=INDENT, sel=sel_src_and_win
                        )
                    )
                if need_f:
                    deps.append(
                        "{indent}{{{{ compiler('fortran') }}}}      {sel}".format(
                            indent=INDENT, sel=sel_src_not_win
                        )
                    )
                    deps.append(
                        "{indent}{{{{ compiler('m2w64_fortran') }}}}{sel}".format(
                            indent=INDENT, sel=sel_src_and_win
                        )
                    )
                if use_rtools_win:
                    need_c = need_cxx = need_f = need_autotools = need_make = False
                    deps.append(
                        "{indent}rtools                   {sel}".format(
                            indent=INDENT, sel=sel_src_and_win
                        )
                    )
                    # extsoft is legacy. R packages will download rwinlib subprojects
                    # as necessary according to Jeroen Ooms. (may need to disable that
                    # for non-MRO builds or maybe switch to Jeroen's toolchain?)
                    # deps.append("{indent}{{{{native}}}}extsoft     {sel}".format(
                    #     indent=INDENT, sel=sel_src_and_win))
                if need_autotools or need_make or need_git:
                    deps.append(
                        "{indent}{{{{ posix }}}}filesystem      {sel}".format(
                            indent=INDENT, sel=sel_src_and_win
                        )
                    )
                if need_git:
                    deps.append(f"{INDENT}{{{{ posix }}}}git")
                if need_autotools:
                    deps.append(
                        "{indent}{{{{ posix }}}}sed             {sel}".format(
                            indent=INDENT, sel=sel_src_and_win
                        )
                    )
                    deps.append(
                        "{indent}{{{{ posix }}}}grep            {sel}".format(
                            indent=INDENT, sel=sel_src_and_win
                        )
                    )
                    deps.append(
                        "{indent}{{{{ posix }}}}autoconf        {sel}".format(
                            indent=INDENT, sel=sel_src
                        )
                    )
                    deps.append(
                        "{indent}{{{{ posix }}}}automake        {sel}".format(
                            indent=INDENT, sel=sel_src_not_win
                        )
                    )
                    deps.append(
                        "{indent}{{{{ posix }}}}automake-wrapper{sel}".format(
                            indent=INDENT, sel=sel_src_and_win
                        )
                    )
                    deps.append(f"{INDENT}{{{{ posix }}}}pkg-config")
                if need_make:
                    deps.append(
                        "{indent}{{{{ posix }}}}make            {sel}".format(
                            indent=INDENT, sel=sel_src
                        )
                    )
                    if not need_autotools:
                        deps.append(
                            "{indent}{{{{ posix }}}}sed             {sel}".format(
                                indent=INDENT, sel=sel_src_and_win
                            )
                        )
                    deps.append(
                        "{indent}{{{{ posix }}}}coreutils       {sel}".format(
                            indent=INDENT, sel=sel_src_and_win
                        )
                    )
                deps.append(
                    "{indent}{{{{ posix }}}}zip             {sel}".format(
                        indent=INDENT, sel=sel_src_and_win
                    )
                )
                if add_cross_r_base:
                    deps.append(f"{INDENT}cross-r-base {{{{ r_base }}}}  {sel_cross}")
            elif dep_type == "run":
                if need_c or need_cxx or need_f:
                    deps.append(
                        "{indent}{{{{native}}}}gcc-libs       {sel}".format(
                            indent=INDENT, sel=sel_src_and_win
                        )
                    )

            if dep_type == "host" or dep_type == "run":
                for name in sorted(dep_dict):
                    if name in R_BASE_PACKAGE_NAMES:
                        continue
                    if name == "R":
                        # Put R first
                        # Regarless of build or run, and whether this is a
                        # recommended package or not, it can only depend on
                        # r_interp since anything else can and will cause
                        # cycles in the dependency graph. The cran metadata
                        # lists all dependencies anyway, even those packages
                        # that are in the recommended group.
                        # We don't include any R version restrictions because
                        # conda-build always pins r-base and mro-base version.
                        deps.insert(0, f"{INDENT}{r_interp}")
                    else:
                        conda_name = "r-" + name.lower()

                        if dep_dict[name]:
                            deps.append(
                                "{indent}{name} {version}".format(
                                    name=conda_name,
                                    version=dep_dict[name],
                                    indent=INDENT,
                                )
                            )
                        else:
                            deps.append(f"{INDENT}{conda_name}")
                        if recursive:
                            lower_name = name.lower()
                            if lower_name not in package_dicts:
                                inputs_dict = package_to_inputs_dict(
                                    output_dir, output_suffix, git_tag, lower_name, None
                                )
                                assert (
                                    lower_name == inputs_dict["pkg-name"]
                                ), "name {} != inputs_dict['pkg-name'] {}".format(
                                    name, inputs_dict["pkg-name"]
                                )
                                assert lower_name not in package_list
                                package_dicts.update(
                                    {lower_name: {"inputs": inputs_dict}}
                                )
                                package_list.append(lower_name)

            d["%s_depends" % dep_type] = "".join(deps)

    if no_comments:
        global CRAN_BUILD_SH_SOURCE, CRAN_META
        CRAN_BUILD_SH_SOURCE = remove_comments(CRAN_BUILD_SH_SOURCE)
        CRAN_META = remove_comments(CRAN_META)

    for package in package_dicts:
        d = package_dicts[package]
        dir_path = d["inputs"]["new-location"]
        if exists(dir_path) and not version_compare:
            if update_policy == "error":
                raise RuntimeError(
                    "directory already exists "
                    "(and --update-policy is 'error'): %s" % dir_path
                )
            elif update_policy == "overwrite":
                rm_rf(dir_path)
        elif update_policy == "skip-up-to-date":
            if cran_index is None:
                session = get_session(output_dir)
                cran_index = get_cran_index(cran_url, session)
            if up_to_date(cran_index, d["inputs"]["old-metadata"]):
                continue
        elif update_policy == "skip-existing" and d["inputs"]["old-metadata"]:
            continue

        from_sources = d["from_source"]
        # Normalize the metadata values
        d = {
            k: unicodedata.normalize("NFKD", str(v)).encode("ascii", "ignore").decode()
            for k, v in d.items()
        }
        try:
            makedirs(join(dir_path))
        except:
            pass
        print("Writing recipe for %s" % package.lower())
        with open(join(dir_path, "meta.yaml"), "w") as f:
            f.write(clear_whitespace(CRAN_META.format(**d)))
        if not exists(join(dir_path, "build.sh")) or update_policy == "overwrite":
            with open(join(dir_path, "build.sh"), "wb") as f:
                if from_sources == _all:
                    f.write(CRAN_BUILD_SH_SOURCE.format(**d).encode("utf-8"))
                elif from_sources == []:
                    f.write(CRAN_BUILD_SH_BINARY.format(**d).encode("utf-8"))
                else:
                    tpbt = [target_platform_bash_test_by_sel[t] for t in from_sources]
                    d["source_pf_bash"] = " || ".join(
                        ["[[ ${target_platform} " + s + " ]]" for s in tpbt]
                    )
                    f.write(CRAN_BUILD_SH_MIXED.format(**d).encode("utf-8"))

        if not exists(join(dir_path, "bld.bat")) or update_policy == "overwrite":
            with open(join(dir_path, "bld.bat"), "wb") as f:
                if len([fs for fs in from_sources if fs.startswith("win")]) == 2:
                    f.write(
                        CRAN_BLD_BAT_SOURCE.format(**d)
                        .replace("\n", "\r\n")
                        .encode("utf-8")
                    )
                else:
                    f.write(
                        CRAN_BLD_BAT_MIXED.format(**d)
                        .replace("\n", "\r\n")
                        .encode("utf-8")
                    )


def version_compare(recipe_dir, newest_conda_version):
    m = metadata.MetaData(recipe_dir)
    local_version = m.version()
    package = basename(recipe_dir)

    print(f"Local recipe for {package} has version {local_version}.")

    print(f"The version on CRAN for {package} is {newest_conda_version}.")

    return local_version == newest_conda_version


def get_outdated(output_dir, cran_index, packages=()):
    to_update = []
    recipes = listdir(output_dir)
    for recipe in recipes:
        if not recipe.startswith("r-") or not isdir(recipe):
            continue

        recipe_name = recipe[2:]

        if packages and not (recipe_name in packages or recipe in packages):
            continue

        if recipe_name not in cran_index:
            print("Skipping %s, not found on CRAN" % recipe)
            continue

        version_compare(
            join(output_dir, recipe), cran_index[recipe_name][1].replace("-", "_")
        )

        print("Updating %s" % recipe)
        to_update.append(recipe_name)

    return to_update


def get_existing(output_dir, cran_index, packages=()):
    existing = []
    recipes = listdir(output_dir)
    for recipe in recipes:
        if not recipe.startswith("r-") or not isdir(recipe):
            continue

        recipe_name = recipe[2:]

        if packages and not (recipe_name in packages or recipe in packages):
            continue

        existing.append(recipe_name)

    return existing


def up_to_date(cran_index, package):
    r_pkg_name, location, old_git_rev, m = package
    cran_pkg_name = r_pkg_name[2:]

    # Does not exist, so is not up to date.
    if not m:
        return False

    # For now. We can do better; need to collect *all* information upfront.
    if "github.com" in location:
        return False
    else:
        if cran_pkg_name not in cran_index:
            return False

    name, version = cran_index[cran_pkg_name]
    if version and m.version() != version:
        return False

    return True


def get_license_info(license_text, allowed_license_families):
    """
    Most R packages on CRAN do not include a license file. Instead, to avoid
    duplication, R base ships with common software licenses:

    complete: AGPL-3, Artistic-2.0, GPL-2, GPL-3, LGPL-2, LGPL-2.1, LGPL-3
    template: BSD_2_clause BSD_3_clause, MIT

    The complete licenses can be included in conda binaries by pointing to the
    license file shipped with R base. The template files are more complicated
    because they would need to be combined with the license information provided
    by the package authors. In this case, the template file and the license
    information file are both packaged. All optional ('|' seperated) licenses
    are included, if they are matching.

    This function returns the path to the license file for the unambiguous
    cases.
    """

    # The list order matters. The first element should be the name of the
    # license file shipped with r-base.
    d_license = {
        "agpl3": ["AGPL-3", "AGPL (>= 3)", "AGPL", "GNU Affero General Public License"],
        "artistic2": ["Artistic-2.0", "Artistic License 2.0"],
        "gpl2": ["GPL-2", "GPL (>= 2)", "GNU General Public License (>= 2)"],
        "gpl3": [
            "GPL-3",
            "GPL (>= 3)",
            "GNU General Public License (>= 3)",
            "GPL",
            "GNU General Public License",
        ],
        "lgpl2": ["LGPL-2", "LGPL (>= 2)"],
        "lgpl21": ["LGPL-2.1", "LGPL (>= 2.1)"],
        "lgpl3": ["LGPL-3", "LGPL (>= 3)", "LGPL", "GNU Lesser General Public License"],
        "bsd2": ["BSD_2_clause", "BSD_2_Clause", "BSD 2-clause License"],
        "bsd3": ["BSD_3_clause", "BSD_3_Clause", "BSD 3-clause License"],
        "mit": ["MIT"],
    }

    license_file_template = (
        "'{{{{ environ[\"PREFIX\"] }}}}/lib/R/share/licenses/{license_id}'"
    )

    license_texts = []
    license_files = []

    # split license_text by "|" and "+" into parts for further matching
    license_text_parts = [l_opt.strip() for l_opt in re.split(r"\||\+", license_text)]
    for l_opt in license_text_parts:
        # the file case
        if l_opt.startswith("file "):
            license_files.append(l_opt[5:])
            continue

        # license id string to match
        for license_id in d_license.keys():
            if l_opt in d_license[license_id]:
                l_opt_text = d_license[license_id][0]

                license_texts.append(l_opt_text)
                license_files.append(
                    license_file_template.format(license_id=l_opt_text)
                )
                break

    # Join or fallback to original license_text if matched license_texts is empty
    license_text = " | ".join(license_texts) or license_text

    # Build the license_file entry and ensure it is empty if no license file
    license_file = ""
    if license_files:
        license_file = f"license_file:{dashlist(license_files, indent=4)}\n"

    # Only one family is allowed, so guessing it once
    license_family = guess_license_family(license_text, allowed_license_families)

    return license_text, license_file, license_family<|MERGE_RESOLUTION|>--- conflicted
+++ resolved
@@ -556,16 +556,12 @@
 
     Note that this function is NOT general.
     """
-<<<<<<< HEAD
-    return yaml.dump(string, indent=True, Dumper=SafeDumper).replace('\n...\n', '').replace('\n', '\n  ').rstrip('\n ')
-=======
     return (
-        yaml.dump(string, Dumper=SafeDumper)
+        yaml.dump(string, indent=True, Dumper=SafeDumper)
         .replace("\n...\n", "")
         .replace("\n", "\n  ")
         .rstrip("\n ")
     )
->>>>>>> f5051cb4
 
 
 # Due to how we render the metadata there can be significant areas of repeated newlines.

# Copyright (C) 2014 Anaconda, Inc
# SPDX-License-Identifier: BSD-3-Clause
"""
Tools for converting Cran packages to conda recipes.
"""
<<<<<<< HEAD
=======
from __future__ import annotations

>>>>>>> decbcf9d
import argparse
import copy
import hashlib
import re
import subprocess
import sys
import tarfile
import unicodedata
import zipfile
from itertools import chain
from os import environ, listdir, makedirs, sep
from os.path import (
    basename,
    commonprefix,
    exists,
    isabs,
    isdir,
    isfile,
    join,
    normpath,
    realpath,
    relpath,
)
from typing import Literal

import requests
import yaml

# try to import C dumper
try:
    from yaml import CSafeDumper as SafeDumper
except ImportError:
    from yaml import SafeDumper

from conda.common.io import dashlist

from conda_build import source
from conda_build.conda_interface import TemporaryDirectory, cc_conda_build
from conda_build.config import get_or_merge_config
from conda_build.license_family import allowed_license_families, guess_license_family
from conda_build.utils import ensure_list, rm_rf
from conda_build.variants import DEFAULT_VARIANTS, get_package_variants

from ..metadata import MetaData

SOURCE_META = """\
  {archive_keys}
  {git_url_key} {git_url}
  {git_tag_key} {git_tag}
  {patches}
"""

BINARY_META = """\
  url: {cranurl}{sel}
  {hash_entry}{sel}
"""

VERSION_META = """\
{{% set version = '{cran_version}' %}}{sel}"""

CRAN_META = """\
{version_source}
{version_binary1}
{version_binary2}

{{% set posix = 'm2-' if win else '' %}}
{{% set native = 'm2w64-' if win else '' %}}

package:
  name: {packagename}
  version: {{{{ version|replace("-", "_") }}}}

source:
{source}
{binary1}
{binary2}

build:
  merge_build_host: True{sel_src_and_win}
  # If this is a new build for the same version, increment the build number.
  number: {build_number}
  {skip_os}
  {noarch_generic}

  # This is required to make R link correctly on Linux.
  rpaths:
    - lib/R/lib/
    - lib/
  {script_env}
{suggests}
requirements:
  build:{build_depends}

  host:{host_depends}

  run:{run_depends}

test:
  commands:
    # You can put additional test commands to be run here.
    - $R -e "library('{cran_packagename}')"           # [not win]
    - "\\"%R%\\" -e \\"library('{cran_packagename}')\\""  # [win]

  # You can also put a file called run_test.py, run_test.sh, or run_test.bat
  # in the recipe that will be run at test time.

  # requires:
    # Put any additional test requirements here.

about:
  {home_comment}home:{homeurl}
  license: {license}
  {summary_comment}summary:{summary}
  license_family: {license_family}
  {license_file}

{extra_recipe_maintainers}

# The original CRAN metadata for this package was:

{cran_metadata}

# See
# https://docs.conda.io/projects/conda-build for
# more information about meta.yaml

"""

CRAN_BUILD_SH_SOURCE = """\
#!/bin/bash

# 'Autobrew' is being used by more and more packages these days
# to grab static libraries from Homebrew bottles. These bottles
# are fetched via Homebrew's --force-bottle option which grabs
# a bottle for the build machine which may not be macOS 10.9.
# Also, we want to use conda packages (and shared libraries) for
# these 'system' dependencies. See:
# https://github.com/jeroen/autobrew/issues/3
export DISABLE_AUTOBREW=1

# R refuses to build packages that mark themselves as Priority: Recommended
mv DESCRIPTION DESCRIPTION.old
grep -va '^Priority: ' DESCRIPTION.old > DESCRIPTION
# shellcheck disable=SC2086
${{R}} CMD INSTALL --build . ${{R_ARGS}}

# Add more build steps here, if they are necessary.

# See
# https://docs.conda.io/projects/conda-build
# for a list of environment variables that are set during the build process.
"""

CRAN_BUILD_SH_MIXED = """\
#!/bin/bash

set -o errexit -o pipefail

if {source_pf_bash}; then
  export DISABLE_AUTOBREW=1
  mv DESCRIPTION DESCRIPTION.old
  grep -va '^Priority: ' DESCRIPTION.old > DESCRIPTION
  # shellcheck disable=SC2086
  ${{R}} CMD INSTALL --build . ${{R_ARGS}}
else
  mkdir -p "${{PREFIX}}"/lib/R/library/{cran_packagename}
  mv ./* "${{PREFIX}}"/lib/R/library/{cran_packagename}

  if [[ ${{target_platform}} == osx-64 ]]; then
    pushd "${{PREFIX}}"
      for libdir in lib/R/lib lib/R/modules lib/R/library lib/R/bin/exec sysroot/usr/lib; do
        pushd "${{libdir}}" || exit 1
          while IFS= read -r -d '' SHARED_LIB
          do
            echo "fixing SHARED_LIB ${{SHARED_LIB}}"
            install_name_tool -change /Library/Frameworks/R.framework/Versions/3.5.0-MRO/Resources/lib/libR.dylib "${{PREFIX}}"/lib/R/lib/libR.dylib "${{SHARED_LIB}}" || true
            install_name_tool -change /Library/Frameworks/R.framework/Versions/3.5/Resources/lib/libR.dylib "${{PREFIX}}"/lib/R/lib/libR.dylib "${{SHARED_LIB}}" || true
            install_name_tool -change /usr/local/clang4/lib/libomp.dylib "${{PREFIX}}"/lib/libomp.dylib "${{SHARED_LIB}}" || true
            install_name_tool -change /usr/local/gfortran/lib/libgfortran.3.dylib "${{PREFIX}}"/lib/libgfortran.3.dylib "${{SHARED_LIB}}" || true
            install_name_tool -change /Library/Frameworks/R.framework/Versions/3.5/Resources/lib/libquadmath.0.dylib "${{PREFIX}}"/lib/libquadmath.0.dylib "${{SHARED_LIB}}" || true
            install_name_tool -change /usr/local/gfortran/lib/libquadmath.0.dylib "${{PREFIX}}"/lib/libquadmath.0.dylib "${{SHARED_LIB}}" || true
            install_name_tool -change /Library/Frameworks/R.framework/Versions/3.5/Resources/lib/libgfortran.3.dylib "${{PREFIX}}"/lib/libgfortran.3.dylib "${{SHARED_LIB}}" || true
            install_name_tool -change /usr/lib/libgcc_s.1.dylib "${{PREFIX}}"/lib/libgcc_s.1.dylib "${{SHARED_LIB}}" || true
            install_name_tool -change /usr/lib/libiconv.2.dylib "${{PREFIX}}"/sysroot/usr/lib/libiconv.2.dylib "${{SHARED_LIB}}" || true
            install_name_tool -change /usr/lib/libncurses.5.4.dylib "${{PREFIX}}"/sysroot/usr/lib/libncurses.5.4.dylib "${{SHARED_LIB}}" || true
            install_name_tool -change /usr/lib/libicucore.A.dylib "${{PREFIX}}"/sysroot/usr/lib/libicucore.A.dylib "${{SHARED_LIB}}" || true
            install_name_tool -change /usr/lib/libexpat.1.dylib "${{PREFIX}}"/lib/libexpat.1.dylib "${{SHARED_LIB}}" || true
            install_name_tool -change /usr/lib/libcurl.4.dylib "${{PREFIX}}"/lib/libcurl.4.dylib "${{SHARED_LIB}}" || true
            install_name_tool -change /usr/lib/libc++.1.dylib "${{PREFIX}}"/lib/libc++.1.dylib "${{SHARED_LIB}}" || true
            install_name_tool -change /Library/Frameworks/R.framework/Versions/3.5/Resources/lib/libc++.1.dylib "${{PREFIX}}"/lib/libc++.1.dylib "${{SHARED_LIB}}" || true
          done <   <(find . \\( -type f -iname "*.dylib" -or -iname "*.so" -or -iname "R" \\) -print0)
        popd
      done
    popd
  fi
fi
"""  # noqa: E501

CRAN_BUILD_SH_BINARY = """\
#!/bin/bash

set -o errexit -o pipefail

mkdir -p "${{PREFIX}}"/lib/R/library/{cran_packagename}
mv ./* "${{PREFIX}}"/lib/R/library/{cran_packagename}
"""

CRAN_BLD_BAT_SOURCE = """\
"%R%" CMD INSTALL --build . %R_ARGS%
IF %ERRORLEVEL% NEQ 0 exit /B 1
"""

# We hardcode the fact that CRAN does not provide win32 binaries here.
CRAN_BLD_BAT_MIXED = """\
if "%target_platform%" == "win-64" goto skip_source_build
"%R%" CMD INSTALL --build . %R_ARGS%
IF %ERRORLEVEL% NEQ 0 exit /B 1
exit 0
:skip_source_build
mkdir %PREFIX%\\lib\\R\\library
robocopy /E . "%PREFIX%\\lib\\R\\library\\{cran_packagename}"
if %ERRORLEVEL% NEQ 1 exit /B 1
exit 0
"""

INDENT = "\n    - "

CRAN_KEYS = [
    "Site",
    "Archs",
    "Depends",
    "Enhances",
    "Imports",
    "License",
    "License_is_FOSS",
    "License_restricts_use",
    "LinkingTo",
    "MD5sum",
    "NeedsCompilation",
    "OS_type",
    "Package",
    "Path",
    "Priority",
    "Suggests",
    "Version",
    "Title",
    "Author",
    "Maintainer",
]

# The following base/recommended package names are derived from R's source
# tree (R-3.0.2/share/make/vars.mk).  Hopefully they don't change too much
# between versions.
R_BASE_PACKAGE_NAMES = (
    "base",
    "compiler",
    "datasets",
    "graphics",
    "grDevices",
    "grid",
    "methods",
    "parallel",
    "splines",
    "stats",
    "stats4",
    "tcltk",
    "tools",
    "utils",
)

R_RECOMMENDED_PACKAGE_NAMES = (
    "MASS",
    "lattice",
    "Matrix",
    "nlme",
    "survival",
    "boot",
    "cluster",
    "codetools",
    "foreign",
    "KernSmooth",
    "rpart",
    "class",
    "nnet",
    "spatial",
    "mgcv",
)

# Stolen then tweaked from debian.deb822.PkgRelation.__dep_RE.
VERSION_DEPENDENCY_REGEX = re.compile(
    r"^\s*(?P<name>[a-zA-Z0-9.+\-]{1,})"
    r"(\s*\(\s*(?P<relop>[>=<]+)\s*"
    r"(?P<version>[0-9a-zA-Z:\-+~.]+)\s*\))"
    r"?(\s*\[(?P<archs>[\s!\w\-]+)\])?\s*$"
)

target_platform_bash_test_by_sel = {
    "linux": "=~ linux.*",
    "linux32": "== linux-32",
    "linux64": "== linux-64",
    "win32": "== win-32",
    "win64": "== win-64",
    "osx": "== osx-64",
}


def package_exists(package_name):
    # TODO: how can we get cran to spit out package presence?
    # available.packages() is probably a start, but no channels are working on mac right now?
    return True
    # install_output = subprocess.check_output([join(sys.prefix, "r"), "-e",
    #                     # ind=2 arbitrarily chooses some CRAN mirror to try.
    #                     "chooseCRANmirror(ind=2);install.packages('{}')".format(package_name)])


def add_parser(repos):
    # for loading default variant info
    cran = repos.add_parser(
        "cran",
        help="""
    Create recipe skeleton for packages hosted on the Comprehensive R Archive
    Network (CRAN) (cran.r-project.org).
        """,
        formatter_class=argparse.ArgumentDefaultsHelpFormatter,
    )
    cran.add_argument(
        "packages",
        nargs="+",
        help="""CRAN packages to create recipe skeletons for.""",
    )
    cran.add_argument(
        "--output-dir",
        help="Directory to write recipes to (default: %(default)s).",
        default=".",
    )
    cran.add_argument(
        "--output-suffix",
        help="Suffix to add to recipe dir, can contain other dirs (eg: -feedstock/recipe).",
        default="",
    )
    cran.add_argument(
        "--add-maintainer",
        help="Add this github username as a maintainer if not already present.",
    )
    cran.add_argument(
        "--version",
        help="Version to use. Applies to all packages.",
    )
    cran.add_argument(
        "--git-tag",
        help="Git tag to use for GitHub recipes.",
    )
    cran.add_argument(
        "--all-urls",
        action="store_true",
        help="""Look at all URLs, not just source URLs. Use this if it can't
                find the right URL.""",
    )
    cran.add_argument(
        "--cran-url",
        help="URL to use for as source package repository",
    )
    cran.add_argument(
        "--r-interp",
        default="r-base",
        help="Declare R interpreter package",
    )
    cran.add_argument(
        "--use-binaries-ver",
        help=(
            "Repackage binaries from version provided by argument instead of building "
            "from source."
        ),
    )
    cran.add_argument(
        "--use-when-no-binary",
        choices=("src", "old", "src-old", "old-src", "error"),
        default="src",
        help="""Sometimes binaries are not available at the correct version for
                a given platform (macOS). You can use this flag to specify what
                fallback to take, either compiling from source or using an older
                binary or trying one then the other.""",
    )
    cran.add_argument(
        "--use-noarch-generic",
        action="store_true",
        dest="use_noarch_generic",
        help="Mark packages that do not need compilation as `noarch: generic`",
    )
    cran.add_argument(
        "--use-rtools-win",
        action="store_true",
        help="Use Rtools when building from source on Windows",
    )
    cran.add_argument(
        "--recursive",
        action="store_true",
        help="Create recipes for dependencies if they do not already exist.",
    )
    cran.add_argument(
        "--no-recursive",
        action="store_false",
        dest="recursive",
        help="Don't create recipes for dependencies if they do not already exist.",
    )
    cran.add_argument(
        "--no-archive",
        action="store_false",
        dest="archive",
        help="Don't include an Archive download url.",
    )
    cran.add_argument(
        "--allow-archived",
        action="store_true",
        dest="allow_archived",
        help="If the package has been archived, download the latest version.",
    )
    cran.add_argument(
        "--version-compare",
        action="store_true",
        help="""Compare the package version of the recipe with the one available
        on CRAN. Exits 1 if a newer version is available and 0 otherwise.""",
    )
    cran.add_argument(
        "--update-policy",
        action="store",
        choices=(
            "error",
            "skip-up-to-date",
            "skip-existing",
            "overwrite",
            "merge-keep-build-num",
            "merge-incr-build-num",
        ),
        default="error",
        help="""Dictates what to do when existing packages are encountered in the
        output directory (set by --output-dir). In the present implementation, the
        merge options avoid overwriting bld.bat and build.sh and only manage copying
        across patches, and the `build/{number,script_env}` fields. When the version
        changes, both merge options reset `build/number` to 0. When the version does
        not change they either keep the old `build/number` or else increase it by one.""",
    )
    cran.add_argument(
        "-m",
        "--variant-config-files",
        default=cc_conda_build.get("skeleton_config_yaml", None),
        help="""Variant config file to add.  These yaml files can contain
        keys such as `cran_mirror`.  Only one can be provided here.""",
    )
    cran.add_argument(
        "--add-cross-r-base",
        action="store_true",
        default=False,
        help="""Add cross-r-base to build requirements for cross compiling""",
    )
    cran.add_argument(
        "--no-comments",
        action="store_true",
        default=False,
        help="""Do not include instructional comments in recipe files""",
    )


def dict_from_cran_lines(lines):
    d = {}
    for line in lines:
        if not line:
            continue
        try:
            if ": " in line:
                (k, v) = line.split(": ", 1)
            else:
                # Sometimes fields are included but left blank, e.g.:
                #   - Enhances in data.tree
                #   - Suggests in corpcor
                (k, v) = line.split(":", 1)
        except ValueError:
            sys.exit("Error: Could not parse metadata (%s)" % line)
        d[k] = v
        # if k not in CRAN_KEYS:
        #     print("Warning: Unknown key %s" % k)
    d["orig_lines"] = lines
    return d


def remove_package_line_continuations(chunk):
    """
    >>> chunk = [
        'Package: A3',
        'Version: 0.9.2',
        'Depends: R (>= 2.15.0), xtable, pbapply',
        'Suggests: randomForest, e1071',
        'Imports: MASS, R.methodsS3 (>= 1.5.2), R.oo (>= 1.15.8), R.utils (>=',
        '        1.27.1), matrixStats (>= 0.8.12), R.filesets (>= 2.3.0), ',
        '        sampleSelection, scatterplot3d, strucchange, systemfit',
        'License: GPL (>= 2)',
        'NeedsCompilation: no']
    >>> remove_package_line_continuations(chunk)
    ['Package: A3',
     'Version: 0.9.2',
     'Depends: R (>= 2.15.0), xtable, pbapply',
     'Suggests: randomForest, e1071',
     'Imports: MASS, R.methodsS3 (>= 1.5.2), R.oo (>= 1.15.8), R.utils (>= 1.27.1), matrixStats (>= 0.8.12), R.filesets (>= 2.3.0), sampleSelection, scatterplot3d, strucchange, systemfit, rgl,'
     'License: GPL (>= 2)',
     'NeedsCompilation: no']
    """  # NOQA
    continuation = (" ", "\t")
    continued_ix = None
    continued_line = None
    had_continuation = False
    accumulating_continuations = False

    chunk.append("")

    for i, line in enumerate(chunk):
        if line.startswith(continuation):
            line = " " + line.lstrip()
            if accumulating_continuations:
                assert had_continuation
                continued_line += line
                chunk[i] = None
            else:
                accumulating_continuations = True
                continued_ix = i - 1
                continued_line = chunk[continued_ix] + line
                had_continuation = True
                chunk[i] = None
        else:
            if accumulating_continuations:
                assert had_continuation
                chunk[continued_ix] = continued_line
                accumulating_continuations = False
                continued_line = None
                continued_ix = None

    if had_continuation:
        # Remove the None(s).
        chunk = [c for c in chunk if c]

    chunk.append("")

    return chunk


def yaml_quote_string(string):
    """
    Quote a string for use in YAML.

    We can't just use yaml.dump because it adds ellipses to the end of the
    string, and it in general doesn't handle being placed inside an existing
    document very well.

    Note that this function is NOT general.
    """
    return (
        yaml.dump(string, indent=True, Dumper=SafeDumper)
        .replace("\n...\n", "")
        .replace("\n", "\n  ")
        .rstrip("\n ")
    )


# Due to how we render the metadata there can be significant areas of repeated newlines.
# This collapses them and also strips any trailing spaces.
def clear_whitespace(string):
    lines = []
    last_line = ""
    for line in string.splitlines():
        line = line.rstrip()
        if not (line == "" and last_line == ""):
            lines.append(line)
        last_line = line
    return "\n".join(lines)


def read_description_contents(fp):
    bytes = fp.read()
    text = bytes.decode("utf-8", errors="replace")
    text = clear_whitespace(text)
    lines = remove_package_line_continuations(text.splitlines())
    return dict_from_cran_lines(lines)


def get_archive_metadata(path, verbose=True):
    if verbose:
        print("Reading package metadata from %s" % path)
    if basename(path) == "DESCRIPTION":
        with open(path, "rb") as fp:
            return read_description_contents(fp)
    elif tarfile.is_tarfile(path):
        with tarfile.open(path, "r") as tf:
            for member in tf:
                if re.match(r"^[^/]+/DESCRIPTION$", member.name):
                    fp = tf.extractfile(member)
                    return read_description_contents(fp)
    elif path.endswith(".zip"):
        with zipfile.ZipFile(path, "r") as zf:
            for member in zf.infolist():
                if re.match(r"^[^/]+/DESCRIPTION$", member.filename):
                    fp = zf.open(member, "r")
                    return read_description_contents(fp)
    else:
        sys.exit("Cannot extract a DESCRIPTION from file %s" % path)
    sys.exit("%s does not seem to be a CRAN package (no DESCRIPTION) file" % path)


def get_latest_git_tag(config):
    # SO says to use taggerdate instead of committerdate, but that is invalid for lightweight tags.
    p = subprocess.Popen(
        [
            "git",
            "for-each-ref",
            "refs/tags",
            "--sort=-committerdate",
            "--format=%(refname:short)",
            "--count=1",
        ],
        stdout=subprocess.PIPE,
        stderr=subprocess.PIPE,
        cwd=config.work_dir,
    )

    stdout, stderr = p.communicate()
    stdout = stdout.decode("utf-8")
    stderr = stderr.decode("utf-8")
    if stderr or p.returncode:
        sys.exit("Error: git tag failed (%s)" % stderr)
    tags = stdout.strip().splitlines()
    if not tags:
        sys.exit("Error: no tags found")

    print("Using tag %s" % tags[-1])
    return tags[-1]


def _ssl_no_verify():
    """Gets whether the SSL_NO_VERIFY environment variable is set to 1 or True.

    This provides a workaround for users in some corporate environments where
    MITM style proxies make it difficult to fetch data over HTTPS.
    """
    return environ.get("SSL_NO_VERIFY", "").strip().lower() in ("1", "true")


def get_session(output_dir, verbose=True):
    session = requests.Session()
    session.verify = _ssl_no_verify()
    try:
        import cachecontrol
        import cachecontrol.caches
    except ImportError:
        if verbose:
            print(
                "Tip: install CacheControl and lockfile (conda packages) to cache the "
                "CRAN metadata"
            )
    else:
        session = cachecontrol.CacheControl(
            session, cache=cachecontrol.caches.FileCache(join(output_dir, ".web_cache"))
        )
    return session


def get_cran_archive_versions(cran_url, session, package, verbose=True):
    if verbose:
        print(f"Fetching archived versions for package {package} from {cran_url}")
    r = session.get(cran_url + "/src/contrib/Archive/" + package + "/")
    try:
        r.raise_for_status()
    except requests.exceptions.HTTPError as e:
        if e.response.status_code == 404:
            print("No archive directory for package %s" % package)
            return []
        raise
    versions = []
    for p, dt in re.findall(
        r'<td><a href="([^"]+)">\1</a></td>\s*<td[^>]*>([^<]*)</td>', r.text
    ):
        if p.endswith(".tar.gz") and "_" in p:
            name, version = p.rsplit(".", 2)[0].split("_", 1)
            versions.append((dt.strip(), version))
    return [v for dt, v in sorted(versions, reverse=True)]


def get_cran_index(cran_url, session, verbose=True):
    if verbose:
        print("Fetching main index from %s" % cran_url)
    r = session.get(cran_url + "/src/contrib/")
    r.raise_for_status()
    records = {}
    for p in re.findall(r'<td><a href="([^"]+)">\1</a></td>', r.text):
        if p.endswith(".tar.gz") and "_" in p:
            name, version = p.rsplit(".", 2)[0].split("_", 1)
            records[name.lower()] = (name, version)
    r = session.get(cran_url + "/src/contrib/Archive/")
    r.raise_for_status()
    for p in re.findall(r'<td><a href="([^"]+)/">\1/</a></td>', r.text):
        if re.match(r"^[A-Za-z]", p):
            records.setdefault(p.lower(), (p, None))
    return records


def make_array(m, key, allow_empty=False):
    result = []
    try:
        old_vals = m.get_value(key, [])
    except:
        old_vals = []
    if old_vals or allow_empty:
        result.append(key.split("/")[-1] + ":")
    for old_val in old_vals:
        result.append(f"{INDENT}{old_val}")
    return result


def existing_recipe_dir(output_dir, output_suffix, package, version):
    result = None
    if version:
        package = package + "-" + version.replace("-", "_")
    if exists(join(output_dir, package)):
        result = normpath(join(output_dir, package))
    elif exists(join(output_dir, package + output_suffix)):
        result = normpath(join(output_dir, package + output_suffix))
    elif exists(join(output_dir, "r-" + package + output_suffix)):
        result = normpath(join(output_dir, "r-" + package + output_suffix))
    return result


def strip_end(string, end):
    if string.endswith(end):
        return string[: -len(end)]
    return string


def package_to_inputs_dict(
    output_dir, output_suffix, git_tag, package: str, version=None
):
    """
    Converts `package` (*) into a tuple of:

    pkg_name (without leading 'r-')
    location (in a subdir of output_dir - may not exist - or at GitHub)
    old_git_rev (from existing metadata, so corresponds to the *old* version)
    metadata or None (if a recipe does *not* already exist)

    (*) `package` could be:
    1. A package name beginning (or not) with 'r-'
    2. A GitHub URL
    3. A file:// URL to a tarball
    4. A relative path to a recipe from output_dir
    5. An absolute path to a recipe (fatal unless in the output_dir hierarchy)
    6. Any of the above ending (or not) in sep or '/'

    So this function cleans all that up:

    Some packages may be from GitHub but we'd like the user not to have to worry
    about that on the command-line (for pre-existing recipes). Also, we may want
    to get version information from them (or existing metadata to merge) so lets
    load *all* existing recipes (later we will add or replace this metadata with
    any that we create).
    """
    if isfile(package):
        return None
    print("Parsing input package %s:" % package)
    package = strip_end(package, "/")
    package = strip_end(package, sep)
    if "github.com" in package:
        package = strip_end(package, ".git")
    pkg_name = basename(package).lower()
    pkg_name = strip_end(pkg_name, "-feedstock")
    if output_suffix:
        pkg_name = strip_end(pkg_name, output_suffix)
    if pkg_name.startswith("r-"):
        pkg_name = pkg_name[2:]
    if package.startswith("file://"):
        location = package.replace("file://", "")
        pkg_filename = basename(location)
        pkg_name = re.match(r"(.*)_(.*)", pkg_filename).group(1).lower()
        existing_location = existing_recipe_dir(
            output_dir, output_suffix, "r-" + pkg_name, version
        )
    elif isabs(package):
        commp = commonprefix((package, output_dir))
        if commp != output_dir:
            raise RuntimeError(
                "package {} specified with abs path outside of output-dir {}".format(
                    package, output_dir
                )
            )
        location = package
        existing_location = existing_recipe_dir(
            output_dir, output_suffix, "r-" + pkg_name, version
        )
    elif "github.com" in package:
        location = package
        existing_location = existing_recipe_dir(
            output_dir, output_suffix, "r-" + pkg_name, version
        )
    else:
        location = existing_location = existing_recipe_dir(
            output_dir, output_suffix, package, version
        )
    m: MetaData | None
    if existing_location:
        try:
            m = MetaData(existing_location)
        except:
            # Happens when the folder exists but contains no recipe.
            m = None
    else:
        m = None

    # It can still be the case that a package without 'github.com' in the location does really
    # come from there, for that we need to inspect the existing metadata's source/git_url.
    old_git_rev = git_tag
    if location and m and "github.com" not in location:
        git_url = m.get_value("source/git_url", "")
        if "github.com" in git_url:
            location = git_url
            old_git_rev = m.get_value("source/git_rev", None)

    vstr = "-" + version.replace("-", "_") if version else ""
    new_location = join(output_dir, "r-" + pkg_name + vstr + output_suffix)
    print(f".. name: {pkg_name} location: {location} new_location: {new_location}")

    return {
        "pkg-name": pkg_name,
        "location": location,
        "old-git-rev": old_git_rev,
        "old-metadata": m,
        "new-location": new_location,
        "version": version,
    }


def get_available_binaries(cran_url, details):
    url = cran_url + "/" + details["dir"]
    response = requests.get(url)
    response.raise_for_status()
    ext = details["ext"]
    for filename in re.findall(r'<a href="([^"]*)">\1</a>', response.text):
        if filename.endswith(ext):
            pkg, _, ver = filename.rpartition("_")
            ver, _, _ = ver.rpartition(ext)
            details["binaries"].setdefault(pkg, []).append((ver, url + filename))


def remove_comments(template):
    re_comment = re.compile(r"^\s*#\s")
    lines = template.split("\n")
    lines_no_comments = [line for line in lines if not re_comment.match(line)]
    return "\n".join(lines_no_comments)


def skeletonize(
    in_packages,
    output_dir=".",
    output_suffix="",
    add_maintainer=None,
    version=None,
    git_tag=None,
    cran_url=None,
    recursive=False,
    archive=True,
    version_compare=False,
    update_policy="",
    r_interp="r-base",
    use_binaries_ver=None,
    use_noarch_generic=False,
    use_when_no_binary: Literal["error" | "src" | "old" | "old-src"] = "src",
    use_rtools_win=False,
    config=None,
    variant_config_files=None,
    allow_archived=False,
    add_cross_r_base=False,
    no_comments=False,
):
    if (
        use_when_no_binary != "error"
        and use_when_no_binary != "src"
        and use_when_no_binary != "old"
        and use_when_no_binary != "old-src"
    ):
        print(f"ERROR: --use_when_no_binary={use_when_no_binary} not yet implemented")
        sys.exit(1)

    m: MetaData

    output_dir = realpath(output_dir)
    config = get_or_merge_config(config, variant_config_files=variant_config_files)

    if allow_archived and not archive:
        print("ERROR: --no-archive and --allow-archived conflict")
        sys.exit(1)

    if not cran_url:
        with TemporaryDirectory() as t:
            _variant = get_package_variants(t, config)[0]
        cran_url = ensure_list(
            _variant.get("cran_mirror", DEFAULT_VARIANTS["cran_mirror"])
        )[0]

    if len(in_packages) > 1 and version_compare:
        raise ValueError("--version-compare only works with one package at a time")
    if update_policy == "error" and not in_packages:
        raise ValueError("At least one package must be supplied")

    package_dicts = {}
    package_list = []

    cran_url = cran_url.rstrip("/")

    # Get cran index lazily so we don't have to go to CRAN
    # for a github repo or a local tarball
    cran_index = None

    cran_layout_template = {
        "source": {
            "selector": "{others}",
            "dir": "src/contrib/",
            "ext": ".tar.gz",
            # If we had platform filters we would change this to:
            # build_for_linux or is_github_url or is_tarfile
            "use_this": True,
        },
        "win-64": {
            "selector": "win64",
            "dir": f"bin/windows/contrib/{use_binaries_ver}/",
            "ext": ".zip",
            "use_this": True if use_binaries_ver else False,
        },
        "osx-64": {
            "selector": "osx",
            "dir": f"bin/macosx/el-capitan/contrib/{use_binaries_ver}/",
            "ext": ".tgz",
            "use_this": True if use_binaries_ver else False,
        },
    }

    # Figure out what binaries are available once:
    for archive_type, archive_details in cran_layout_template.items():
        archive_details["binaries"] = dict()
        if archive_type != "source" and archive_details["use_this"]:
            get_available_binaries(cran_url, archive_details)

    for package in in_packages:
        inputs_dict = package_to_inputs_dict(
            output_dir, output_suffix, git_tag, package, version
        )
        if inputs_dict:
            package_dicts.update({inputs_dict["pkg-name"]: {"inputs": inputs_dict}})

    for package_name, package_dict in package_dicts.items():
        package_list.append(package_name)

    while package_list:
        inputs = package_dicts[package_list.pop()]["inputs"]
        location = inputs["location"]
        pkg_name = inputs["pkg-name"]
        version = inputs["version"]
        is_github_url = location and "github.com" in location
        is_tarfile = location and isfile(location) and tarfile.is_tarfile(location)
        is_archive = False
        url = inputs["location"]

        dir_path = inputs["new-location"]
        print(f"Making/refreshing recipe for {pkg_name}")

        # Bodges GitHub packages into cran_metadata
        if is_tarfile:
            cran_package = get_archive_metadata(location)

        elif is_github_url or is_tarfile:
            rm_rf(config.work_dir)
            m = MetaData.fromdict({"source": {"git_url": location}}, config=config)
            source.git_source(
                m.get_section("source"), m.config.git_cache, m.config.work_dir
            )
            new_git_tag = git_tag if git_tag else get_latest_git_tag(config)
            p = subprocess.Popen(
                ["git", "checkout", new_git_tag],
                stdout=subprocess.PIPE,
                stderr=subprocess.PIPE,
                cwd=config.work_dir,
            )
            stdout, stderr = p.communicate()
            stdout = stdout.decode("utf-8")
            stderr = stderr.decode("utf-8")
            if p.returncode:
                sys.exit(
                    "Error: 'git checkout %s' failed (%s).\nInvalid tag?"
                    % (new_git_tag, stderr.strip())
                )
            if stdout:
                print(stdout, file=sys.stdout)
            if stderr:
                print(stderr, file=sys.stderr)
            DESCRIPTION = join(config.work_dir, "DESCRIPTION")
            if not isfile(DESCRIPTION):
                sub_description_pkg = join(config.work_dir, "pkg", "DESCRIPTION")
                sub_description_name = join(
                    config.work_dir, location.split("/")[-1], "DESCRIPTION"
                )
                if isfile(sub_description_pkg):
                    DESCRIPTION = sub_description_pkg
                elif isfile(sub_description_name):
                    DESCRIPTION = sub_description_name
                else:
                    sys.exit(
                        "%s does not appear to be a valid R package "
                        "(no DESCRIPTION file in %s, %s)"
                        % (location, sub_description_pkg, sub_description_name)
                    )
            cran_package = get_archive_metadata(DESCRIPTION)

        else:
            if cran_index is None:
                session = get_session(output_dir)
                cran_index = get_cran_index(cran_url, session)
            if pkg_name.lower() not in cran_index:
                sys.exit("Package %s not found" % pkg_name)
            package, cran_version = cran_index[pkg_name.lower()]
            if cran_version and (not version or version == cran_version):
                version = cran_version
            elif version and not archive:
                print(
                    f"ERROR: Version {version} of package {package} is archived, but --no-archive was selected"
                )
                sys.exit(1)
            elif not version and not cran_version and not allow_archived:
                print(
                    "ERROR: Package %s is archived; to build, use --allow-archived or a --version value"
                    % pkg_name
                )
                sys.exit(1)
            else:
                is_archive = True
                all_versions = get_cran_archive_versions(cran_url, session, package)
                if cran_version:
                    all_versions = [cran_version] + all_versions
                if not version:
                    version = all_versions[0]
                elif version not in all_versions:
                    msg = f"ERROR: Version {version} of package {package} not found.\n  Available versions: "
                    print(msg + ", ".join(all_versions))
                    sys.exit(1)
            cran_package = None

        if cran_package is not None:
            package = cran_package["Package"]
            version = cran_package["Version"]
        plower = package.lower()
        d = package_dicts[pkg_name]
        d.update(
            {
                "cran_packagename": package,
                "cran_version": version,
                "packagename": "r-" + plower,
                # Conda versions cannot have -. Conda (verlib) will treat _ as a .
                "conda_version": version.replace("-", "_"),
                "patches": "",
                "build_number": 0,
                "build_depends": "",
                "host_depends": "",
                "run_depends": "",
                # CRAN doesn't seem to have this metadata :(
                "home_comment": "#",
                "homeurl": "",
                "summary_comment": "#",
                "summary": "",
                "binary1": "",
                "binary2": "",
            }
        )

        if version_compare:
            sys.exit(not version_compare(dir_path, d["conda_version"]))

        patches = []
        script_env = []
        extra_recipe_maintainers = []
        build_number = 0
        if update_policy.startswith("merge") and inputs["old-metadata"]:
            m = inputs["old-metadata"]
            patches = make_array(m, "source/patches")
            script_env = make_array(m, "build/script_env")
            extra_recipe_maintainers = make_array(
                m, "extra/recipe-maintainers", add_maintainer
            )
            if m.version() == d["conda_version"]:
                build_number = m.build_number()
                build_number += 1 if update_policy == "merge-incr-build-num" else 0
        if add_maintainer:
            new_maintainer = "{indent}{add_maintainer}".format(
                indent=INDENT, add_maintainer=add_maintainer
            )
            if new_maintainer not in extra_recipe_maintainers:
                if not len(extra_recipe_maintainers):
                    # We hit this case when there is no existing recipe.
                    extra_recipe_maintainers = make_array(
                        {}, "extra/recipe-maintainers", True
                    )
                extra_recipe_maintainers.append(new_maintainer)
        if len(extra_recipe_maintainers):
            extra_recipe_maintainers[1:].sort()
            extra_recipe_maintainers.insert(0, "extra:\n  ")
        d["extra_recipe_maintainers"] = "".join(extra_recipe_maintainers)
        d["patches"] = "".join(patches)
        d["script_env"] = "".join(script_env)
        d["build_number"] = build_number

        cached_path = None
        cran_layout = copy.deepcopy(cran_layout_template)
        available = {}

        description_path = None
        for archive_type, archive_details in cran_layout.items():
            contrib_url = ""
            archive_details["cran_version"] = d["cran_version"]
            archive_details["conda_version"] = d["conda_version"]
            if is_archive and archive_type == "source":
                archive_details["dir"] += "Archive/" + package + "/"
            available_artefact = (
                True
                if archive_type == "source"
                else package in archive_details["binaries"]
                and any(
                    d["cran_version"] == v
                    for v, _ in archive_details["binaries"][package]
                )
            )
            if not available_artefact:
                if use_when_no_binary == "error":
                    print(
                        "ERROR: --use-when-no-binary is error (and there is no binary)"
                    )
                    sys.exit(1)
                elif use_when_no_binary.startswith("old"):
                    if package not in archive_details["binaries"]:
                        if use_when_no_binary.endswith("src"):
                            available_artefact = False
                            archive_details["use_this"] = False
                            continue
                        else:
                            print(
                                "ERROR: No binary nor old binary found "
                                "(maybe pass --use-when-no-binary=old-src to fallback to source?)"
                            )
                            sys.exit(1)
                    # Version needs to be stored in archive_details.
                    archive_details["cranurl"] = archive_details["binaries"][package][
                        -1
                    ][1]
                    archive_details["conda_version"] = archive_details["binaries"][
                        package
                    ][-1][0]
                    archive_details["cran_version"] = archive_details[
                        "conda_version"
                    ].replace("_", "-")
                    available_artefact = True
            # We may need to inspect the file later to determine which compilers are needed.
            cached_path = None
            sha256 = hashlib.sha256()
            if archive_details["use_this"] and available_artefact:
                if is_tarfile:
                    filename = basename(location)
                    contrib_url = relpath(location, dir_path)
                    contrib_url_rendered = package_url = contrib_url
                    cached_path = location
                elif not is_github_url or archive_type != "source":
                    filename_rendered = "{}_{}{}".format(
                        package, archive_details["cran_version"], archive_details["ext"]
                    )
                    filename = f"{package}_{{{{ version }}}}" + archive_details["ext"]
                    contrib_url = "{{{{ cran_mirror }}}}/{}".format(
                        archive_details["dir"]
                    )
                    contrib_url_rendered = cran_url + "/{}".format(
                        archive_details["dir"]
                    )
                    package_url = contrib_url_rendered + filename_rendered
                    print(f"Downloading {archive_type} from {package_url}")
                    try:
                        cached_path, _ = source.download_to_cache(
                            config.src_cache,
                            "",
                            {
                                "url": package_url,
                                "fn": archive_type + "-" + filename_rendered,
                            },
                        )
                    except:
                        print(
                            "logic error, file {} should exist, we found it in a dir listing earlier.".format(
                                package_url
                            )
                        )
                        sys.exit(1)
                    if description_path is None or archive_type == "source":
                        description_path = cached_path
                available_details = {}
                available_details["selector"] = archive_details["selector"]
                available_details["cran_version"] = archive_details["cran_version"]
                available_details["conda_version"] = archive_details["conda_version"]
                if cached_path:
                    sha256.update(open(cached_path, "rb").read())
                    archive_details["cranurl"] = package_url
                    available_details["filename"] = filename
                    available_details["contrib_url"] = contrib_url
                    available_details["contrib_url_rendered"] = contrib_url_rendered
                    available_details["hash_entry"] = f"sha256: {sha256.hexdigest()}"
                    available_details["cached_path"] = cached_path
                # This is rubbish; d[] should be renamed global[] and should be
                #      merged into source and binaryN.
                if archive_type == "source":
                    if is_github_url:
                        available_details["url_key"] = ""
                        available_details["git_url_key"] = "git_url:"
                        available_details["git_tag_key"] = "git_tag:"
                        hash_msg = "# You can add a hash for the file here, (md5, sha1 or sha256)"
                        available_details["hash_entry"] = hash_msg
                        available_details["filename"] = ""
                        available_details["cranurl"] = ""
                        available_details["git_url"] = url
                        available_details["git_tag"] = new_git_tag
                        available_details["archive_keys"] = ""
                    else:
                        available_details["url_key"] = "url:"
                        available_details["git_url_key"] = ""
                        available_details["git_tag_key"] = ""
                        available_details["cranurl"] = " " + contrib_url + filename
                        available_details["git_url"] = ""
                        available_details["git_tag"] = ""
                else:
                    available_details["cranurl"] = archive_details["cranurl"]

                available_details["patches"] = d["patches"]
                available[archive_type] = available_details

        # Figure out the selectors according to what is available.
        _all = ["linux", "win32", "win64", "osx"]
        from_source = _all[:]
        binary_id = 1
        for archive_type, archive_details in available.items():
            if archive_type == "source":
                for k, v in archive_details.items():
                    d[k] = v
            else:
                sel = archive_details["selector"]
                # Does the file exist? If not we need to build from source.
                from_source.remove(sel)
                binary_id += 1
        if from_source == _all:
            sel_src = ""
            sel_src_and_win = "  # [win]"
            sel_src_not_win = "  # [not win]"
        else:
            sel_src = "  # [" + " or ".join(from_source) + "]"
            sel_src_and_win = (
                "  # ["
                + " or ".join(fs for fs in from_source if fs.startswith("win"))
                + "]"
            )
            sel_src_not_win = (
                "  # ["
                + " or ".join(fs for fs in from_source if not fs.startswith("win"))
                + "]"
            )
        sel_cross = "  # [build_platform != target_platform]"
        d["sel_src"] = sel_src
        d["sel_src_and_win"] = sel_src_and_win
        d["sel_src_not_win"] = sel_src_not_win
        d["from_source"] = from_source

        if "source" in available:
            available_details = available["source"]
            available_details["sel"] = sel_src
            filename = available_details["filename"]
            if "contrib_url" in available_details:
                contrib_url = available_details["contrib_url"]
                if archive:
                    if is_tarfile:
                        available_details["cranurl"] = INDENT + contrib_url
                    elif not is_archive:
                        available_details["cranurl"] = (
                            INDENT
                            + contrib_url
                            + filename
                            + sel_src
                            + INDENT
                            + contrib_url
                            + f"Archive/{package}/"
                            + filename
                            + sel_src
                        )
                else:
                    available_details["cranurl"] = (
                        " " + contrib_url + filename + sel_src
                    )
            if not is_github_url:
                available_details["archive_keys"] = (
                    "{url_key}{sel}    {cranurl}\n  {hash_entry}{sel}"
                ).format(**available_details)

        # Extract the DESCRIPTION data from the source
        if cran_package is None:
            cran_package = get_archive_metadata(description_path)
        d["cran_metadata"] = "\n".join(
            ["# %s" % line for line in cran_package["orig_lines"] if line]
        )

        # Render the source and binaryN keys
        binary_id = 1
        d["version_binary1"] = d["version_binary2"] = ""
        for archive_type, archive_details in available.items():
            if archive_type == "source":
                d["source"] = SOURCE_META.format(**archive_details)
                d["version_source"] = VERSION_META.format(**archive_details)
            else:
                archive_details["sel"] = "  # [" + archive_details["selector"] + "]"
                d["binary" + str(binary_id)] = BINARY_META.format(**archive_details)
                d["version_binary" + str(binary_id)] = VERSION_META.format(
                    **archive_details
                )
                binary_id += 1

        license_info = get_license_info(
            cran_package.get("License", "None"), allowed_license_families
        )
        d["license"], d["license_file"], d["license_family"] = license_info

        if "License_is_FOSS" in cran_package:
            d["license"] += " (FOSS)"
        if cran_package.get("License_restricts_use") == "yes":
            d["license"] += " (Restricts use)"

        if "URL" in cran_package:
            d["home_comment"] = ""
            d["homeurl"] = " " + yaml_quote_string(cran_package["URL"])
        else:
            # use CRAN page as homepage if nothing has been specified
            d["home_comment"] = ""
            if is_github_url:
                d["homeurl"] = f" {location}"
            else:
                d["homeurl"] = f" https://CRAN.R-project.org/package={package}"

        if (
            not use_noarch_generic
            or cran_package.get("NeedsCompilation", "no") == "yes"
        ):
            d["noarch_generic"] = ""
        else:
            d["noarch_generic"] = "noarch: generic"

        if "Description" in cran_package:
            d["summary_comment"] = ""
            d["summary"] = " " + yaml_quote_string(cran_package["Description"])

        if "Suggests" in cran_package and not no_comments:
            d["suggests"] = "# Suggests: %s" % cran_package["Suggests"]
        else:
            d["suggests"] = ""

        # Every package depends on at least R.
        # I'm not sure what the difference between depends and imports is.
        depends = [
            s.strip() for s in cran_package.get("Depends", "").split(",") if s.strip()
        ]
        imports = [
            s.strip() for s in cran_package.get("Imports", "").split(",") if s.strip()
        ]
        links = [
            s.strip() for s in cran_package.get("LinkingTo", "").split(",") if s.strip()
        ]

        dep_dict = {}

        seen = set()
        for s in list(chain(imports, depends, links)):
            match = VERSION_DEPENDENCY_REGEX.match(s)
            if not match:
                sys.exit(
                    "Could not parse version from dependency of {}: {}".format(
                        package, s
                    )
                )
            name = match.group("name")
            if name in seen:
                continue
            seen.add(name)
            archs = match.group("archs")
            relop = match.group("relop") or ""
            ver = match.group("version") or ""
            ver = ver.replace("-", "_")
            # If there is a relop there should be a version
            assert not relop or ver

            if archs:
                sys.exit(
                    "Don't know how to handle archs from dependency of "
                    "package %s: %s" % (package, s)
                )

            dep_dict[name] = f"{relop}{ver}"

        if "R" not in dep_dict:
            dep_dict["R"] = ""

        os_type = cran_package.get("OS_type", "")
        if os_type != "unix" and os_type != "windows" and os_type != "":
            print(f"Unknown OS_type: {os_type} in CRAN package")
            os_type = ""
        if os_type == "unix":
            d["skip_os"] = "skip: True  # [not unix]"
            d["noarch_generic"] = ""
        if os_type == "windows":
            d["skip_os"] = "skip: True  # [not win]"
            d["noarch_generic"] = ""
        if os_type == "" and no_comments:
            d["skip_os"] = ""
        elif os_type == "":
            d["skip_os"] = "# no skip"

        need_git = is_github_url
        if cran_package.get("NeedsCompilation", "no") == "yes":
            with tarfile.open(available["source"]["cached_path"]) as tf:
                need_f = any(
                    [
                        f.name.lower().endswith((".f", ".f90", ".f77", ".f95", ".f03"))
                        for f in tf
                    ]
                )
                # Fortran builds use CC to perform the link (they do not call the linker directly).
                need_c = (
                    True if need_f else any([f.name.lower().endswith(".c") for f in tf])
                )
                need_cxx = any(
                    [
                        f.name.lower().endswith((".cxx", ".cpp", ".cc", ".c++"))
                        for f in tf
                    ]
                )
                need_autotools = any(
                    [f.name.lower().endswith("/configure") for f in tf]
                )
                need_make = (
                    True
                    if any((need_autotools, need_f, need_cxx, need_c))
                    else any(
                        [
                            f.name.lower().endswith(("/makefile", "/makevars"))
                            for f in tf
                        ]
                    )
                )
        else:
            need_c = need_cxx = need_f = need_autotools = need_make = False

        if "Rcpp" in dep_dict or "RcppArmadillo" in dep_dict:
            need_cxx = True

        if need_cxx:
            need_c = True

        for dep_type in ["build", "host", "run"]:
            deps = []
            # Put non-R dependencies first.
            if dep_type == "build":
                if need_c:
                    deps.append(
                        "{indent}{{{{ compiler('c') }}}}            {sel}".format(
                            indent=INDENT, sel=sel_src_not_win
                        )
                    )
                    deps.append(
                        "{indent}{{{{ compiler('m2w64_c') }}}}      {sel}".format(
                            indent=INDENT, sel=sel_src_and_win
                        )
                    )
                if need_cxx:
                    deps.append(
                        "{indent}{{{{ compiler('cxx') }}}}          {sel}".format(
                            indent=INDENT, sel=sel_src_not_win
                        )
                    )
                    deps.append(
                        "{indent}{{{{ compiler('m2w64_cxx') }}}}    {sel}".format(
                            indent=INDENT, sel=sel_src_and_win
                        )
                    )
                if need_f:
                    deps.append(
                        "{indent}{{{{ compiler('fortran') }}}}      {sel}".format(
                            indent=INDENT, sel=sel_src_not_win
                        )
                    )
                    deps.append(
                        "{indent}{{{{ compiler('m2w64_fortran') }}}}{sel}".format(
                            indent=INDENT, sel=sel_src_and_win
                        )
                    )
                if use_rtools_win:
                    need_c = need_cxx = need_f = need_autotools = need_make = False
                    deps.append(
                        "{indent}rtools                   {sel}".format(
                            indent=INDENT, sel=sel_src_and_win
                        )
                    )
                    # extsoft is legacy. R packages will download rwinlib subprojects
                    # as necessary according to Jeroen Ooms. (may need to disable that
                    # for non-MRO builds or maybe switch to Jeroen's toolchain?)
                    # deps.append("{indent}{{{{native}}}}extsoft     {sel}".format(
                    #     indent=INDENT, sel=sel_src_and_win))
                if need_autotools or need_make or need_git:
                    deps.append(
                        "{indent}{{{{ posix }}}}filesystem      {sel}".format(
                            indent=INDENT, sel=sel_src_and_win
                        )
                    )
                if need_git:
                    deps.append(f"{INDENT}{{{{ posix }}}}git")
                if need_autotools:
                    deps.append(
                        "{indent}{{{{ posix }}}}sed             {sel}".format(
                            indent=INDENT, sel=sel_src_and_win
                        )
                    )
                    deps.append(
                        "{indent}{{{{ posix }}}}grep            {sel}".format(
                            indent=INDENT, sel=sel_src_and_win
                        )
                    )
                    deps.append(
                        "{indent}{{{{ posix }}}}autoconf        {sel}".format(
                            indent=INDENT, sel=sel_src
                        )
                    )
                    deps.append(
                        "{indent}{{{{ posix }}}}automake        {sel}".format(
                            indent=INDENT, sel=sel_src_not_win
                        )
                    )
                    deps.append(
                        "{indent}{{{{ posix }}}}automake-wrapper{sel}".format(
                            indent=INDENT, sel=sel_src_and_win
                        )
                    )
                    deps.append(f"{INDENT}{{{{ posix }}}}pkg-config")
                if need_make:
                    deps.append(
                        "{indent}{{{{ posix }}}}make            {sel}".format(
                            indent=INDENT, sel=sel_src
                        )
                    )
                    if not need_autotools:
                        deps.append(
                            "{indent}{{{{ posix }}}}sed             {sel}".format(
                                indent=INDENT, sel=sel_src_and_win
                            )
                        )
                    deps.append(
                        "{indent}{{{{ posix }}}}coreutils       {sel}".format(
                            indent=INDENT, sel=sel_src_and_win
                        )
                    )
                deps.append(
                    "{indent}{{{{ posix }}}}zip             {sel}".format(
                        indent=INDENT, sel=sel_src_and_win
                    )
                )
                if add_cross_r_base:
                    deps.append(f"{INDENT}cross-r-base {{{{ r_base }}}}  {sel_cross}")
            elif dep_type == "run":
                if need_c or need_cxx or need_f:
                    deps.append(
                        "{indent}{{{{native}}}}gcc-libs       {sel}".format(
                            indent=INDENT, sel=sel_src_and_win
                        )
                    )

            if dep_type == "host" or dep_type == "run":
                for name in sorted(dep_dict):
                    if name in R_BASE_PACKAGE_NAMES:
                        continue
                    if name == "R":
                        # Put R first
                        # Regarless of build or run, and whether this is a
                        # recommended package or not, it can only depend on
                        # r_interp since anything else can and will cause
                        # cycles in the dependency graph. The cran metadata
                        # lists all dependencies anyway, even those packages
                        # that are in the recommended group.
                        # We don't include any R version restrictions because
                        # conda-build always pins r-base and mro-base version.
                        deps.insert(0, f"{INDENT}{r_interp}")
                    else:
                        conda_name = "r-" + name.lower()

                        if dep_dict[name]:
                            deps.append(
                                "{indent}{name} {version}".format(
                                    name=conda_name,
                                    version=dep_dict[name],
                                    indent=INDENT,
                                )
                            )
                        else:
                            deps.append(f"{INDENT}{conda_name}")
                        if recursive:
                            lower_name = name.lower()
                            if lower_name not in package_dicts:
                                inputs_dict = package_to_inputs_dict(
                                    output_dir, output_suffix, git_tag, lower_name, None
                                )
                                assert (
                                    lower_name == inputs_dict["pkg-name"]
                                ), "name {} != inputs_dict['pkg-name'] {}".format(
                                    name, inputs_dict["pkg-name"]
                                )
                                assert lower_name not in package_list
                                package_dicts.update(
                                    {lower_name: {"inputs": inputs_dict}}
                                )
                                package_list.append(lower_name)

            d["%s_depends" % dep_type] = "".join(deps)

    if no_comments:
        global CRAN_BUILD_SH_SOURCE, CRAN_META
        CRAN_BUILD_SH_SOURCE = remove_comments(CRAN_BUILD_SH_SOURCE)
        CRAN_META = remove_comments(CRAN_META)

    for package in package_dicts:
        d = package_dicts[package]
        dir_path = d["inputs"]["new-location"]
        if exists(dir_path) and not version_compare:
            if update_policy == "error":
                raise RuntimeError(
                    "directory already exists "
                    "(and --update-policy is 'error'): %s" % dir_path
                )
            elif update_policy == "overwrite":
                rm_rf(dir_path)
        elif update_policy == "skip-up-to-date":
            if cran_index is None:
                session = get_session(output_dir)
                cran_index = get_cran_index(cran_url, session)
            if up_to_date(cran_index, d["inputs"]["old-metadata"]):
                continue
        elif update_policy == "skip-existing" and d["inputs"]["old-metadata"]:
            continue

        from_sources = d["from_source"]
        # Normalize the metadata values
        d = {
            k: unicodedata.normalize("NFKD", str(v)).encode("ascii", "ignore").decode()
            for k, v in d.items()
        }
        try:
            makedirs(join(dir_path))
        except:
            pass
        print("Writing recipe for %s" % package.lower())
        with open(join(dir_path, "meta.yaml"), "w") as f:
            f.write(clear_whitespace(CRAN_META.format(**d)))
        if not exists(join(dir_path, "build.sh")) or update_policy == "overwrite":
            with open(join(dir_path, "build.sh"), "wb") as f:
                if from_sources == _all:
                    f.write(CRAN_BUILD_SH_SOURCE.format(**d).encode("utf-8"))
                elif from_sources == []:
                    f.write(CRAN_BUILD_SH_BINARY.format(**d).encode("utf-8"))
                else:
                    tpbt = [target_platform_bash_test_by_sel[t] for t in from_sources]
                    d["source_pf_bash"] = " || ".join(
                        ["[[ ${target_platform} " + s + " ]]" for s in tpbt]
                    )
                    f.write(CRAN_BUILD_SH_MIXED.format(**d).encode("utf-8"))

        if not exists(join(dir_path, "bld.bat")) or update_policy == "overwrite":
            with open(join(dir_path, "bld.bat"), "wb") as f:
                if len([fs for fs in from_sources if fs.startswith("win")]) == 2:
                    f.write(
                        CRAN_BLD_BAT_SOURCE.format(**d)
                        .replace("\n", "\r\n")
                        .encode("utf-8")
                    )
                else:
                    f.write(
                        CRAN_BLD_BAT_MIXED.format(**d)
                        .replace("\n", "\r\n")
                        .encode("utf-8")
                    )


def version_compare(recipe_dir: str, newest_conda_version):
    m = MetaData(recipe_dir)
    local_version = m.version()
    package = basename(recipe_dir)

    print(f"Local recipe for {package} has version {local_version}.")

    print(f"The version on CRAN for {package} is {newest_conda_version}.")

    return local_version == newest_conda_version


def get_outdated(output_dir, cran_index, packages=()):
    to_update = []
    recipes = listdir(output_dir)
    for recipe in recipes:
        if not recipe.startswith("r-") or not isdir(recipe):
            continue

        recipe_name = recipe[2:]

        if packages and not (recipe_name in packages or recipe in packages):
            continue

        if recipe_name not in cran_index:
            print("Skipping %s, not found on CRAN" % recipe)
            continue

        version_compare(
            join(output_dir, recipe), cran_index[recipe_name][1].replace("-", "_")
        )

        print("Updating %s" % recipe)
        to_update.append(recipe_name)

    return to_update


def get_existing(output_dir, cran_index, packages=()):
    existing = []
    recipes = listdir(output_dir)
    for recipe in recipes:
        if not recipe.startswith("r-") or not isdir(recipe):
            continue

        recipe_name = recipe[2:]

        if packages and not (recipe_name in packages or recipe in packages):
            continue

        existing.append(recipe_name)

    return existing


def up_to_date(cran_index, package):
    r_pkg_name, location, old_git_rev, m = package
    cran_pkg_name = r_pkg_name[2:]

    # Does not exist, so is not up to date.
    if not m:
        return False

    # For now. We can do better; need to collect *all* information upfront.
    if "github.com" in location:
        return False
    else:
        if cran_pkg_name not in cran_index:
            return False

    name, version = cran_index[cran_pkg_name]
    if version and m.version() != version:
        return False

    return True


def get_license_info(license_text, allowed_license_families):
    """
    Most R packages on CRAN do not include a license file. Instead, to avoid
    duplication, R base ships with common software licenses:

    complete: AGPL-3, Artistic-2.0, GPL-2, GPL-3, LGPL-2, LGPL-2.1, LGPL-3
    template: BSD_2_clause BSD_3_clause, MIT

    The complete licenses can be included in conda binaries by pointing to the
    license file shipped with R base. The template files are more complicated
    because they would need to be combined with the license information provided
    by the package authors. In this case, the template file and the license
    information file are both packaged. All optional ('|' seperated) licenses
    are included, if they are matching.

    This function returns the path to the license file for the unambiguous
    cases.
    """

    # The list order matters. The first element should be the name of the
    # license file shipped with r-base.
    d_license = {
        "agpl3": ["AGPL-3", "AGPL (>= 3)", "AGPL", "GNU Affero General Public License"],
        "artistic2": ["Artistic-2.0", "Artistic License 2.0"],
        "gpl2": ["GPL-2", "GPL (>= 2)", "GNU General Public License (>= 2)"],
        "gpl3": [
            "GPL-3",
            "GPL (>= 3)",
            "GNU General Public License (>= 3)",
            "GPL",
            "GNU General Public License",
        ],
        "lgpl2": ["LGPL-2", "LGPL (>= 2)"],
        "lgpl21": ["LGPL-2.1", "LGPL (>= 2.1)"],
        "lgpl3": ["LGPL-3", "LGPL (>= 3)", "LGPL", "GNU Lesser General Public License"],
        "bsd2": ["BSD_2_clause", "BSD_2_Clause", "BSD 2-clause License"],
        "bsd3": ["BSD_3_clause", "BSD_3_Clause", "BSD 3-clause License"],
        "mit": ["MIT"],
    }

    license_file_template = (
        "'{{{{ environ[\"PREFIX\"] }}}}/lib/R/share/licenses/{license_id}'"
    )

    license_texts = []
    license_files = []

    # split license_text by "|" and "+" into parts for further matching
    license_text_parts = [l_opt.strip() for l_opt in re.split(r"\||\+", license_text)]
    for l_opt in license_text_parts:
        # the file case
        if l_opt.startswith("file "):
            license_files.append(l_opt[5:])
            continue

        # license id string to match
        for license_id in d_license.keys():
            if l_opt in d_license[license_id]:
                l_opt_text = d_license[license_id][0]

                license_texts.append(l_opt_text)
                license_files.append(
                    license_file_template.format(license_id=l_opt_text)
                )
                break

    # Join or fallback to original license_text if matched license_texts is empty
    license_text = " | ".join(license_texts) or license_text

    # Build the license_file entry and ensure it is empty if no license file
    license_file = ""
    if license_files:
        license_file = f"license_file:{dashlist(license_files, indent=4)}\n"

    # Only one family is allowed, so guessing it once
    license_family = guess_license_family(license_text, allowed_license_families)

    return license_text, license_file, license_family<|MERGE_RESOLUTION|>--- conflicted
+++ resolved
@@ -3,11 +3,8 @@
 """
 Tools for converting Cran packages to conda recipes.
 """
-<<<<<<< HEAD
-=======
 from __future__ import annotations
 
->>>>>>> decbcf9d
 import argparse
 import copy
 import hashlib

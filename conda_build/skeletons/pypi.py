# Copyright (C) 2014 Anaconda, Inc
# SPDX-License-Identifier: BSD-3-Clause
"""
Tools for converting PyPI packages to conda recipes.
"""

<<<<<<< HEAD
from __future__ import annotations

=======
import configparser
>>>>>>> 6d118c25
import keyword
import logging
import os
import re
import subprocess
import sys
from collections import OrderedDict, defaultdict
from os import chdir, getcwd, listdir, makedirs
from os.path import abspath, exists, isdir, isfile, join
from shutil import copy2
from tempfile import mkdtemp
from typing import TYPE_CHECKING
from urllib.parse import urljoin, urlsplit

import pkginfo
import requests
import yaml
from conda.base.context import context
from conda.gateways.disk.read import compute_sum
from requests.packages.urllib3.util.url import parse_url

from ..conda_interface import (
    StringIO,
    download,
    human_bytes,
    input,
    normalized_version,
    spec_from_line,
)
from ..config import Config
from ..environ import create_env
from ..license_family import allowed_license_families, guess_license_family
from ..metadata import MetaData
from ..render import FIELDS as EXPECTED_SECTION_ORDER
from ..source import apply_patch
from ..utils import (
    check_call_env,
    decompressible_exts,
    ensure_list,
    on_win,
    rm_rf,
    tar_xf,
)
from ..version import _parse as parse_version

if TYPE_CHECKING:
    from typing import Iterable

pypi_example = """
Examples:

Create a recipe for the sympy package:

    conda skeleton pypi sympy

Create a recipes for the flake8 package and all its dependencies:

    conda skeleton pypi --recursive flake8

Use the --pypi-url flag to point to a PyPI mirror url:

    conda skeleton pypi --pypi-url <mirror-url> package_name
"""

# Definition of REQUIREMENTS_ORDER below are from
# https://github.com/conda-forge/conda-smithy/blob/master/conda_smithy/lint_recipe.py#L16
REQUIREMENTS_ORDER = ["host", "run"]

# Definition of ABOUT_ORDER reflects current practice
ABOUT_ORDER = [
    "home",
    "license",
    "license_family",
    "license_file",
    "summary",
    "doc_url",
    "dev_url",
]

PYPI_META_HEADER = """{{% set name = "{packagename}" %}}
{{% set version = "{version}" %}}

"""

# To preserve order of the output in each of the sections the data type
# needs to be ordered.
# The top-level ordering is irrelevant because the write order of 'package',
# etc. is determined by EXPECTED_SECTION_ORDER.
PYPI_META_STATIC = {
    "package": OrderedDict(
        [
            ("name", "{{ name|lower }}"),
            ("version", "{{ version }}"),
        ]
    ),
    "source": OrderedDict(
        [
            (
                "url",
                "/packages/source/{{ name[0] }}/{{ name }}/{{ name }}-{{ version }}.tar.gz",
            ),  # NOQA
        ]
    ),
    "build": OrderedDict(
        [
            ("number", 0),
        ]
    ),
    "extra": OrderedDict([("recipe-maintainers", "")]),
}


# Note the {} formatting bits here
DISTUTILS_PATCH = '''\
diff core.py core.py
--- core.py
+++ core.py
@@ -166,5 +167,40 @@ def setup (**attrs):
 \n
+# ====== BEGIN CONDA SKELETON PYPI PATCH ======
+
+import distutils.core
+import io
+import os.path
+import sys
+import ruamel.yaml as yaml
+from ruamel.yaml import Loader, SafeLoader
+
+# Override the default string handling function to always return unicode
+# objects (taken from StackOverflow)
+def construct_yaml_str(self, node):
+    return self.construct_scalar(node)
+Loader.add_constructor(u'tag:yaml.org,2002:str', construct_yaml_str)
+SafeLoader.add_constructor(u'tag:yaml.org,2002:str', construct_yaml_str)
+
+def setup(*args, **kwargs):
+    data = {{}}
+    data['tests_require'] = kwargs.get('tests_require', [])
+    data['install_requires'] = kwargs.get('install_requires', [])
+    data['extras_require'] = kwargs.get('extras_require', {{}})
+    data['entry_points'] = kwargs.get('entry_points', [])
+    data['packages'] = kwargs.get('packages', [])
+    data['setuptools'] = 'setuptools' in sys.modules
+    data['summary'] = kwargs.get('description', None)
+    data['home'] = kwargs.get('url', None)
+    data['license'] = kwargs.get('license', None)
+    data['name'] = kwargs.get('name', '??PACKAGE-NAME-UNKNOWN??')
+    data['classifiers'] = kwargs.get('classifiers', None)
+    data['version'] = kwargs.get('version', '??PACKAGE-VERSION-UNKNOWN??')
+    with io.open(os.path.join("{}", "pkginfo.yaml"), 'w', encoding='utf-8') as fn:
+        fn.write(yaml.safe_dump(data, encoding=None))
+
+
+# ======= END CONDA SKELETON PYPI PATCH ======
 \n
 def run_setup (script_name, script_args=None, stop_after="run"):
     """Run a setup script in a somewhat controlled environment, and
'''

INDENT = "\n    - "


def _ssl_no_verify():
    """Gets whether the SSL_NO_VERIFY environment variable is set to 1 or True.

    This provides a workaround for users in some corporate environments where
    MITM style proxies make it difficult to fetch data over HTTPS.
    """
    return os.environ.get("SSL_NO_VERIFY", "").strip().lower() in ("1", "true")


def package_exists(package_name, pypi_url=None):
    if not pypi_url:
        pypi_url = "https://pypi.io/pypi"
    # request code will be 404 if the package does not exist.  Requires exact match.
    r = requests.get(pypi_url + "/" + package_name, verify=not _ssl_no_verify())
    return r.status_code != 404


def __print_with_indent(line, prefix="", suffix="", level=0, newline=True):
    output = ""
    if level:
        output = " " * level
    return output + prefix + line + suffix + ("\n" if newline else "")


def _print_dict(recipe_metadata, order=None, level=0, indent=2):
    """Free function responsible to get the metadata which represents the
    recipe and convert it to the yaml format.

    :param OrderedDict recipe_metadata:
    :param list order: Order to be write each section
    :param int level:
    :param int indent: Indentation - Number of empty spaces for each level
    :return string: Recipe rendered with the metadata
    """
    rendered_recipe = ""
    if not order:
        order = sorted(list(recipe_metadata.keys()))
    for section_name in order:
        if section_name in recipe_metadata and recipe_metadata[section_name]:
            rendered_recipe += __print_with_indent(section_name, suffix=":")
            for attribute_name, attribute_value in recipe_metadata[
                section_name
            ].items():
                if attribute_value is None:
                    continue
                if isinstance(attribute_value, str) or not hasattr(
                    attribute_value, "__iter__"
                ):
                    rendered_recipe += __print_with_indent(
                        attribute_name, suffix=":", level=level + indent, newline=False
                    )
                    rendered_recipe += _formating_value(attribute_name, attribute_value)
                elif hasattr(attribute_value, "keys"):
                    rendered_recipe += _print_dict(
                        attribute_value, sorted(list(attribute_value.keys()))
                    )
                # assume that it's a list if it exists at all
                elif attribute_value:
                    rendered_recipe += __print_with_indent(
                        attribute_name, suffix=":", level=level + indent
                    )
                    for item in attribute_value:
                        rendered_recipe += __print_with_indent(
                            item, prefix="- ", level=level + indent
                        )
            # add a newline in between sections
            if level == 0:
                rendered_recipe += "\n"

    return rendered_recipe


def _formating_value(attribute_name, attribute_value):
    """Format the value of the yaml file. This function will quote the
    attribute value if needed.

    :param string attribute_name: Attribute name
    :param string attribute_value: Attribute value
    :return string: Value quoted if need
    """
    pattern_search = re.compile(r"[@_!#$%^&*()<>?/\|}{~:]")
    if (
        isinstance(attribute_value, str)
        and pattern_search.search(attribute_value)
        or attribute_name in ["summary", "description", "version", "script"]
    ):
        return ' "' + str(attribute_value) + '"\n'
    return " " + str(attribute_value) + "\n"


def skeletonize(
    packages: list[str],
    output_dir: str = ".",
    version: str | None = None,
    recursive: bool = False,
    all_urls: bool = False,
    pypi_url: str = "https://pypi.io/pypi/",
    noprompt: bool = True,
    version_compare: bool = False,
    python_version: str | None = None,
    manual_url: bool = False,
    all_extras: bool = False,
    noarch_python: bool = False,
    config: Config | None = None,
    setup_options: str | Iterable[str] | None = None,
    extra_specs: str | Iterable[str] | None = None,
    pin_numpy: bool = False,
) -> None:
    package_dicts = {}

    setup_options = ensure_list(setup_options)
    extra_specs = ensure_list(extra_specs)

    if not config:
        config = Config()

    if not python_version:
        python_version = config.variant.get("python", context.default_python)

    created_recipes = []
    while packages:
        package = packages.pop()
        created_recipes.append(package)

        is_url = ":" in package

        if is_url:
            package_pypi_url = ""
        else:
            package_pypi_url = urljoin(pypi_url, "/".join((package, "json")))

        if not is_url:
            dir_path = join(output_dir, package.lower())
            if exists(dir_path) and not version_compare:
                raise RuntimeError("directory already exists: %s" % dir_path)
        d = package_dicts.setdefault(
            package,
            {
                "packagename": package,
                "run_depends": "",
                "build_depends": "",
                "entry_points": "",
                "test_commands": "",
                "tests_require": "",
            },
        )
        if is_url:
            del d["packagename"]

        if is_url:
            d["version"] = "UNKNOWN"
            # Make sure there is always something to pass in for this
            pypi_data = {}
        else:
            pypi_resp = requests.get(package_pypi_url, verify=not _ssl_no_verify())

            if pypi_resp.status_code != 200:
                sys.exit(
                    "Request to fetch %s failed with status: %d"
                    % (package_pypi_url, pypi_resp.status_code)
                )

            pypi_data = pypi_resp.json()

            versions = sorted(pypi_data["releases"].keys(), key=parse_version)

            if version_compare:
                version_compare(versions)
            if version:
                if version not in versions:
                    sys.exit(
                        f"Error: Version {version} of {package} is not available on PyPI."
                    )
                d["version"] = version
            else:
                # select the most visible version from PyPI.
                if not versions:
                    sys.exit(
                        "Error: Could not find any versions of package %s" % package
                    )
                if len(versions) > 1:
                    print("Warning, the following versions were found for %s" % package)
                    for ver in versions:
                        print(ver)
                    print("Using %s" % versions[-1])
                    print("Use --version to specify a different version.")
                d["version"] = versions[-1]

        data, d["pypiurl"], d["filename"], d["digest"] = get_download_data(
            pypi_data, package, d["version"], is_url, all_urls, noprompt, manual_url
        )

        d["import_tests"] = ""

        # Get summary directly from the metadata returned
        # from PyPI. summary will be pulled from package information in
        # get_package_metadata or a default value set if it turns out that
        # data['summary'] is empty.  Ignore description as it is too long.
        d["summary"] = data.get("summary", "")
        get_package_metadata(
            package,
            d,
            data,
            output_dir,
            python_version,
            all_extras,
            recursive,
            created_recipes,
            noarch_python,
            noprompt,
            packages,
            extra_specs,
            config=config,
            setup_options=setup_options,
        )

        # Set these *after* get_package_metadata so that the preferred hash
        # can be calculated from the downloaded file, if necessary.
        d["hash_type"] = d["digest"][0]
        d["hash_value"] = d["digest"][1]

        # Change requirements to use format that guarantees the numpy
        # version will be pinned when the recipe is built and that
        # the version is included in the build string.
        if pin_numpy:
            for depends in ["build_depends", "run_depends"]:
                deps = d[depends]
                numpy_dep = [idx for idx, dep in enumerate(deps) if "numpy" in dep]
                if numpy_dep:
                    # Turns out this needs to be inserted before the rest
                    # of the numpy spec.
                    deps.insert(numpy_dep[0], "numpy x.x")
                    d[depends] = deps

    for package in package_dicts:
        d = package_dicts[package]
        name = d["packagename"].lower()
        makedirs(join(output_dir, name))
        print("Writing recipe for %s" % package.lower())
        with open(join(output_dir, name, "meta.yaml"), "w") as f:
            rendered_recipe = PYPI_META_HEADER.format(**d)

            ordered_recipe = OrderedDict()
            # Create all keys in expected ordered
            for key in EXPECTED_SECTION_ORDER:
                try:
                    ordered_recipe[key] = PYPI_META_STATIC[key]
                except KeyError:
                    ordered_recipe[key] = OrderedDict()

            if "://" not in pypi_url:
                raise ValueError("pypi_url must have protocol (e.g. http://) included")
            base_url = urlsplit(pypi_url)
            base_url = "://".join((base_url.scheme, base_url.netloc))
            ordered_recipe["source"]["url"] = urljoin(
                base_url, ordered_recipe["source"]["url"]
            )
            ordered_recipe["source"]["sha256"] = d["hash_value"]

            if d["entry_points"]:
                ordered_recipe["build"]["entry_points"] = d["entry_points"]

            if noarch_python:
                ordered_recipe["build"]["noarch"] = "python"

            recipe_script_cmd = [
                "{{ PYTHON }} -m pip install . -vv --no-deps --no-build-isolation"
            ]
            ordered_recipe["build"]["script"] = " ".join(
                recipe_script_cmd + setup_options
            )

            # Always require python as a dependency.  Pip is because we use pip for
            #    the install line.
            ordered_recipe["requirements"] = OrderedDict()
            ordered_recipe["requirements"]["host"] = sorted(
                set(["python", "pip"] + list(d["build_depends"]))
            )
            ordered_recipe["requirements"]["run"] = sorted(
                set(["python"] + list(d["run_depends"]))
            )

            if d["import_tests"]:
                ordered_recipe["test"]["imports"] = d["import_tests"]

            if d["test_commands"]:
                ordered_recipe["test"]["commands"] = d["test_commands"]

            if d["tests_require"]:
                ordered_recipe["test"]["requires"] = d["tests_require"]

            ordered_recipe["about"] = OrderedDict()

            for key in ABOUT_ORDER:
                try:
                    ordered_recipe["about"][key] = d[key]
                except KeyError:
                    ordered_recipe["about"][key] = ""
            ordered_recipe["extra"]["recipe-maintainers"] = ["your-github-id-here"]

            # Prune any top-level sections that are empty
            rendered_recipe += _print_dict(ordered_recipe, EXPECTED_SECTION_ORDER)

            # make sure that recipe ends with one newline, by god.
            rendered_recipe.rstrip()

            # This hackery is necessary because
            #  - the default indentation of lists is not what we would like.
            #    Ideally we'd contact the ruamel.yaml author to find the right
            #    way to do this. See this PR thread for more:
            #    https://github.com/conda/conda-build/pull/2205#issuecomment-315803714
            #    Brute force fix below.

            # Fix the indents
            recipe_lines = []
            for line in rendered_recipe.splitlines():
                match = re.search(r"^\s+(-) ", line, flags=re.MULTILINE)
                if match:
                    pre, sep, post = line.partition("-")
                    sep = "  " + sep
                    line = pre + sep + post
                recipe_lines.append(line)
            rendered_recipe = "\n".join(recipe_lines)

            f.write(rendered_recipe)


def add_parser(repos):
    """Modify repos in place, adding the PyPI option"""
    pypi = repos.add_parser(
        "pypi",
        help="""
    Create recipe skeleton for packages hosted on the Python Packaging Index
    (PyPI) (pypi.io).
        """,
        epilog=pypi_example,
    )
    pypi.add_argument(
        "packages",
        nargs="+",
        help="""PyPi packages to create recipe skeletons for.
                You can also specify package[extra,...] features.""",
    )
    pypi.add_argument(
        "--output-dir",
        help="Directory to write recipes to (default: %(default)s).",
        default=".",
    )
    pypi.add_argument(
        "--version",
        help="""Version to use. Applies to all packages. If not specified the
              lastest visible version on PyPI is used.""",
    )
    pypi.add_argument(
        "--all-urls",
        action="store_true",
        help="""Look at all URLs, not just source URLs. Use this if it can't
                find the right URL.""",
    )
    pypi.add_argument(
        "--pypi-url",
        default="https://pypi.io/pypi/",
        help="URL to use for PyPI (default: %(default)s).",
    )
    pypi.add_argument(
        "--prompt",
        action="store_false",
        default=True,
        dest="noprompt",
        help="""Prompt the user on ambiguous choices.  Default is to make the
        best possible choice and continue.""",
    )
    pypi.add_argument(
        "--all-extras",
        action="store_true",
        default=False,
        help="Add all extra feature requirements. Applies to all packages.",
    )
    pypi.add_argument(
        "--recursive",
        action="store_true",
        help="Create recipes for dependencies if they do not already exist.",
    )
    pypi.add_argument(
        "--version-compare",
        action="store_true",
        help="""Compare the package version of the recipe with all available
        versions on PyPI.""",
    )
    pypi.add_argument(
        "--python-version",
        action="store",
        default=context.default_python,
        help="""Version of Python to use to run setup.py. Default is %(default)s.""",
        choices=["2.7", "3.5", "3.6", "3.7", "3.8", "3.9", "3.10", "3.11", "3.12"],
    )

    pypi.add_argument(
        "--manual-url",
        action="store_true",
        default=False,
        help=(
            "Manually choose source url when more than one urls are present."
            "Default is the one with least source size."
        ),
    )

    pypi.add_argument(
        "--noarch-python",
        action="store_true",
        default=False,
        help="Creates recipe as noarch python",
    )

    pypi.add_argument(
        "--setup-options",
        action="append",
        default=[],
        help="Options to be added to setup.py install in the recipe. "
        "The same options are passed to setup.py install in both "
        "the construction of the recipe and in the recipe itself."
        "For options that include a double-hypen or to pass multiple "
        "options, use the syntax "
        '--setup-options="--option1 --option-with-arg arg"',
    )

    pypi.add_argument(
        "--pin-numpy",
        action="store_true",
        help="Ensure that the generated recipe pins the version of numpy"
        "to CONDA_NPY.",
    )

    pypi.add_argument(
        "--extra-specs",
        action="append",
        default=[],
        help="Extra specs for the build environment to extract the skeleton.",
    )


def get_download_data(
    pypi_data, package, version, is_url, all_urls, noprompt, manual_url
):
    """
    Get at least one valid *source* download URL or fail.

    Returns
    -------

    data : dict
        Summary of package information
    pypiurl : str
        Download URL of package, which may or may not actually be from PyPI.
    filename : str
        Name of file; used to check cache
    digest : dict
        Key is type of checksum, value is the checksum.
    """
    data = pypi_data["info"] if not is_url else {}

    # PyPI will typically have several downloads (source, wheels) for one
    # package/version.
    urls = [url for url in pypi_data["releases"][version]] if not is_url else [package]

    if not is_url and not all_urls:
        # Try to find source urls
        urls = [url for url in urls if url["packagetype"] == "sdist"]

    if not urls:
        # Try harder for a download location
        if data.get("download_url"):
            urls = [defaultdict(str, {"url": data["download_url"]})]
            if not urls[0]["url"]:
                # The package doesn't have a url, or maybe it only has a wheel.
                sys.exit(
                    "Error: Could not build recipe for %s. "
                    "Could not find any valid urls." % package
                )
            U = parse_url(urls[0]["url"])
            if not U.path:
                sys.exit(f"Error: Could not parse url for {package}: {U}")
            urls[0]["filename"] = U.path.rsplit("/")[-1]
            fragment = U.fragment or ""
            digest = fragment.split("=")
        else:
            sys.exit("Error: No source urls found for %s" % package)
    if len(urls) > 1 and not noprompt:
        print("More than one source version is available for %s:" % package)
        if manual_url:
            for i, url in enumerate(urls):
                print(
                    "%d: %s (%s) %s"
                    % (i, url["url"], human_bytes(url["size"]), url["comment_text"])
                )
            n = int(input("which version should i use? "))
        else:
            print("Using the one with the least source size")
            print("use --manual-url to override this behavior")
            _, n = min((url["size"], i) for (i, url) in enumerate(urls))
    else:
        n = 0

    if not is_url:
        # Found a location from PyPI.
        url = urls[n]
        pypiurl = url["url"]
        print(
            "Using url {} ({}) for {}.".format(
                pypiurl, human_bytes(url["size"] or 0), package
            )
        )

        if url["digests"]["sha256"]:
            digest = ("sha256", url["digests"]["sha256"])
        else:
            # That didn't work, even though as of 7/17/2017 some packages
            # have a 'digests' entry.
            # As a last-ditch effort, try for the md5_digest entry.
            digest = ()
        filename = url["filename"] or "package"
    else:
        # User provided a URL, try to use it.
        print("Using url %s" % package)
        pypiurl = package
        U = parse_url(package)
        digest = U.fragment.split("=")
        # TODO: 'package' won't work with unpack()
        filename = U.path.rsplit("/", 1)[-1] or "package"

    return (data, pypiurl, filename, digest)


def version_compare(package, versions):
    if not versions:
        # PyPI is case sensitive, this will pass control
        # to a method in main() to take care of that.
        return

    nv = normalized_version

    norm_versions = [nv(ver) for ver in versions]

    recipe_dir = abspath(package.lower())
    if not isdir(recipe_dir):
        sys.exit("Error: no such directory: %s" % recipe_dir)
    m = MetaData(recipe_dir)
    local_version = nv(m.version())
    print(f"Local recipe for {package} has version {local_version}")
    if local_version not in versions:
        sys.exit(f"Error: {package} {local_version} is not available on PyPI.")
    else:
        # Comparing normalized versions, displaying non normalized ones
        new_versions = versions[: norm_versions.index(local_version)]
        if len(new_versions) > 0:
            print("Following new versions of %s are avaliable" % (package))
            for ver in new_versions:
                print(ver)
        else:
            print("No new version for %s is available" % (package))
        sys.exit()


def convert_version(version):
    """Convert version into a pin-compatible format according to PEP440."""
    version_parts = version.split(".")
    suffixes = ("post", "pre")
    if any(suffix in version_parts[-1] for suffix in suffixes):
        version_parts.pop()
    # the max pin length is n-1, but in terms of index this is n-2
    max_ver_len = len(version_parts) - 2
    version_parts[max_ver_len] = int(version_parts[max_ver_len]) + 1
    max_pin = ".".join(str(v) for v in version_parts[: max_ver_len + 1])
    pin_compatible = f" >={version},<{max_pin}"
    return pin_compatible


MARKER_RE = re.compile(
    r"(?P<name>^[^=<>!~\s;]+)"
    r"\s*"
    r"(?P<constraint>[=!><~]=?\s*[^\s;]+)?"
    r"(?:\s*;\s+)?(?P<env_mark_name>[^=<>!~\s;]+)?"
    r"\s*"
    r"(?P<env_mark_constraint>[=<>!\s]+[^=<>!~\s]+)?"
)


def _get_env_marker_operator_and_value(constraint):
    operator, value = constraint.split()
    value = value.strip("'").strip('"').strip()
    return operator, value


def _translate_python_constraint(constraint):
    translation = constraint
    if len(constraint.split()) == 2:
        operator, value = _get_env_marker_operator_and_value(constraint)
        value = "".join(value.split(".")[:2])
        translation = " ".join((operator, value))
    return f"py {translation}"


def _translate_platform_system_constraint(constraint):
    operator, value = _get_env_marker_operator_and_value(constraint)
    system = {
        "Linux": "linux",
        "Darwin": "osx",
        "Windows": "win",
    }.get(value, value.lower())
    return "{}{}".format("not " if operator == "!=" else "", system)


def _translate_sys_platform_constraint(constraint):
    operator, value = _get_env_marker_operator_and_value(constraint)
    # Only take the "letter" part to translate, e.g., "linux2"->"linux", "win32"->"win".
    system = re.match("^[a-z]*", value, re.I)[0]
    return "{}{}".format("not " if operator == "!=" else "", system)


def env_mark_lookup(env_mark_name, env_mark_constraint):
    """returns translated variable name and corresponding function to run to normalize the
    version constraint to conda style"""
    # TODO: implement more of these from PEP 508 as necessary:
    #   https://www.python.org/dev/peps/pep-0508/
    env_mark_table = {
        "python_version": _translate_python_constraint,
        "platform_system": _translate_platform_system_constraint,
        "sys_platform": _translate_sys_platform_constraint,
    }
    marker = env_mark_table[env_mark_name](env_mark_constraint)
    return "  # [ " + marker + " ]"


def parse_dep_with_env_marker(dep_str):
    match = MARKER_RE.match(dep_str)
    name = match.group("name")
    if match.group("constraint"):
        name = " ".join((name, match.group("constraint").replace(" ", "")))
    env_mark = ""
    if match.group("env_mark_name"):
        env_mark = env_mark_lookup(
            match.group("env_mark_name"), match.group("env_mark_constraint")
        )
    return name, env_mark


def get_package_metadata(
    package,
    metadata,
    data,
    output_dir,
    python_version,
    all_extras,
    recursive,
    created_recipes,
    noarch_python,
    no_prompt,
    packages,
    extra_specs,
    config,
    setup_options,
):
    print("Downloading %s" % package)
    print("PyPI URL: ", metadata["pypiurl"])
    pkginfo = get_pkginfo(
        package,
        filename=metadata["filename"],
        pypiurl=metadata["pypiurl"],
        digest=metadata["digest"],
        python_version=python_version,
        extra_specs=extra_specs,
        setup_options=setup_options,
        config=config,
    )

    metadata.update(get_entry_points(pkginfo))

    requires = get_requirements(package, pkginfo, all_extras=all_extras)

    if requires or is_setuptools_enabled(pkginfo):
        list_deps = get_dependencies(requires, is_setuptools_enabled(pkginfo))

        metadata["build_depends"] = ["pip"] + list_deps
        # Never add setuptools to runtime dependencies.
        metadata["run_depends"] = list_deps

        if recursive:
            packages += get_recursive_deps(created_recipes, list_deps, output_dir)

    if "packagename" not in metadata:
        metadata["packagename"] = pkginfo["name"].lower()

    if metadata["version"] == "UNKNOWN":
        metadata["version"] = pkginfo["version"]

    metadata["import_tests"] = get_import_tests(pkginfo, metadata.get("import_tests"))
    metadata["tests_require"] = get_tests_require(pkginfo)

    metadata["home"] = get_home(pkginfo, data)

    if not metadata.get("summary"):
        metadata["summary"] = get_summary(pkginfo)

    license_name = get_license_name(package, pkginfo, no_prompt, data)
    metadata["license"] = clean_license_name(license_name)
    metadata["license_family"] = guess_license_family(
        license_name, allowed_license_families
    )

    if "new_hash_value" in pkginfo:
        metadata["digest"] = pkginfo["new_hash_value"]


def get_recursive_deps(created_recipes, list_deps, output_dir):
    """Function responsible to return the list of dependencies of the other
    projects which were requested.

    :param list created_recipes:
    :param list list_deps:
    :param output_dir:
    :return list:
    """
    recursive_deps = []
    for dep in list_deps:
        dep = dep.split()[0]
        if exists(join(output_dir, dep)) or dep in created_recipes:
            continue
        recursive_deps.append(dep)

    return recursive_deps


def get_dependencies(requires, setuptools_enabled=True):
    """Return the whole dependencies of the specified package
    :param list requires: List of requirements
    :param Bool setuptools_enabled: True if setuptools is enabled and False otherwise
    :return list: Return list of dependencies
    """

    # START :: Copied from conda
    # These can be removed if we want to drop support for conda <= 4.9.0
    def _strip_comment(line):
        return line.split("#")[0].rstrip()

    def _spec_from_line(line):
        spec_pat = re.compile(
            r"""
            (?P<name>[^=<>!\s]+)  # package name
            \s*  # ignore spaces
            (
                (?P<cc>=[^=]+(=[^=]+)?)  # conda constraint
                |
                (?P<pc>(?:[=!]=|[><]=?|~=).+)  # new pip-style constraints
            )?$
            """,
            re.VERBOSE,
        )
        m = spec_pat.match(_strip_comment(line))
        if m is None:
            return None
        name, cc, pc = (m.group("name").lower(), m.group("cc"), m.group("pc"))
        if cc:
            return name + cc.replace("=", " ")
        elif pc:
            if pc.startswith("~= "):
                assert (
                    pc.count("~=") == 1
                ), f"Overly complex 'Compatible release' spec not handled {line}"
                assert pc.count("."), f"No '.' in 'Compatible release' version {line}"
                ver = pc.replace("~= ", "")
                ver2 = ".".join(ver.split(".")[:-1]) + ".*"
                return name + " >=" + ver + ",==" + ver2
            else:
                return name + " " + pc.replace(" ", "")
        else:
            return name

    # END :: Copied from conda

    list_deps = ["setuptools"] if setuptools_enabled else []

    for dep_text in requires:
        if isinstance(dep_text, str):
            dep_text = dep_text.splitlines()
        # Every item may be a single requirement
        #  or a multiline requirements string...
        for dep in dep_text:
            # ... and may also contain comments...
            dep = dep.split("#")[0].strip()
            if not dep:
                continue

            dep_orig = dep
            dep, marker = parse_dep_with_env_marker(dep_orig)
            # if '~' in dep_orig:
            #     # dep_orig = 'kubernetes ~= 11'
            #     version = dep_orig.split()[-1]
            #     tilde_version = '~= {}'.format(version)
            #     pin_compatible = convert_version(version)
            #     spec = dep_orig.replace(tilde_version, pin_compatible)
            #     spec2 = spec_from_line(dep)
            #     if spec != spec2:
            #         print("Disagreement on PEP440 'Compatible release' {} vs {}".format(spec, spec2))
            spec = spec_from_line(dep)
            if "~=" in dep_orig:
                spec = None

            if spec is None:
                if "~=" in dep_orig:
                    log = logging.getLogger(__name__)
                    log.warning(
                        "Your conda is too old to handle ~= PEP440 'Compatible versions', "
                        "using copied implementation."
                    )
                    spec = _spec_from_line(dep_orig)
                if spec is None:
                    sys.exit("Error: Could not parse: %s" % dep)

            if marker:
                spec = " ".join((spec, marker))

            list_deps.append(spec)
    return list_deps


def get_import_tests(pkginfo, import_tests_metada=""):
    """Return the section import in tests

    :param dict pkginfo: Package information
    :param dict import_tests_metada: Imports already present
    :return list: Sorted list with the libraries necessary for the test phase
    """
    if not pkginfo.get("packages"):
        return import_tests_metada

    olddeps = []
    if import_tests_metada != "PLACEHOLDER":
        olddeps = [x for x in import_tests_metada.split() if x != "-"]
    return sorted(set(olddeps) | set(pkginfo["packages"]))


def get_tests_require(pkginfo):
    return sorted(spec_from_line(pkg) for pkg in ensure_list(pkginfo["tests_require"]))


def get_home(pkginfo, data=None):
    default_home = "The package home page"
    if pkginfo.get("home"):
        return pkginfo["home"]
    if data:
        return data.get("home", default_home)
    return default_home


def get_summary(pkginfo):
    return pkginfo.get("summary", "Summary of the package").replace('"', r"\"")


def get_license_name(package, pkginfo, no_prompt=False, data=None):
    """Responsible to return the license name
    :param str package: Package's name
    :param dict pkginfo:Package information
    :param no_prompt: If Prompt is not enabled
    :param dict data: Data
    :return str: License name
    """
    license_classifier = "License :: OSI Approved :: "

    data_classifier = data.get("classifiers", []) if data else []
    pkg_classifier = pkginfo.get("classifiers", data_classifier)
    pkg_classifier = pkg_classifier if pkg_classifier else data_classifier

    licenses = [
        classifier.split(license_classifier, 1)[1]
        for classifier in pkg_classifier
        if classifier.startswith(license_classifier)
    ]

    if licenses:
        return " or ".join(licenses)

    if pkginfo.get("license"):
        license_name = pkginfo["license"]
    elif data and "license" in data:
        license_name = data["license"]
    else:
        license_name = None

    if license_name:
        if no_prompt:
            return license_name
        elif "\n" not in license_name:
            print('Using "%s" for the license' % license_name)
        else:
            # Some projects put the whole license text in this field
            print("This is the license for %s" % package)
            print()
            print(license_name)
            print()
            license_name = input("What license string should I use? ")
    elif no_prompt:
        license_name = "UNKNOWN"
    else:
        license_name = input(
            "No license could be found for %s on PyPI or in the source. "
            "What license should I use? " % package
        )
    return license_name


def clean_license_name(license_name):
    """Remove the word ``license`` from the license
    :param str license_name: Receives the license name
    :return str: Return a string without the word ``license``
    """
    return re.subn(r"(.*)\s+license", r"\1", license_name, flags=re.IGNORECASE)[0]


def get_entry_points(pkginfo):
    """Look at the entry_points and construct console_script and gui_scripts entry_points for conda
    :param pkginfo:
    :return dict:
    """
    entry_points = pkginfo.get("entry_points")
    if not entry_points:
        return {}

    if isinstance(entry_points, str):
        # makes sure it is left-shifted
        newstr = "\n".join(x.strip() for x in entry_points.splitlines())
        _config = configparser.ConfigParser()

        try:
            _config.read_file(StringIO(newstr))
        except Exception as err:
            print("WARNING: entry-points not understood: ", err)
            print("The string was", newstr)
        else:
            entry_points = {}
            for section in _config.sections():
                if section in ["console_scripts", "gui_scripts"]:
                    entry_points[section] = [
                        f"{option}={_config.get(section, option)}"
                        for option in _config.options(section)
                    ]

    if isinstance(entry_points, dict):
        console_script = convert_to_flat_list(entry_points.get("console_scripts", []))
        gui_scripts = convert_to_flat_list(entry_points.get("gui_scripts", []))

        # TODO: Use pythonw for gui scripts
        entry_list = console_script + gui_scripts
        if entry_list:
            return {
                "entry_points": entry_list,
                "test_commands": make_entry_tests(entry_list),
            }
    else:
        print("WARNING: Could not add entry points. They were:")
        print(entry_points)
    return {}


def convert_to_flat_list(var_scripts):
    """Convert a string to a list.
    If the first element of the list is a nested list this function will
    convert it to a flat list.

    :param str/list var_scripts: Receives a string or a list to be converted
    :return list: Return a flat list
    """
    if isinstance(var_scripts, str):
        var_scripts = [var_scripts]
    elif (
        var_scripts
        and isinstance(var_scripts, list)
        and isinstance(var_scripts[0], list)
    ):
        var_scripts = [item for sublist in [s for s in var_scripts] for item in sublist]
    return var_scripts


def is_setuptools_enabled(pkginfo):
    """Function responsible to inspect if skeleton requires setuptools
    :param dict pkginfo: Dict which holds the package information
    :return Bool: Return True if it is enabled or False otherwise
    """
    entry_points = pkginfo.get("entry_points")
    if not isinstance(entry_points, dict):
        return False

    # We have *other* kinds of entry-points so we need
    # setuptools at run-time
    if set(entry_points.keys()) - {"console_scripts", "gui_scripts"}:
        return True
    return False


def valid(name):
    if re.match("[_A-Za-z][_a-zA-Z0-9]*$", name) and not keyword.iskeyword(name):
        return name
    else:
        return ""


def unpack(src_path, tempdir):
    if src_path.lower().endswith(decompressible_exts):
        tar_xf(src_path, tempdir)
    else:
        raise Exception("not a valid source: %s" % src_path)


def get_dir(tempdir):
    lst = [
        fn
        for fn in listdir(tempdir)
        if not fn.startswith(".") and isdir(join(tempdir, fn))
    ]
    if len(lst) == 1:
        dir_path = join(tempdir, lst[0])
        if isdir(dir_path):
            return dir_path
    if not lst:
        return tempdir
    raise Exception("could not find unpacked source dir")


def get_requirements(package, pkginfo, all_extras=True):
    # Look for package[extra,...] features spec:
    match_extras = re.match(r"^([^[]+)\[([^]]+)\]$", package)
    if match_extras:
        package, extras = match_extras.groups()
        extras = extras.split(",")
    else:
        extras = []

    # Extract requested extra feature requirements...
    if all_extras:
        extras_require = list(pkginfo["extras_require"].values())
    else:
        try:
            extras_require = [pkginfo["extras_require"][x] for x in extras]
        except KeyError:
            sys.exit("Error: Invalid extra features: [%s]" % ",".join(extras))
        # match PEP 508 environment markers; currently only matches the
        #  subset of environment markers that compare to python_version
        #  using a single basic Python comparison operator
        version_marker = re.compile(r"^:python_version(<|<=|!=|==|>=|>)(.+)$")
        for extra in pkginfo["extras_require"]:
            match_ver_mark = version_marker.match(extra)
            if match_ver_mark:
                op, ver = match_ver_mark.groups()
                try:
                    ver_tuple = tuple(int(x) for x in ver.strip("'\"").split("."))
                except ValueError:
                    pass  # bad match; abort
                else:
                    if op == "<":
                        satisfies_ver = sys.version_info < ver_tuple
                    elif op == "<=":
                        satisfies_ver = sys.version_info <= ver_tuple
                    elif op == "!=":
                        satisfies_ver = sys.version_info != ver_tuple
                    elif op == "==":
                        satisfies_ver = sys.version_info == ver_tuple
                    elif op == ">=":
                        satisfies_ver = sys.version_info >= ver_tuple
                    else:  # op == ">":
                        satisfies_ver = sys.version_info > ver_tuple
                    if satisfies_ver:
                        extras_require += pkginfo["extras_require"][extra]

    # ... and collect all needed requirement specs in a single list:
    requires = []
    for specs in [pkginfo.get("install_requires", "")] + extras_require:
        if isinstance(specs, str):
            requires.append(specs)
        else:
            requires.extend(specs)

    return requires


def get_pkginfo(
    package,
    filename,
    pypiurl,
    digest,
    python_version,
    extra_specs,
    config,
    setup_options,
):
    # Unfortunately, two important pieces of metadata are only stored in
    # the package itself: the dependencies, and the entry points (if the
    # package uses distribute).  Our strategy is to download the package
    # and "fake" distribute/setuptools's setup() function to get this
    # information from setup.py. If this sounds evil, keep in mind that
    # distribute itself already works by monkeypatching distutils.
    tempdir = mkdtemp("conda_skeleton_" + filename)

    if not isdir(config.src_cache):
        makedirs(config.src_cache)

    hash_type = digest[0]
    hash_value = digest[1]
    try:
        # Download it to the build source cache. That way, you have
        # it.
        download_path = join(config.src_cache, filename)
        if (
            not isfile(download_path)
            or compute_sum(download_path, hash_type) != hash_value
        ):
            download(pypiurl, join(config.src_cache, filename))
            if compute_sum(download_path, hash_type) != hash_value:
                raise RuntimeError(
                    f" Download of {package} failed"
                    f" checksum type {hash_type} expected value {hash_value}. Please"
                    " try again."
                )
        else:
            print("Using cached download")
        # Calculate the preferred hash type here if necessary.
        # Needs to be done in this block because this is where we have
        # access to the source file.
        if hash_type != "sha256":
            new_hash_value = compute_sum(download_path, "sha256")
        else:
            new_hash_value = ""

        print("Unpacking %s..." % package)
        unpack(join(config.src_cache, filename), tempdir)
        print("done")
        print("working in %s" % tempdir)
        src_dir = get_dir(tempdir)
        # TODO: find args parameters needed by run_setuppy
        run_setuppy(
            src_dir,
            tempdir,
            python_version,
            extra_specs=extra_specs,
            config=config,
            setup_options=setup_options,
        )
        try:
            with open(join(tempdir, "pkginfo.yaml")) as fn:
                pkg_info = yaml.safe_load(fn)
        except OSError:
            print(
                "WARNING: the pkginfo.yaml file was absent, falling back to pkginfo.SDist"
            )
            pkg_info = pkginfo.SDist(download_path).__dict__
        if new_hash_value:
            pkg_info["new_hash_value"] = ("sha256", new_hash_value)
    finally:
        rm_rf(tempdir)

    return pkg_info


def run_setuppy(src_dir, temp_dir, python_version, extra_specs, config, setup_options):
    """
    Patch distutils and then run setup.py in a subprocess.

    :param src_dir: Directory containing the source code
    :type src_dir: str
    :param temp_dir: Temporary directory for doing for storing pkginfo.yaml
    :type temp_dir: str
    """
    subdir = config.host_subdir
    specs = [
        f"python {python_version}*",
        "pip",
        "ruamel.yaml",
        "setuptools",
    ] + (
        ["m2-patch", "m2-gcc-libs"]
        if config.host_subdir.startswith("win")
        else ["patch"]
    )
    with open(os.path.join(src_dir, "setup.py")) as setup:
        text = setup.read()
        if "import numpy" in text or "from numpy" in text:
            specs.append("numpy")

    specs.extend(extra_specs)

    rm_rf(config.host_prefix)

    create_env(
        config.host_prefix,
        specs_or_precs=specs,
        env="host",
        subdir=subdir,
        clear_cache=False,
        config=config,
    )
    stdlib_dir = join(
        config.host_prefix,
        "Lib" if on_win else "lib/python%s" % python_version,
    )

    patch = join(temp_dir, "pypi-distutils.patch")
    with open(patch, "wb") as f:
        f.write(DISTUTILS_PATCH.format(temp_dir.replace("\\", "\\\\")).encode("utf-8"))

    # distutils deprecated in Python 3.10+, removed in Python 3.12+
    distutils = join(stdlib_dir, "distutils")
    if isdir(distutils):
        if exists(join(distutils, "core.py-copy")):
            rm_rf(join(distutils, "core.py"))
            copy2(
                join(distutils, "core.py-copy"),
                join(distutils, "core.py"),
            )
            # Avoid race conditions. Invalidate the cache.
            rm_rf(
                join(
                    distutils,
                    "__pycache__",
                    f"core.cpython-{sys.version_info[0]}{sys.version_info[1]}.pyc",
                )
            )
            rm_rf(
                join(
                    distutils,
                    "__pycache__",
                    f"core.cpython-{sys.version_info[0]}{sys.version_info[1]}.pyo",
                )
            )
        else:
            copy2(
                join(distutils, "core.py"),
                join(distutils, "core.py-copy"),
            )
        apply_patch(distutils, patch, config=config)

    setuptools = join(stdlib_dir, "site-packages", "setuptools", "_distutils")
    if isdir(setuptools):
        apply_patch(setuptools, patch, config=config)

    # Save PYTHONPATH for later
    env = os.environ.copy()
    if "PYTHONPATH" in env:
        env["PYTHONPATH"] = str(src_dir + ":" + env["PYTHONPATH"])
    else:
        env["PYTHONPATH"] = str(src_dir)
    cwd = getcwd()
    chdir(src_dir)
    cmdargs = [config.host_python, "setup.py", "install"]
    cmdargs.extend(setup_options)
    try:
        check_call_env(cmdargs, env=env)
    except subprocess.CalledProcessError:
        print("$PYTHONPATH = %s" % env["PYTHONPATH"])
        sys.exit("Error: command failed: %s" % " ".join(cmdargs))
    finally:
        chdir(cwd)


def make_entry_tests(entry_list):
    tests = []
    for entry_point in entry_list:
        entry = entry_point.partition("=")[0].strip()
        tests.append(entry + " --help")
    return tests<|MERGE_RESOLUTION|>--- conflicted
+++ resolved
@@ -4,12 +4,9 @@
 Tools for converting PyPI packages to conda recipes.
 """
 
-<<<<<<< HEAD
 from __future__ import annotations
 
-=======
 import configparser
->>>>>>> 6d118c25
 import keyword
 import logging
 import os

<<<<<<< HEAD
=======
# Copyright (C) 2014 Anaconda, Inc
# SPDX-License-Identifier: BSD-3-Clause
from collections import defaultdict
>>>>>>> e4d9b3bd
import os
import sys
from collections import defaultdict

import pytest
from conda_build.config import (
    Config,
    _src_cache_root_default,
    conda_pkg_format_default,
    enable_static_default,
    error_overdepending_default,
    error_overlinking_default,
    exit_on_verify_error_default,
    filename_hashing_default,
    ignore_verify_codes_default,
    no_rewrite_stdout_env_default,
    noarch_python_build_age_default,
)
from conda_build.metadata import MetaData
from conda_build.utils import check_call_env, copy_into, prepend_bin_path
from conda_build.variants import get_default_variant


@pytest.fixture(scope="function")
def testing_workdir(tmpdir, request):
    """Create a workdir in a safe temporary folder; cd into dir above before test, cd out after

    :param tmpdir: py.test fixture, will be injected
    :param request: py.test fixture-related, will be injected (see pytest docs)
    """

    saved_path = os.getcwd()

    tmpdir.chdir()
    # temporary folder for profiling output, if any
    tmpdir.mkdir("prof")

    def return_to_saved_path():
        if os.path.isdir(os.path.join(saved_path, "prof")):
            profdir = tmpdir.join("prof")
            files = profdir.listdir("*.prof") if profdir.isdir() else []

            for f in files:
                copy_into(str(f), os.path.join(saved_path, "prof", f.basename))
        os.chdir(saved_path)

    request.addfinalizer(return_to_saved_path)

    return str(tmpdir)


@pytest.fixture(scope="function")
def testing_homedir(tmpdir, request):
    """Create a homedir in the users home directory; cd into dir above before test, cd out after

    :param tmpdir: py.test fixture, will be injected
    :param request: py.test fixture-related, will be injected (see pytest docs)
    """

    saved_path = os.getcwd()
    d1 = os.path.basename(tmpdir)
    d2 = os.path.basename(os.path.dirname(tmpdir))
    d3 = os.path.basename(os.path.dirname(os.path.dirname(tmpdir)))
    new_dir = os.path.join(os.path.expanduser("~"), d1, d2, d3, "pytest.conda-build")
    # While pytest will make sure a folder in unique
    if os.path.exists(new_dir):
        import shutil

        try:
            shutil.rmtree(new_dir)
        except:
            pass
    try:
        os.makedirs(new_dir)
    except:
        print(f"Failed to create {new_dir}")
        return None
    os.chdir(new_dir)

    def return_to_saved_path():
        os.chdir(saved_path)

    request.addfinalizer(return_to_saved_path)

    return str(new_dir)


@pytest.fixture(scope="function")
def testing_config(testing_workdir):
    def boolify(v):
        return True if "v" == "true" else False

    result = Config(
        croot=testing_workdir,
        anaconda_upload=False,
        verbose=True,
        activate=False,
        debug=False,
        variant=None,
        test_run_post=False,
        # These bits ensure that default values are used instead of any
        # present in ~/.condarc
        filename_hashing=filename_hashing_default,
        _src_cache_root=_src_cache_root_default,
        error_overlinking=boolify(error_overlinking_default),
        error_overdepending=boolify(error_overdepending_default),
        noarch_python_build_age=noarch_python_build_age_default,
        enable_static=boolify(enable_static_default),
        no_rewrite_stdout_env=boolify(no_rewrite_stdout_env_default),
        ignore_verify_codes=ignore_verify_codes_default,
        exit_on_verify_error=exit_on_verify_error_default,
        conda_pkg_format=conda_pkg_format_default,
    )
    assert result.no_rewrite_stdout_env is False
    assert result._src_cache_root is None
    assert result.src_cache_root == testing_workdir
    assert result.noarch_python_build_age == 0
    return result


@pytest.fixture(scope="function")
def testing_metadata(request, testing_config):
    d = defaultdict(dict)
    d["package"]["name"] = request.function.__name__
    d["package"]["version"] = "1.0"
    d["build"]["number"] = "1"
    d["build"]["entry_points"] = []
    d["requirements"]["build"] = []
    d["requirements"]["run"] = []
    d["test"]["commands"] = ['echo "A-OK"', "exit 0"]
    d["about"]["home"] = "sweet home"
    d["about"]["license"] = "contract in blood"
    d["about"]["summary"] = "a test package"
    d["about"]["tags"] = ["a", "b"]
    d["about"]["identifiers"] = "a"
    testing_config.variant = get_default_variant(testing_config)
    testing_config.variants = [testing_config.variant]
    return MetaData.fromdict(d, config=testing_config)


@pytest.fixture(scope="function")
def testing_env(testing_workdir, request, monkeypatch):
    env_path = os.path.join(testing_workdir, "env")

    check_call_env(
        [
            "conda",
            "create",
            "-yq",
            "-p",
            env_path,
            "python={}".format(".".join(sys.version.split(".")[:2])),
        ]
    )
    monkeypatch.setenv(
        "PATH",
        prepend_bin_path(os.environ.copy(), env_path, prepend_prefix=True)["PATH"],
    )
    # cleanup is done by just cleaning up the testing_workdir
    return env_path


# these are functions so that they get regenerated each time we use them.
#    They could be fixtures, I guess.
@pytest.fixture(scope="function")
def numpy_version_ignored():
    return {
        "python": ["2.7.*", "3.5.*"],
        "numpy": ["1.10.*", "1.11.*"],
        "ignore_version": ["numpy"],
    }


@pytest.fixture(scope="function")
def single_version():
    return {"python": "2.7.*", "numpy": "1.11.*"}


@pytest.fixture(scope="function")
def no_numpy_version():
    return {"python": ["2.7.*", "3.5.*"]}<|MERGE_RESOLUTION|>--- conflicted
+++ resolved
@@ -1,9 +1,5 @@
-<<<<<<< HEAD
-=======
 # Copyright (C) 2014 Anaconda, Inc
 # SPDX-License-Identifier: BSD-3-Clause
-from collections import defaultdict
->>>>>>> e4d9b3bd
 import os
 import sys
 from collections import defaultdict

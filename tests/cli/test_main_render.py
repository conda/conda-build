# Copyright (C) 2014 Anaconda, Inc
# SPDX-License-Identifier: BSD-3-Clause
<<<<<<< HEAD

=======
>>>>>>> f2c3f3bc
from __future__ import annotations

import os
import sys
from typing import TYPE_CHECKING

import pytest
import yaml
from conda.exceptions import PackagesNotFoundError

from conda_build import api
from conda_build.cli import main_render

from ..utils import metadata_dir

if TYPE_CHECKING:
    from pathlib import Path


def test_render_add_channel(tmp_path: Path) -> None:
    """This recipe requires the conda_build_test_requirement package, which is
    only on the conda_build_test channel. This verifies that the -c argument
    works for rendering."""
    rendered_filename = os.path.join(tmp_path, "out.yaml")
    args = [
        "-c",
        "conda_build_test",
        os.path.join(metadata_dir, "_recipe_requiring_external_channel"),
        "--file",
        rendered_filename,
    ]
    main_render.execute(args)
    with open(rendered_filename) as rendered_file:
        rendered_meta = yaml.safe_load(rendered_file)
    required_package_string = [
        pkg
        for pkg in rendered_meta["requirements"]["build"]
        if "conda_build_test_requirement" in pkg
    ][0]
    required_package_details = required_package_string.split(" ")
    assert len(required_package_details) > 1, (
        "Expected version number on successful "
        f"rendering, but got only {required_package_details}"
    )
    assert (
        required_package_details[1] == "1.0"
    ), f"Expected version number 1.0 on successful rendering, but got {required_package_details[1]}"


def test_render_with_empty_channel_fails(tmp_path: Path, empty_channel: Path) -> None:
    with pytest.raises(PackagesNotFoundError):
        main_render.execute(
            [
                "--override-channels",
                f"--channel={empty_channel}",
                os.path.join(metadata_dir, "_recipe_requiring_external_channel"),
                f"--file={tmp_path / 'out.yaml'}",
            ]
        )


def test_render_output_build_path(
    testing_workdir, testing_config, testing_metadata, capfd, caplog
):
    api.output_yaml(testing_metadata, "meta.yaml")
    args = ["--output", testing_workdir]
    main_render.execute(args)
    test_path = os.path.join(
        testing_config.croot,
        testing_metadata.config.host_subdir,
        "test_render_output_build_path-1.0-1.tar.bz2",
    )
    output, error = capfd.readouterr()
    assert output.rstrip() == test_path, error
    assert error == ""


def test_render_output_build_path_and_file(
    testing_workdir, testing_config, testing_metadata, capfd, caplog
):
    api.output_yaml(testing_metadata, "meta.yaml")
    rendered_filename = "out.yaml"
    args = ["--output", "--file", rendered_filename, testing_workdir]
    main_render.execute(args)
    test_path = os.path.join(
        testing_config.croot,
        testing_metadata.config.host_subdir,
        "test_render_output_build_path_and_file-1.0-1.tar.bz2",
    )
    output, error = capfd.readouterr()
    assert output.rstrip() == test_path, error
    assert error == ""
    with open(rendered_filename) as rendered_file:
        rendered_meta = yaml.safe_load(rendered_file)
    assert rendered_meta["package"]["name"] == "test_render_output_build_path_and_file"


def test_render_output_build_path_set_python(testing_workdir, testing_metadata, capfd):
    testing_metadata.meta["requirements"] = {"host": ["python"], "run": ["python"]}
    api.output_yaml(testing_metadata, "meta.yaml")
    # build the other major thing, whatever it is
    if sys.version_info.major == 3:
        version = "2.7"
    else:
        version = "3.5"

    api.output_yaml(testing_metadata, "meta.yaml")
    metadata = api.render(testing_workdir, python=version)[0][0]

    args = ["--output", testing_workdir, "--python", version]
    main_render.execute(args)

    _hash = metadata.hash_dependencies()
    test_path = (
        "test_render_output_build_path_set_python-1.0-py{}{}{}_1.tar.bz2".format(
            version.split(".")[0], version.split(".")[1], _hash
        )
    )
    output, error = capfd.readouterr()
    assert os.path.basename(output.rstrip()) == test_path, error


@pytest.mark.slow
def test_render_with_python_arg_reduces_subspace(capfd):
    recipe = os.path.join(metadata_dir, "..", "variants", "20_subspace_selection_cli")
    # build the package
    args = [recipe, "--python=2.7", "--output"]
    main_render.execute(args)
    out, err = capfd.readouterr()
    assert len(out.splitlines()) == 2

    args = [recipe, "--python=3.9", "--output"]
    main_render.execute(args)
    out, err = capfd.readouterr()
    assert len(out.splitlines()) == 1

    # should raise an error, because python 3.6 is not in the matrix, so we don't know which vc
    # to associate with
    args = [recipe, "--python=3.6", "--output"]
    with pytest.raises(ValueError):
        main_render.execute(args)


def test_render_with_python_arg_CLI_reduces_subspace(capfd):
    recipe = os.path.join(metadata_dir, "..", "variants", "20_subspace_selection_cli")
    # build the package
    args = [recipe, "--variants", "{python: [2.7, 3.9]}", "--output"]
    main_render.execute(args)
    out, err = capfd.readouterr()
    assert len(out.splitlines()) == 3

    args = [recipe, "--variants", "{python: 2.7}", "--output"]
    main_render.execute(args)
    out, err = capfd.readouterr()
    assert len(out.splitlines()) == 2

    args = [recipe, "--variants", "{python: 3.9}", "--output"]
    main_render.execute(args)
    out, err = capfd.readouterr()
    assert len(out.splitlines()) == 1<|MERGE_RESOLUTION|>--- conflicted
+++ resolved
@@ -1,9 +1,5 @@
 # Copyright (C) 2014 Anaconda, Inc
 # SPDX-License-Identifier: BSD-3-Clause
-<<<<<<< HEAD
-
-=======
->>>>>>> f2c3f3bc
 from __future__ import annotations
 
 import os

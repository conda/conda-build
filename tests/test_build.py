--- conflicted
+++ resolved
@@ -354,13 +354,14 @@
     assert Path(testing_metadata.config.info_dir, readme).exists()
 
 
-<<<<<<< HEAD
 def test_construct_metadata_for_test_from_recipe(testing_config: Config) -> None:
     with pytest.warns(FutureWarning):
         build._construct_metadata_for_test_from_recipe(
             str(metadata_path / "test_source_files"),
             testing_config,
-=======
+        )
+
+
 @pytest.mark.skipif(not on_win, reason="WSL is only on Windows")
 def test_wsl_unsupported(
     testing_metadata: MetaData,
@@ -400,5 +401,4 @@
             move_broken=True,
             broken_dir=tmp_path,
             config=testing_metadata.config,
->>>>>>> 6d7805c9
         )
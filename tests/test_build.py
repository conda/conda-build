# Copyright (C) 2014 Anaconda, Inc
# SPDX-License-Identifier: BSD-3-Clause
"""
This file tests the build.py module.  It sits lower in the stack than the API tests,
and is more unit-test oriented.
"""

from __future__ import annotations

import json
import os
import sys
from contextlib import nullcontext
from pathlib import Path
from typing import TYPE_CHECKING

import pytest
from conda.common.compat import on_win

from conda_build import api, build
from conda_build.exceptions import CondaBuildUserError

from .utils import get_noarch_python_meta, metadata_dir

if TYPE_CHECKING:
    from pytest_mock import MockerFixture

    from conda_build.config import Config
    from conda_build.metadata import MetaData


def test_build_preserves_PATH(testing_config):
    metadata = api.render(
        os.path.join(metadata_dir, "source_git"), config=testing_config
    )[0][0]
    ref_path = os.environ["PATH"]
    build.build(metadata, stats=None)
    assert os.environ["PATH"] == ref_path


def test_sanitize_channel():
    test_url = "https://conda.anaconda.org/t/ms-534991f2-4123-473a-b512-42025291b927/somechannel"
    assert build.sanitize_channel(test_url) == "https://conda.anaconda.org/somechannel"
    test_url_auth = "https://myuser:mypass@conda.anaconda.org/somechannel"
    assert (
        build.sanitize_channel(test_url_auth)
        == "https://conda.anaconda.org/somechannel"
    )


def test_get_short_path(testing_metadata):
    # Test for regular package
    assert build.get_short_path(testing_metadata, "test/file") == "test/file"

    # Test for noarch: python
    meta = get_noarch_python_meta(testing_metadata)
    assert build.get_short_path(meta, "lib/site-packages/test") == "site-packages/test"
    assert build.get_short_path(meta, "bin/test") == "python-scripts/test"
    assert build.get_short_path(meta, "Scripts/test") == "python-scripts/test"


def test_has_prefix():
    files_with_prefix = [
        ("prefix/path", "text", "short/path/1"),
        ("prefix/path", "text", "short/path/2"),
    ]
    assert build.has_prefix("short/path/1", files_with_prefix) == (
        "prefix/path",
        "text",
    )
    assert build.has_prefix("short/path/nope", files_with_prefix) == (None, None)


def test_is_no_link():
    no_link = ["path/1", "path/2"]
    assert build.is_no_link(no_link, "path/1") is True
    assert build.is_no_link(no_link, "path/nope") is None


def test_sorted_inode_first_path(testing_workdir):
    path_one = Path(testing_workdir, "one")
    path_two = Path(testing_workdir, "two")
    path_hardlink = Path(testing_workdir, "one_hl")

    path_one.touch()
    path_two.touch()
    os.link(path_one, path_hardlink)

    files = ["one", "two", "one_hl"]
    assert build.get_inode_paths(files, "one", testing_workdir) == ["one", "one_hl"]
    assert build.get_inode_paths(files, "one_hl", testing_workdir) == ["one", "one_hl"]
    assert build.get_inode_paths(files, "two", testing_workdir) == ["two"]


def test_create_info_files_json(testing_workdir, testing_metadata):
    info_dir = Path(testing_workdir, "info")
    info_dir.mkdir()
    Path(testing_workdir, "one").touch()
    Path(testing_workdir, "two").touch()
    Path(testing_workdir, "foo").touch()

    files_with_prefix = [("prefix/path", "text", "foo")]
    files = ["one", "two", "foo"]
    build.create_info_files_json_v1(
        testing_metadata, info_dir, testing_workdir, files, files_with_prefix
    )

    assert json.loads((info_dir / "paths.json").read_text()) == {
        "paths": [
            {
                "file_mode": "text",
                "path_type": "hardlink",
                "_path": "foo",
                "prefix_placeholder": "prefix/path",
                "sha256": "e3b0c44298fc1c149afbf4c8996fb92427ae41e4649b934ca495991b7852b855",
                "size_in_bytes": 0,
            },
            {
                "path_type": "hardlink",
                "_path": "one",
                "sha256": "e3b0c44298fc1c149afbf4c8996fb92427ae41e4649b934ca495991b7852b855",
                "size_in_bytes": 0,
            },
            {
                "path_type": "hardlink",
                "_path": "two",
                "sha256": "e3b0c44298fc1c149afbf4c8996fb92427ae41e4649b934ca495991b7852b855",
                "size_in_bytes": 0,
            },
        ],
        "paths_version": 1,
    }


def test_create_info_files_json_symlinks(testing_workdir, testing_metadata):
    info_dir = Path(testing_workdir, "info")
    info_dir.mkdir()
    path_one = Path(testing_workdir, "one")
    path_two = Path(testing_workdir, "two")
    path_three = Path(testing_workdir, "three")  # do not make this one
    path_foo = Path(testing_workdir, "foo")
    path_two_symlink = Path(testing_workdir, "two_sl")
    symlink_to_nowhere = Path(testing_workdir, "nowhere_sl")
    recursive_symlink = Path(testing_workdir, "recursive_sl")
    cycle1_symlink = Path(testing_workdir, "cycle1_sl")
    cycle2_symlink = Path(testing_workdir, "cycle2_sl")

    path_one.touch()
    path_two.touch()
    path_foo.touch()
    os.symlink(path_two, path_two_symlink)
    os.symlink(path_three, symlink_to_nowhere)

    # make some recursive links
    os.symlink(path_two_symlink, recursive_symlink)
    os.symlink(cycle1_symlink, cycle2_symlink)
    os.symlink(cycle2_symlink, cycle1_symlink)

    files_with_prefix = [("prefix/path", "text", "foo")]
    files = [
        "one",
        "two",
        "foo",
        "two_sl",
        "nowhere_sl",
        "recursive_sl",
        "cycle1_sl",
        "cycle2_sl",
    ]

    build.create_info_files_json_v1(
        testing_metadata, info_dir, testing_workdir, files, files_with_prefix
    )
    assert json.loads((info_dir / "paths.json").read_text()) == {
        "paths": [
            {
                "path_type": "softlink",
                "_path": "cycle1_sl",
                "sha256": "e3b0c44298fc1c149afbf4c8996fb92427ae41e4649b934ca495991b7852b855",
                "size_in_bytes": 0,
            },
            {
                "path_type": "softlink",
                "_path": "cycle2_sl",
                "sha256": "e3b0c44298fc1c149afbf4c8996fb92427ae41e4649b934ca495991b7852b855",
                "size_in_bytes": 0,
            },
            {
                "file_mode": "text",
                "path_type": "hardlink",
                "_path": "foo",
                "prefix_placeholder": "prefix/path",
                "sha256": "e3b0c44298fc1c149afbf4c8996fb92427ae41e4649b934ca495991b7852b855",
                "size_in_bytes": 0,
            },
            {
                "path_type": "softlink",
                "_path": "nowhere_sl",
                "sha256": "e3b0c44298fc1c149afbf4c8996fb92427ae41e4649b934ca495991b7852b855",
                "size_in_bytes": 0,
            },
            {
                "path_type": "hardlink",
                "_path": "one",
                "sha256": "e3b0c44298fc1c149afbf4c8996fb92427ae41e4649b934ca495991b7852b855",
                "size_in_bytes": 0,
            },
            {
                "path_type": "softlink",
                "_path": "recursive_sl",
                "sha256": "e3b0c44298fc1c149afbf4c8996fb92427ae41e4649b934ca495991b7852b855",
                "size_in_bytes": 0,
            },
            {
                "path_type": "hardlink",
                "_path": "two",
                "sha256": "e3b0c44298fc1c149afbf4c8996fb92427ae41e4649b934ca495991b7852b855",
                "size_in_bytes": 0,
            },
            {
                "path_type": "softlink",
                "_path": "two_sl",
                "sha256": "e3b0c44298fc1c149afbf4c8996fb92427ae41e4649b934ca495991b7852b855",
                "size_in_bytes": 0,
            },
        ],
        "paths_version": 1,
    }


def test_create_info_files_json_no_inodes(testing_workdir, testing_metadata):
    info_dir = Path(testing_workdir, "info")
    info_dir.mkdir()
    path_one = Path(testing_workdir, "one")
    path_two = Path(testing_workdir, "two")
    path_foo = Path(testing_workdir, "foo")
    path_one_hardlink = Path(testing_workdir, "one_hl")

    path_one.touch()
    path_two.touch()
    path_foo.touch()
    os.link(path_one, path_one_hardlink)

    files_with_prefix = [("prefix/path", "text", "foo")]
    files = ["one", "two", "one_hl", "foo"]
    build.create_info_files_json_v1(
        testing_metadata, info_dir, testing_workdir, files, files_with_prefix
    )
    assert json.loads((info_dir / "paths.json").read_text()) == {
        "paths": [
            {
                "file_mode": "text",
                "path_type": "hardlink",
                "_path": "foo",
                "prefix_placeholder": "prefix/path",
                "sha256": "e3b0c44298fc1c149afbf4c8996fb92427ae41e4649b934ca495991b7852b855",
                "size_in_bytes": 0,
            },
            {
                "path_type": "hardlink",
                "_path": "one",
                "inode_paths": ["one", "one_hl"],
                "sha256": "e3b0c44298fc1c149afbf4c8996fb92427ae41e4649b934ca495991b7852b855",
                "size_in_bytes": 0,
            },
            {
                "path_type": "hardlink",
                "_path": "one_hl",
                "inode_paths": ["one", "one_hl"],
                "sha256": "e3b0c44298fc1c149afbf4c8996fb92427ae41e4649b934ca495991b7852b855",
                "size_in_bytes": 0,
            },
            {
                "path_type": "hardlink",
                "_path": "two",
                "sha256": "e3b0c44298fc1c149afbf4c8996fb92427ae41e4649b934ca495991b7852b855",
                "size_in_bytes": 0,
            },
        ],
        "paths_version": 1,
    }


def test_rewrite_output(testing_config, capsys):
    api.build(os.path.join(metadata_dir, "_rewrite_env"), config=testing_config)
    captured = capsys.readouterr()
    stdout = captured.out
    if sys.platform == "win32":
        assert "PREFIX=%PREFIX%" in stdout
        assert "LIBDIR=%PREFIX%\\lib" in stdout
        assert "PWD=%SRC_DIR%" in stdout
        assert "BUILD_PREFIX=%BUILD_PREFIX%" in stdout
    else:
        assert "PREFIX=$PREFIX" in stdout
        assert "LIBDIR=$PREFIX/lib" in stdout
        assert "PWD=$SRC_DIR" in stdout
        assert "BUILD_PREFIX=$BUILD_PREFIX" in stdout


@pytest.mark.parametrize(
    "script,error,interpreter",
    [
        # known interpreter
        ("foo.sh", None, build.INTERPRETER_BASH),
        ("foo.bat", None, build.INTERPRETER_BAT),
        ("foo.ps1", None, build.INTERPRETER_POWERSHELL),
        ("foo.py", None, build.INTERPRETER_PYTHON),
        ("foo.bar.sh", None, build.INTERPRETER_BASH),
        ("foo.bar.bat", None, build.INTERPRETER_BAT),
        ("foo.bar.ps1", None, build.INTERPRETER_POWERSHELL),
        ("foo.bar.py", None, build.INTERPRETER_PYTHON),
        # unknown interpreter
        ("foo", NotImplementedError, None),
        ("foo.unknown", NotImplementedError, None),
        ("foo.zsh", NotImplementedError, None),
        ("foo.csh", NotImplementedError, None),
        ("foo.exe", NotImplementedError, None),
        ("foo.exe", NotImplementedError, None),
        ("foo.sh.other", NotImplementedError, None),
        ("foo.bat.other", NotImplementedError, None),
        ("foo.ps1.other", NotImplementedError, None),
        ("foo.py.other", NotImplementedError, None),
        ("foo.sh_what", NotImplementedError, None),
        ("foo.bat_what", NotImplementedError, None),
        ("foo.ps1_what", NotImplementedError, None),
        ("foo.py_what", NotImplementedError, None),
    ],
)
def test_guess_interpreter(
    script: str,
    error: type[Exception] | None,
    interpreter: list[str],
):
    with pytest.raises(error) if error else nullcontext():
        assert build.guess_interpreter(script) == interpreter


def test_check_external():
    with pytest.deprecated_call():
        build.check_external()


@pytest.mark.parametrize("readme", ["README.md", "README.rst", "README"])
def test_copy_readme(testing_metadata: MetaData, readme: str):
    testing_metadata.meta["about"]["readme"] = readme
    with pytest.raises(CondaBuildUserError):
        build.copy_readme(testing_metadata)

    Path(testing_metadata.config.work_dir, readme).touch()
    build.copy_readme(testing_metadata)
    assert Path(testing_metadata.config.info_dir, readme).exists()


@pytest.mark.skipif(not on_win, reason="WSL is only on Windows")
def test_wsl_unsupported(
    testing_metadata: MetaData,
    mocker: MockerFixture,
    tmp_path: Path,
):
    mocker.patch(
        "conda_build.os_utils.external.find_executable",
        return_value="C:\\Windows\\System32\\bash.exe",
    )

    (script := tmp_path / "install.sh").touch()
    with pytest.raises(CondaBuildUserError):
        build.bundle_conda(
            output={"script": script},
            metadata=testing_metadata,
            env={},
            stats={},
        )


<<<<<<< HEAD
def test_tests_failed(testing_metadata: MetaData, tmp_path: Path):
    with pytest.raises(CondaBuildUserError):
        build.tests_failed(
            package_or_metadata=testing_metadata,
            move_broken=True,
            broken_dir=tmp_path,
            config=testing_metadata.config,
        )
=======
def test_handle_anaconda_upload(testing_config: Config, mocker: MockerFixture):
    mocker.patch(
        "conda_build.os_utils.external.find_executable",
        return_value=None,
    )
    testing_config.anaconda_upload = True

    with pytest.raises(CondaBuildUserError):
        build.handle_anaconda_upload((), testing_config)
>>>>>>> 73286267
<|MERGE_RESOLUTION|>--- conflicted
+++ resolved
@@ -372,7 +372,17 @@
         )
 
 
-<<<<<<< HEAD
+def test_handle_anaconda_upload(testing_config: Config, mocker: MockerFixture):
+    mocker.patch(
+        "conda_build.os_utils.external.find_executable",
+        return_value=None,
+    )
+    testing_config.anaconda_upload = True
+
+    with pytest.raises(CondaBuildUserError):
+        build.handle_anaconda_upload((), testing_config)
+
+
 def test_tests_failed(testing_metadata: MetaData, tmp_path: Path):
     with pytest.raises(CondaBuildUserError):
         build.tests_failed(
@@ -380,15 +390,4 @@
             move_broken=True,
             broken_dir=tmp_path,
             config=testing_metadata.config,
-        )
-=======
-def test_handle_anaconda_upload(testing_config: Config, mocker: MockerFixture):
-    mocker.patch(
-        "conda_build.os_utils.external.find_executable",
-        return_value=None,
-    )
-    testing_config.anaconda_upload = True
-
-    with pytest.raises(CondaBuildUserError):
-        build.handle_anaconda_upload((), testing_config)
->>>>>>> 73286267
+        )
--- conflicted
+++ resolved
@@ -13,11 +13,7 @@
 from conda_build.metadata import MetaData
 from conda_build.utils import rm_rf, on_win
 
-<<<<<<< HEAD
-from .utils import testing_workdir, test_config, metadata_dir, d
-=======
-from .utils import testing_workdir, test_config, metadata_dir, test_metadata
->>>>>>> 9ee647d0
+from .utils import testing_workdir, test_config, metadata_dir
 
 prefix_tests = {"normal": os.path.sep}
 if sys.platform == "win32":

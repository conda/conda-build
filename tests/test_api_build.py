"""
This module tests the build API.  These are high-level integration tests.
"""

from collections import OrderedDict
from glob import glob
import logging
import os
import re
import subprocess
import sys
import json
import uuid

# for version
import conda

from conda_build.conda_interface import PY3, url_path, LinkError, CondaError

from binstar_client.commands import remove, show
from binstar_client.errors import NotFound
from pkg_resources import parse_version
import pytest
import yaml
import tarfile

from conda_build import api, exceptions, __version__
from conda_build.build import VersionOrder
from conda_build.render import finalize_metadata
from conda_build.utils import (copy_into, on_win, check_call_env, convert_path_for_cygwin_or_msys2,
                               package_has_file, check_output_env, get_conda_operation_locks)
from conda_build.os_utils.external import find_executable

from .utils import is_valid_dir, metadata_dir, fail_dir, add_mangling, FileNotFoundError

# define a few commonly used recipes - use os.path.join(metadata_dir, recipe) elsewhere
empty_sections = os.path.join(metadata_dir, "empty_sections")


def represent_ordereddict(dumper, data):
    value = []

    for item_key, item_value in data.items():
        node_key = dumper.represent_data(item_key)
        node_value = dumper.represent_data(item_value)

        value.append((node_key, node_value))

    return yaml.nodes.MappingNode(u'tag:yaml.org,2002:map', value)


yaml.add_representer(OrderedDict, represent_ordereddict)


class AnacondaClientArgs(object):
    def __init__(self, specs, token=None, site=None, log_level=logging.INFO, force=False):
        from binstar_client.utils import parse_specs
        self.specs = [parse_specs(specs)]
        self.spec = self.specs[0]
        self.token = token
        self.site = site
        self.log_level = log_level
        self.force = force


def describe_root(cwd=None):
    if not cwd:
        cwd = os.path.abspath(os.path.join(os.path.dirname(__file__), ".."))
    tag = check_output_env(["git", "describe", "--abbrev=0"], cwd=cwd).rstrip()
    if PY3:
        tag = tag.decode("utf-8")
    return tag


@pytest.fixture(params=[dirname for dirname in os.listdir(metadata_dir)
                        if is_valid_dir(metadata_dir, dirname)])
def recipe(request):
    return os.path.join(metadata_dir, request.param)


# This tests any of the folders in the test-recipes/metadata folder that don't start with _
def test_recipe_builds(recipe, testing_config, testing_workdir, monkeypatch):
    # These variables are defined solely for testing purposes,
    # so they can be checked within build scripts
    monkeypatch.setenv("CONDA_TEST_VAR", "conda_test")
    monkeypatch.setenv("CONDA_TEST_VAR_2", "conda_test_2")
    api.build(recipe, config=testing_config)


def test_token_upload(testing_workdir, testing_metadata):
    folder_uuid = uuid.uuid4().hex
    # generated with conda_test_account user, command:
    #    anaconda auth --create --name CONDA_BUILD_UPLOAD_TEST --scopes 'api repos conda'
    args = AnacondaClientArgs(specs="conda_build_test/test_token_upload_" + folder_uuid,
                              token="co-143399b8-276e-48db-b43f-4a3de839a024",
                              force=True)

    with pytest.raises(NotFound):
        show.main(args)

    testing_metadata.meta['package']['name'] = '_'.join([testing_metadata.name(), folder_uuid])
    testing_metadata.config.token = args.token

    # the folder with the test recipe to upload
    api.build(testing_metadata)

    # make sure that the package is available (should raise if it doesn't)
    show.main(args)

    # clean up - we don't actually want this package to exist
    remove.main(args)

    # verify cleanup:
    with pytest.raises(NotFound):
        show.main(args)


@pytest.mark.parametrize("service_name", ["binstar", "anaconda"])
def test_no_anaconda_upload_condarc(service_name, testing_workdir, testing_config, capfd):
    api.build(empty_sections, config=testing_config)
    output, error = capfd.readouterr()
    assert "Automatic uploading is disabled" in output, error


def test_git_describe_info_on_branch(testing_config):
    recipe_path = os.path.join(metadata_dir, "_git_describe_number_branch")
    output = api.get_output_file_path(recipe_path)[0]
    _hash = api.render(recipe_path, config=testing_config)[0][0]._hash_dependencies()
    test_path = os.path.join(sys.prefix, "conda-bld", testing_config.host_subdir,
                    "git_describe_number_branch-1.20.2.0-{}_1_g82c6ba6.tar.bz2".format(_hash))
    assert test_path == output


def test_no_include_recipe_config_arg(testing_metadata):
    """Two ways to not include recipe: build/include_recipe: False in meta.yaml; or this.
    Former is tested with specific recipe."""
    outputs = api.build(testing_metadata)
    assert package_has_file(outputs[0], "info/recipe/meta.yaml")

    # make sure that it is not there when the command line flag is passed
    testing_metadata.config.include_recipe = False
    testing_metadata.meta['build']['number'] = 2
    output_file = api.build(testing_metadata)[0]
    assert not package_has_file(output_file, "info/recipe/meta.yaml")


def test_no_include_recipe_meta_yaml(testing_metadata, testing_config):
    # first, make sure that the recipe is there by default.  This test copied from above, but copied
    # as a sanity check here.
    outputs = api.build(testing_metadata)
    assert package_has_file(outputs[0], "info/recipe/meta.yaml")

    output_file = api.build(os.path.join(metadata_dir, '_no_include_recipe'),
                            config=testing_config)[0]
    assert not package_has_file(output_file, "info/recipe/meta.yaml")


def test_early_abort(testing_config, capfd):
    """There have been some problems with conda-build dropping out early.
    Make sure we aren't causing them"""
    api.build(os.path.join(metadata_dir, '_test_early_abort'), config=testing_config)
    output, error = capfd.readouterr()
    assert "Hello World" in output


def test_output_build_path_git_source(testing_workdir, testing_config):
    recipe_path = os.path.join(metadata_dir, "source_git_jinja2")
    output = api.get_output_file_path(recipe_path, config=testing_config)[0]
    _hash = api.render(recipe_path, config=testing_config)[0][0]._hash_dependencies()
    test_path = os.path.join(testing_config.croot, testing_config.host_subdir,
                    "conda-build-test-source-git-jinja2-1.20.2-py{}{}{}_0_g262d444.tar.bz2".format(
                        sys.version_info.major, sys.version_info.minor, _hash))
    assert output == test_path


@pytest.mark.serial
def test_build_with_no_activate_does_not_activate():
    api.build(os.path.join(metadata_dir, '_set_env_var_no_activate_build'), activate=False,
              anaconda_upload=False)


@pytest.mark.serial
def test_build_with_activate_does_activate():
    api.build(os.path.join(metadata_dir, '_set_env_var_activate_build'), activate=True,
              anaconda_upload=False)


@pytest.mark.skipif(sys.platform == "win32",
                    reason="no binary prefix manipulation done on windows.")
def test_binary_has_prefix_files(testing_workdir, testing_config):
    api.build(os.path.join(metadata_dir, '_binary_has_prefix_files'), config=testing_config)


def test_relative_path_git_versioning(testing_workdir, testing_config):
    # conda_build_test_recipe is a manual step.  Clone it at the same level as
    #    your conda-build source.
    cwd = os.path.abspath(os.path.join(os.path.dirname(__file__), '..', '..',
                                       'conda_build_test_recipe'))
    tag = describe_root(cwd)
    output = api.get_output_file_path(os.path.join(metadata_dir,
                                                   "_source_git_jinja2_relative_path"),
                                      config=testing_config)[0]
    assert tag in output


def test_relative_git_url_git_versioning(testing_workdir, testing_config):
    cwd = os.path.abspath(os.path.join(os.path.dirname(__file__), '..', '..',
                                       'conda_build_test_recipe'))
    tag = describe_root(cwd)
    recipe = os.path.join(metadata_dir, "_source_git_jinja2_relative_git_url")
    output = api.get_output_file_path(recipe, config=testing_config)[0]
    assert tag in output


def test_dirty_variable_available_in_build_scripts(testing_workdir, testing_config):
    recipe = os.path.join(metadata_dir, "_dirty_skip_section")
    testing_config.dirty = True
    api.build(recipe, config=testing_config)

    with pytest.raises(subprocess.CalledProcessError):
        testing_config.dirty = False
        api.build(recipe, config=testing_config)


def dummy_executable(folder, exename):
    # empty prefix by default - extra bit at beginning of file
    if sys.platform == "win32":
        exename = exename + ".bat"
    dummyfile = os.path.join(folder, exename)
    if sys.platform == "win32":
        prefix = "@echo off\n"
    else:
        prefix = "#!/bin/bash\nexec 1>&2\n"
    with open(dummyfile, 'w') as f:
        f.write(prefix + """
    echo ******* You have reached the dummy {}. It is likely there is a bug in
    echo ******* conda that makes it not add the _build/bin directory onto the
    echo ******* PATH before running the source checkout tool
    exit -1
    """.format(exename))
    if sys.platform != "win32":
        import stat
        st = os.stat(dummyfile)
        os.chmod(dummyfile, st.st_mode | stat.S_IEXEC)
    return exename


def test_checkout_tool_as_dependency(testing_workdir, testing_config, monkeypatch):
    # temporarily necessary because we have custom rebuilt svn for longer prefix here
    testing_config.channel_urls = ('conda_build_test', )
    # "hide" svn by putting a known bad one on PATH
    exename = dummy_executable(testing_workdir, "svn")
    monkeypatch.setenv("PATH", testing_workdir, prepend=os.pathsep)
    FNULL = open(os.devnull, 'w')
    with pytest.raises(subprocess.CalledProcessError, message="Dummy svn was not executed"):
        check_call_env([exename, '--version'], stderr=FNULL)
    FNULL.close()
    env = dict(os.environ)
    env["PATH"] = os.pathsep.join([testing_workdir, env["PATH"]])
    api.build(os.path.join(metadata_dir, '_checkout_tool_as_dependency'), config=testing_config)


platforms = ["64" if sys.maxsize > 2**32 else "32"]
if sys.platform == "win32":
    platforms = set(["32", ] + platforms)
    compilers = ["2.7", "3.4", "3.5"]
    msvc_vers = ['9.0', '10.0', '14.0']
else:
    msvc_vers = []
    compilers = [".".join([str(sys.version_info.major), str(sys.version_info.minor)])]


@pytest.mark.skipif(sys.platform != "win32", reason="MSVC only on windows")
@pytest.mark.parametrize("msvc_ver", msvc_vers)
def test_build_msvc_compiler(msvc_ver, monkeypatch):
    # verify that the correct compiler is available
    cl_versions = {"9.0": 15,
                   "10.0": 16,
                   "11.0": 17,
                   "12.0": 18,
                   "14.0": 19}

    monkeypatch.setenv('CONDATEST_MSVC_VER', msvc_ver)
    monkeypatch.setenv('CL_EXE_VERSION', str(cl_versions[msvc_ver]))

    try:
        # Always build Python 2.7 - but set MSVC version manually via Jinja template
        api.build(os.path.join(metadata_dir, '_build_msvc_compiler'), python="2.7")
    except:
        raise
    finally:
        del os.environ['CONDATEST_MSVC_VER']
        del os.environ['CL_EXE_VERSION']


@pytest.mark.parametrize("platform", platforms)
@pytest.mark.parametrize("target_compiler", compilers)
def test_cmake_generator(platform, target_compiler, testing_workdir, testing_config):
    testing_config.variant['python'] = target_compiler
    api.build(os.path.join(metadata_dir, '_cmake_generator'), config=testing_config)


@pytest.mark.skipif(sys.platform == "win32",
                    reason="No windows symlinks")
def test_symlink_fail(testing_workdir, testing_config, capfd):
    with pytest.raises((SystemExit, FileNotFoundError)):
        api.build(os.path.join(fail_dir, "symlinks"), config=testing_config)
    # output, error = capfd.readouterr()
    # assert error.count("Error") == 6, "did not find appropriate count of Error in: " + error


def test_pip_in_meta_yaml_fail(testing_workdir, testing_config):
    with pytest.raises(ValueError) as exc:
        api.build(os.path.join(fail_dir, "pip_reqs_fail_informatively"), config=testing_config)
    assert "environment.yml" in str(exc)


def test_recursive_fail(testing_workdir, testing_config):
    with pytest.raises(RuntimeError) as exc:
        api.build(os.path.join(fail_dir, "recursive-build"), config=testing_config)
    # indentation critical here.  If you indent this, and the exception is not raised, then
    #     the exc variable here isn't really completely created and shows really strange errors:
    #     AttributeError: 'ExceptionInfo' object has no attribute 'typename'
    assert "recursive-build2" in str(exc.value)


def test_jinja_typo(testing_workdir, testing_config):
    with pytest.raises(SystemExit) as exc:
        api.build(os.path.join(fail_dir, "source_git_jinja2_oops"), config=testing_config)
    assert "GIT_DSECRIBE_TAG" in exc.exconly()


@pytest.mark.serial
def test_skip_existing(testing_workdir, testing_config, capfd):
    # build the recipe first
    api.build(empty_sections, config=testing_config)
    api.build(empty_sections, config=testing_config, skip_existing=True)
    output, error = capfd.readouterr()
    assert "are already built" in output


@pytest.mark.serial
def test_skip_existing_url(testing_metadata, testing_workdir, capfd):
    # make sure that it is built
    outputs = api.build(testing_metadata)

    # Copy our package into some new folder
    output_dir = os.path.join(testing_workdir, 'someoutput')
    platform = os.path.join(output_dir, testing_metadata.config.host_subdir)
    os.makedirs(platform)
    copy_into(outputs[0], os.path.join(platform, os.path.basename(outputs[0])))

    # create the index so conda can find the file
    api.update_index(platform, config=testing_metadata.config)

    # HACK: manually create noarch location there, so that conda 4.3.2+ considers a valid channel
    noarch = os.path.join(output_dir, 'noarch')
    os.makedirs(noarch)
    api.update_index(noarch, config=testing_metadata.config)

    testing_metadata.config.skip_existing = True
    testing_metadata.config.channel_urls = [url_path(output_dir)]

    api.build(testing_metadata)

    output, error = capfd.readouterr()
    assert "are already built" in output
    assert url_path(testing_metadata.config.croot) in output


def test_failed_tests_exit_build(testing_workdir, testing_config):
    """https://github.com/conda/conda-build/issues/1112"""
    with pytest.raises(SystemExit) as exc:
        api.build(os.path.join(metadata_dir, "_test_failed_test_exits"), config=testing_config)
    assert 'TESTS FAILED' in str(exc)


def test_requirements_txt_for_run_reqs(testing_workdir, testing_config):
    """
    If run reqs are blank, then conda-build looks for requirements.txt in the recipe folder.
    There has been a report of issue with unsatisfiable requirements at

    https://github.com/Anaconda-Platform/anaconda-server/issues/2565

    This test attempts to reproduce those conditions: a channel other than defaults with this
    requirements.txt
    """
    testing_config.channel_urls = ('conda_build_test', )
    api.build(os.path.join(metadata_dir, "_requirements_txt_run_reqs"), config=testing_config)


def test_compileall_compiles_all_good_files(testing_workdir, testing_config):
    output = api.build(os.path.join(metadata_dir, "_compile-test"), config=testing_config)[0]
    good_files = ['f1.py', 'f3.py']
    bad_file = 'f2_bad.py'
    for f in good_files:
        assert package_has_file(output, f)
        # look for the compiled file also
        assert package_has_file(output, add_mangling(f))
    assert package_has_file(output, bad_file)
    assert not package_has_file(output, add_mangling(bad_file))


def test_render_setup_py_old_funcname(testing_workdir, testing_config, caplog):
    logging.basicConfig(level=logging.INFO)
    api.build(os.path.join(metadata_dir, "_source_setuptools"), config=testing_config)
    assert "Deprecation notice: the load_setuptools function has been renamed to " in caplog.text


<<<<<<< HEAD
def test_debug_build_option(testing_metadata, caplog, capfd):
    info_message = "INFO"
    debug_message = "DEBUG"
    testing_metadata.config.debug = False
    testing_metadata.config.verbose = False
    with caplog.at_level(logging.INFO):
        api.build(testing_metadata)
        # this comes from an info message
        assert info_message in caplog.text
        # this comes from a debug message
        assert debug_message not in caplog.text

    testing_metadata.config.debug = True
    api.build(testing_metadata)
    # this comes from an info message
    assert info_message in caplog.text
    # this comes from a debug message
    assert debug_message in caplog.text


=======
>>>>>>> 903e9c4e
@pytest.mark.skipif(not on_win, reason="only Windows is insane enough to have backslashes in paths")
def test_backslash_in_always_include_files_path(testing_config):
    api.build(os.path.join(metadata_dir, '_backslash_in_include_files'))
    with pytest.raises(RuntimeError):
        api.build(os.path.join(fail_dir, 'backslash_in_include_files'))


def test_build_metadata_object(testing_metadata):
    api.build(testing_metadata)


@pytest.mark.skipif(on_win, reason="fortran compilers on win are hard.")
def test_numpy_setup_py_data(testing_config):
    recipe_path = os.path.join(metadata_dir, '_numpy_setup_py_data')
    _hash = api.render(recipe_path, config=testing_config, numpy="1.11")[0][0]._hash_dependencies()
    assert os.path.basename(api.get_output_file_path(recipe_path,
                            config=testing_config, numpy="1.11")[0]) == \
                            "load_setup_py_test-1.0a1-py{0}{1}np111{2}_1.tar.bz2".format(
                                sys.version_info.major, sys.version_info.minor, _hash)


def test_relative_git_url_submodule_clone(testing_workdir, monkeypatch):
    """
    A multi-part test encompassing the following checks:

    1. That git submodules identified with both relative and absolute URLs can be mirrored
       and cloned.

    2. That changes pushed to the original repository are updated in the mirror and finally
       reflected in the package version and filename via `GIT_DESCRIBE_TAG`.

    3. That `source.py` is using `check_call_env` and `check_output_env` and that those
       functions are using tools from the build env.
    """

    toplevel = os.path.join(testing_workdir, 'toplevel')
    os.mkdir(toplevel)
    relative_sub = os.path.join(testing_workdir, 'relative_sub')
    os.mkdir(relative_sub)
    absolute_sub = os.path.join(testing_workdir, 'absolute_sub')
    os.mkdir(absolute_sub)

    sys_git_env = os.environ.copy()
    sys_git_env['GIT_AUTHOR_NAME'] = 'conda-build'
    sys_git_env['GIT_AUTHOR_EMAIL'] = 'conda@conda-build.org'
    sys_git_env['GIT_COMMITTER_NAME'] = 'conda-build'
    sys_git_env['GIT_COMMITTER_EMAIL'] = 'conda@conda-build.org'

    # Find the git executable before putting our dummy one on PATH.
    git = find_executable('git')

    # Put the broken git on os.environ["PATH"]
    exename = dummy_executable(testing_workdir, 'git')
    monkeypatch.setenv("PATH", testing_workdir, prepend=os.pathsep)
    # .. and ensure it gets run (and fails).
    FNULL = open(os.devnull, 'w')
    # Strangely ..
    #   stderr=FNULL suppresses the output from echo on OS X whereas
    #   stdout=FNULL suppresses the output from echo on Windows
    with pytest.raises(subprocess.CalledProcessError, message="Dummy git was not executed"):
        check_call_env([exename, '--version'], stdout=FNULL, stderr=FNULL)
    FNULL.close()

    for tag in range(2):
        os.chdir(absolute_sub)
        if tag == 0:
            check_call_env([git, 'init'], env=sys_git_env)
        with open('absolute', 'w') as f:
            f.write(str(tag))
        check_call_env([git, 'add', 'absolute'], env=sys_git_env)
        check_call_env([git, 'commit', '-m', 'absolute{}'.format(tag)],
                                env=sys_git_env)

        os.chdir(relative_sub)
        if tag == 0:
            check_call_env([git, 'init'], env=sys_git_env)
        with open('relative', 'w') as f:
            f.write(str(tag))
        check_call_env([git, 'add', 'relative'], env=sys_git_env)
        check_call_env([git, 'commit', '-m', 'relative{}'.format(tag)],
                                env=sys_git_env)

        os.chdir(toplevel)
        if tag == 0:
            check_call_env([git, 'init'], env=sys_git_env)
        with open('toplevel', 'w') as f:
            f.write(str(tag))
        check_call_env([git, 'add', 'toplevel'], env=sys_git_env)
        check_call_env([git, 'commit', '-m', 'toplevel{}'.format(tag)],
                                env=sys_git_env)
        if tag == 0:
            check_call_env([git, 'submodule', 'add',
                            convert_path_for_cygwin_or_msys2(git, absolute_sub), 'absolute'],
                           env=sys_git_env)
            check_call_env([git, 'submodule', 'add', '../relative_sub', 'relative'],
                           env=sys_git_env)
        else:
            # Once we use a more recent Git for Windows than 2.6.4 on Windows or m2-git we
            # can change this to `git submodule update --recursive`.
            check_call_env([git, 'submodule', 'foreach', git, 'pull'], env=sys_git_env)
        check_call_env([git, 'commit', '-am', 'added submodules@{}'.format(tag)],
                              env=sys_git_env)
        check_call_env([git, 'tag', '-a', str(tag), '-m', 'tag {}'.format(tag)],
                                env=sys_git_env)

        # It is possible to use `Git for Windows` here too, though you *must* not use a different
        # (type of) git than the one used above to add the absolute submodule, because .gitmodules
        # stores the absolute path and that is not interchangeable between MSYS2 and native Win32.
        #
        # Also, git is set to False here because it needs to be rebuilt with the longer prefix. As
        # things stand, my _b_env folder for this test contains more than 80 characters.
        requirements = ('requirements', OrderedDict([
                        ('build',
                         ['git            # [False]',
                          'm2-git         # [win]',
                          'm2-filesystem  # [win]'])]))

        filename = os.path.join(testing_workdir, 'meta.yaml')
        data = OrderedDict([
            ('package', OrderedDict([
                ('name', 'relative_submodules'),
                ('version', '{{ GIT_DESCRIBE_TAG }}')])),
            ('source', OrderedDict([
                ('git_url', toplevel),
                ('git_tag', str(tag))])),
            requirements,
            ('build', OrderedDict([
                ('script',
                 ['git --no-pager submodule --quiet foreach git log -n 1 --pretty=format:%%s > '
                       '%PREFIX%\\summaries.txt  # [win]',
                  'git --no-pager submodule --quiet foreach git log -n 1 --pretty=format:%s > '
                       '$PREFIX/summaries.txt   # [not win]'])
            ])),
            ('test', OrderedDict([
                ('commands',
                 ['echo absolute{}relative{} > %PREFIX%\\expected_summaries.txt       # [win]'
                      .format(tag, tag),
                  'fc.exe /W %PREFIX%\\expected_summaries.txt %PREFIX%\\summaries.txt # [win]',
                  'echo absolute{}relative{} > $PREFIX/expected_summaries.txt         # [not win]'
                      .format(tag, tag),
                  'diff -wuN ${PREFIX}/expected_summaries.txt ${PREFIX}/summaries.txt # [not win]'])
            ]))
        ])

        with open(filename, 'w') as outfile:
            outfile.write(yaml.dump(data, default_flow_style=False, width=999999999))
        # Reset the path because our broken, dummy `git` would cause `render_recipe`
        # to fail, while no `git` will cause the build_dependencies to be installed.
        monkeypatch.undo()
        # This will (after one spin round the loop) install and run 'git' with the
        # build env prepended to os.environ[]
        output = api.get_output_file_path(testing_workdir)[0]
        assert ("relative_submodules-{}-".format(tag) in output)
        api.build(testing_workdir)


def test_noarch(testing_workdir):
    filename = os.path.join(testing_workdir, 'meta.yaml')
    for noarch in (False, True):
        data = OrderedDict([
            ('package', OrderedDict([
                ('name', 'test'),
                ('version', '0.0.0')])),
            ('build', OrderedDict([
                 ('noarch', str(noarch))]))
            ])
        with open(filename, 'w') as outfile:
            outfile.write(yaml.dump(data, default_flow_style=False, width=999999999))
        output = api.get_output_file_path(testing_workdir)[0]
        assert (os.path.sep + "noarch" + os.path.sep in output or not noarch)
        assert (os.path.sep + "noarch" + os.path.sep not in output or noarch)


def test_disable_pip(testing_config, testing_metadata):
    testing_metadata.disable_pip = True
    testing_metadata.meta['build']['script'] = 'python -c "import pip; print(pip.__version__)"'
    with pytest.raises(subprocess.CalledProcessError):
        api.build(testing_metadata)

    testing_metadata.meta['build']['script'] = ('python -c "import setuptools; '
                                                'print(setuptools.__version__)"')
    with pytest.raises(subprocess.CalledProcessError):
        api.build(testing_metadata)


@pytest.mark.skipif(not sys.platform.startswith('linux'),
                    reason="rpath fixup only done on Linux so far.")
def test_rpath_linux(testing_config):
    api.build(os.path.join(metadata_dir, "_rpath"), config=testing_config)


def test_noarch_none_value(testing_workdir, testing_config):
    recipe = os.path.join(metadata_dir, "_noarch_none")
    with pytest.raises(exceptions.CondaBuildException):
        api.build(recipe, config=testing_config)


def test_noarch_foo_value(testing_config):
    outputs = api.build(os.path.join(metadata_dir, "noarch_generic"), config=testing_config)
    metadata = json.loads(package_has_file(outputs[0], 'info/index.json').decode())
    assert metadata['noarch'] == "generic"


def test_about_json_content(testing_metadata):
    outputs = api.build(testing_metadata)
    about = json.loads(package_has_file(outputs[0], 'info/about.json').decode())
    assert 'conda_version' in about and about['conda_version'] == conda.__version__
    assert 'conda_build_version' in about and about['conda_build_version'] == __version__
    assert 'channels' in about and about['channels']
    try:
        assert 'env_vars' in about and about['env_vars']
    except AssertionError:
        # new versions of conda support this, so we should raise errors.
        if VersionOrder(conda.__version__) >= VersionOrder('4.2.10'):
            raise
        else:
            pass

    assert 'root_pkgs' in about and about['root_pkgs']


@pytest.mark.xfail(parse_version(conda.__version__) < parse_version("4.3.14"),
                   reason="new noarch supported starting with conda 4.3.14")
def test_noarch_python_with_tests(testing_config):
    recipe = os.path.join(metadata_dir, "_noarch_python_with_tests")
    api.build(recipe, config=testing_config)


def test_noarch_python_1(testing_config):
    output = api.build(os.path.join(metadata_dir, "_noarch_python"), config=testing_config)[0]
    assert package_has_file(output, 'info/files') is not ''
    extra = json.loads(package_has_file(output, 'info/link.json').decode())
    assert 'noarch' in extra
    assert 'entry_points' in extra['noarch']
    assert 'type' in extra['noarch']
    assert 'package_metadata_version' in extra


def test_legacy_noarch_python(testing_config):
    output = api.build(os.path.join(metadata_dir, "_legacy_noarch_python"),
                       config=testing_config)[0]
    # make sure that the package is going into the noarch folder
    assert os.path.basename(os.path.dirname(output)) == 'noarch'


@pytest.mark.xfail(parse_version(conda.__version__) < parse_version("4.3.14"),
                   reason="bug in conda 4.3.x - https://github.com/conda/conda/issues/4740")
def test_preferred_env(testing_config):
    recipe = os.path.join(metadata_dir, "_preferred_env")
    output = api.build(recipe, config=testing_config)[0]
    extra = json.loads(package_has_file(output, 'info/link.json').decode())
    assert 'preferred_env' in extra
    assert 'name' in extra['preferred_env']
    assert 'executable_paths' in extra['preferred_env']
    exe_paths = extra['preferred_env']['executable_paths']
    if on_win:
        assert exe_paths == ['Scripts/exepath1.bat', 'Scripts/exepath2.bat']
    else:
        assert exe_paths == ['bin/exepath1', 'bin/exepath2']
    assert 'package_metadata_version' in extra


def test_skip_compile_pyc(testing_config):
    outputs = api.build(os.path.join(metadata_dir, "skip_compile_pyc"), config=testing_config)
    tf = tarfile.open(outputs[0])
    pyc_count = 0
    for f in tf.getmembers():
        filename = os.path.basename(f.name)
        _, ext = os.path.splitext(filename)
        basename = filename.split('.', 1)[0]
        if basename == 'skip_compile_pyc':
            assert not ext == '.pyc', "a skip_compile_pyc .pyc was compiled: {}".format(filename)
        if ext == '.pyc':
            assert basename == 'compile_pyc', "an unexpected .pyc was compiled: {}".format(filename)
            pyc_count = pyc_count + 1
    assert pyc_count == 2, "there should be 2 .pyc files, instead there were {}".format(pyc_count)


def test_detect_binary_files_with_prefix(testing_config):
    outputs = api.build(os.path.join(metadata_dir, "_detect_binary_files_with_prefix"),
                        config=testing_config)
    matches = []
    with tarfile.open(outputs[0]) as tf:
        has_prefix = tf.extractfile('info/has_prefix')
        contents = [p.strip().decode('utf-8') for p in
                    has_prefix.readlines()]
        has_prefix.close()
        matches = [entry for entry in contents if entry.endswith('binary-has-prefix') or
                                                  entry.endswith('"binary-has-prefix"')]
    assert len(matches) == 1, "binary-has-prefix not recorded in info/has_prefix"
    assert ' binary ' in matches[0], "binary-has-prefix not recorded as binary in info/has_prefix"


def test_skip_detect_binary_files_with_prefix(testing_config):
    recipe = os.path.join(metadata_dir, "_skip_detect_binary_files_with_prefix")
    outputs = api.build(recipe, config=testing_config)
    matches = []
    with tarfile.open(outputs[0]) as tf:
        try:
            has_prefix = tf.extractfile('info/has_prefix')
            contents = [p.strip().decode('utf-8') for p in
                        has_prefix.readlines()]
            has_prefix.close()
            matches = [entry for entry in contents if entry.endswith('binary-has-prefix') or
                                                      entry.endswith('"binary-has-prefix"')]
        except:
            pass
    assert len(matches) == 0, "binary-has-prefix recorded in info/has_prefix despite:" \
                              "build/detect_binary_files_with_prefix: false"


def test_fix_permissions(testing_config):
    recipe = os.path.join(metadata_dir, "fix_permissions")
    outputs = api.build(recipe, config=testing_config)
    with tarfile.open(outputs[0]) as tf:
        for f in tf.getmembers():
            assert f.mode & 0o444 == 0o444, "tar member '{}' has invalid (read) mode".format(f.name)


@pytest.mark.skipif(not on_win, reason="windows-only functionality")
@pytest.mark.parametrize('recipe_name', ["_script_win_creates_exe",
                                         "_script_win_creates_exe_garbled"])
def test_script_win_creates_exe(testing_config, recipe_name):
    recipe = os.path.join(metadata_dir, recipe_name)
    outputs = api.build(recipe, config=testing_config)
    assert package_has_file(outputs[0], 'Scripts/test-script.exe')
    assert package_has_file(outputs[0], 'Scripts/test-script-script.py')


def test_output_folder_moves_file(testing_metadata, testing_workdir):
    testing_metadata.config.output_folder = testing_workdir
    outputs = api.build(testing_metadata, no_test=True)
    assert outputs[0].startswith(testing_workdir)


def test_info_files_json(testing_config):
    outputs = api.build(os.path.join(metadata_dir, "ignore_some_prefix_files"),
                        config=testing_config)
    assert package_has_file(outputs[0], "info/paths.json")
    with tarfile.open(outputs[0]) as tf:
        data = json.loads(tf.extractfile('info/paths.json').read().decode('utf-8'))
    fields = ["_path", "sha256", "size_in_bytes", "path_type", "file_mode", "no_link",
              "prefix_placeholder", "inode_paths"]
    for key in data.keys():
        assert key in ['paths', 'paths_version']
    for paths in data.get('paths'):
        for field in paths.keys():
            assert field in fields
    assert len(data.get('paths')) == 2
    for file in data.get('paths'):
        for key in file.keys():
            assert key in fields
        short_path = file.get("_path")
        if short_path == "test.sh" or short_path == "test.bat":
            assert file.get("prefix_placeholder") is not None
            assert file.get("file_mode") is not None
        else:
            assert file.get("prefix_placeholder") is None
            assert file.get("file_mode") is None


def test_build_expands_wildcards(mocker, testing_workdir):
    build_tree = mocker.patch("conda_build.build.build_tree")
    config = api.Config()
    files = ['abc', 'acb']
    for f in files:
        os.makedirs(f)
        with open(os.path.join(f, 'meta.yaml'), 'w') as fh:
            fh.write('\n')
    api.build(["a*"], config=config)
    output = [os.path.join(os.getcwd(), path, 'meta.yaml') for path in files]
    build_tree.assert_called_once_with(output, build_only=False, config=mocker.ANY,
                                       need_source_download=True, notest=False,
                                       post=None, variants=None)


@pytest.mark.serial
def test_remove_workdir_default(testing_config, caplog):
    recipe = os.path.join(metadata_dir, '_keep_work_dir')
    # make a metadata object - otherwise the build folder is computed within the build, but does
    #    not alter the config object that is passed in.  This is by design - we always make copies
    #    of the config object rather than edit it in place, so that variants don't clobber one
    #    another
    metadata = api.render(recipe, config=testing_config)[0][0]
    api.build(metadata)
    assert not glob(os.path.join(metadata.config.work_dir, '*'))


@pytest.mark.serial
def test_keep_workdir_and_dirty_reuse(testing_config, caplog):
    recipe = os.path.join(metadata_dir, '_keep_work_dir')
    # make a metadata object - otherwise the build folder is computed within the build, but does
    #    not alter the config object that is passed in.  This is by design - we always make copies
    #    of the config object rather than edit it in place, so that variants don't clobber one
    #    another

    metadata = api.render(recipe, config=testing_config, dirty=True, remove_work_dir=False)[0][0]
    workdir = metadata.config.work_dir
    api.build(metadata)
    assert "Not removing work directory after build" in caplog.text
    assert glob(os.path.join(metadata.config.work_dir, '*'))

    # test that --dirty reuses the same old folder
    metadata = api.render(recipe, config=testing_config, dirty=True, remove_work_dir=False)[0][0]
    assert workdir == metadata.config.work_dir

    # test that without --dirty, we don't reuse the folder
    metadata = api.render(recipe, config=testing_config)[0][0]
    assert workdir != metadata.config.work_dir

    testing_config.clean()


@pytest.mark.serial
def test_workdir_removal_warning(testing_config, caplog):
    recipe = os.path.join(metadata_dir, '_test_uses_src_dir')
    with pytest.raises(ValueError) as exc:
        api.build(recipe, config=testing_config)
        assert "work dir is removed" in str(exc)


@pytest.mark.serial
def test_workdir_removal_warning_no_remove(testing_config, caplog):
    recipe = os.path.join(metadata_dir, '_test_uses_src_dir')
    api.build(recipe, config=testing_config, remove_work_dir=False)
    assert "Not removing work directory after build" in caplog.text


@pytest.mark.skipif(not sys.platform.startswith('linux'),
                    reason="cross compiler packages created only on Linux right now")
@pytest.mark.xfail(True,
                   # VersionOrder(conda.__version__) < VersionOrder('4.3.2'),
                   reason="not completely implemented yet")
def test_cross_compiler(testing_workdir, testing_config, caplog):
    # TODO: testing purposes.  Package on @mingwandroid's channel.
    testing_config.channel_urls = ('rdonnelly', )
    # activation is necessary to set the appropriate toolchain env vars
    testing_config.activate = True
    # testing_config.debug = True
    recipe_dir = os.path.join(metadata_dir, '_cross_helloworld')
    output = api.build(recipe_dir, config=testing_config)[0]
    assert output.startswith(os.path.join(testing_config.croot, 'linux-imx351uc'))
    api.build(recipe, config=testing_config, remove_work_dir=False)
    assert "Not removing work directory after build" in caplog.text


@pytest.mark.skipif(sys.platform != 'darwin', reason="relevant to mac only")
def test_append_python_app_osx(testing_config):
    """Recipes that use osx_is_app need to have python.app in their runtime requirements.

    conda-build will add it if it's missing."""
    recipe = os.path.join(metadata_dir, '_osx_is_app_missing_python_app')
    # tests will fail here if python.app is not added to the run reqs by conda-build, because
    #    without it, pythonw will be missing.
    api.build(recipe, config=testing_config)


# Not sure about this behavior. Basically, people need to realize that if they
#    start with a recipe from disk, they should not then alter the metadata
#    object. Later reparsing will clobber their edits to the object. The
#    complicated thing is that these edits are indistinguishable from Jinja2
#    templating doing its normal thing.

# def test_clobbering_manually_set_metadata_raises(testing_metadata, testing_workdir):
#     api.output_yaml(testing_metadata, 'meta.yaml')
#     metadata = api.render(testing_workdir)[0][0]
#     # make the package meta dict out of sync with file contents
#     metadata.meta['package']['name'] = 'steve'
#     # re-render happens as part of build.  We should see an error about clobbering our customized
#     #    meta dict
#     with pytest.raises(ValueError):
#         api.build(metadata)


def test_run_exports(testing_metadata, testing_config):
    api.build(os.path.join(metadata_dir, '_run_exports'), config=testing_config)
    testing_metadata.meta['requirements']['build'] = ['test_has_run_exports']
    testing_metadata.config.index = None
    m = finalize_metadata(testing_metadata)
    assert 'downstream_pinned_package 1.0' in m.meta['requirements']['run']


def test_pin_subpackage_exact(testing_config):
    recipe = os.path.join(metadata_dir, '_pin_subpackage_exact')
    ms = api.render(recipe, config=testing_config)
    assert any(re.match(r'run_exports_subpkg 1.0 h[a-f0-9]{%s}_0' % testing_config.hash_length,
                        req)
              for (m, _, _) in ms for req in m.meta['requirements']['run'])
    api.build(recipe, config=testing_config)


@pytest.mark.skipif(sys.platform != 'linux', reason="xattr code written here is specific to linux")
def test_copy_read_only_file_with_xattr(testing_config, testing_workdir):
    src_recipe = os.path.join(metadata_dir, '_xattr_copy')
    recipe = os.path.join(testing_workdir, '_xattr_copy')
    copy_into(src_recipe, recipe)
    # file is r/w for owner, but we change it to 400 after setting the attribute
    ro_file = os.path.join(recipe, 'mode_400_file')
    subprocess.check_call('setfattr -n user.attrib -v somevalue {}'.format(ro_file), shell=True)
    subprocess.check_call('chmod 400 {}'.format(ro_file), shell=True)
    api.build(recipe, config=testing_config)


@pytest.mark.serial
def test_env_creation_fail_exits_build(testing_config):
    recipe = os.path.join(metadata_dir, '_post_link_exits_after_retry')
    with pytest.raises((RuntimeError, LinkError, CondaError)):
        api.build(recipe, config=testing_config)

    recipe = os.path.join(metadata_dir, '_post_link_exits_tests')
    with pytest.raises((RuntimeError, LinkError, CondaError)):
        api.build(recipe, config=testing_config)


@pytest.mark.serial
def test_recursion_packages(testing_config):
    """Two packages that need to be built are listed in the recipe

    make sure that both get built before the one needing them gets built."""
    recipe = os.path.join(metadata_dir, '_recursive-build-two-packages')
    api.build(recipe, config=testing_config)


@pytest.mark.serial
def test_recursion_layers(testing_config):
    """go two 'hops' - try to build a, but a needs b, so build b first, then come back to a"""
    recipe = os.path.join(metadata_dir, '_recursive-build-two-layers')
    api.build(recipe, config=testing_config)


def test_pin_depends(testing_metadata):
    """This is deprecated functionality - replaced by the more general variants pinning scheme"""
    testing_metadata.meta['build']['pin_depends'] = 'record'
    api.build(testing_metadata)


@pytest.mark.skipif(sys.platform != 'win32', reason=("spaces break openssl prefix "
                                                     "replacement on *nix"))
def test_croot_with_spaces(testing_metadata, testing_workdir):
    testing_metadata.config.croot = os.path.join(testing_workdir, "space path")
    api.build(testing_metadata)


def test_unknown_selectors(testing_config):
    recipe = os.path.join(metadata_dir, 'unknown_selector')
    api.build(recipe, config=testing_config)


def test_extract_tarball_with_unicode_filename(testing_config):
    """See https://github.com/conda/conda-build/pull/1779"""
    recipe = os.path.join(metadata_dir, '_unicode_in_tarball')
<<<<<<< HEAD
    api.build(recipe, config=testing_config)


def test_failed_recipe_leaves_folders(testing_config, testing_workdir):
    recipe = os.path.join(fail_dir, 'recursive-build')
    m = api.render(recipe, config=testing_config)[0][0]
=======
    api.build(recipe, config=test_config)


def test_failed_recipe_leaves_folders(test_config, testing_workdir):
    recipe = os.path.join(fail_dir, 'recursive-build')
    m = api.render(recipe, config=test_config)[0]
>>>>>>> 903e9c4e
    locks = get_conda_operation_locks(m.config)
    with pytest.raises(RuntimeError):
        api.build(m)
    assert os.listdir(m.config.build_folder)
    # make sure that it does not leave lock files, though, as these cause permission errors on
    #    centralized installations
    assert not any(os.path.isfile(lock.lock_file) for lock in locks)


<<<<<<< HEAD
def test_only_r_env_vars_defined(testing_config):
    recipe = os.path.join(metadata_dir, '_r_env_defined')
    testing_config.channel_urls = ('r', )
    api.build(recipe, config=testing_config)


def test_only_perl_env_vars_defined(testing_config):
    recipe = os.path.join(metadata_dir, '_perl_env_defined')
    testing_config.channel_urls = ('conda-forge', )
    api.build(recipe, config=testing_config)


@pytest.mark.skipif(on_win, reason='no lua package on win')
def test_only_lua_env(testing_config):
    recipe = os.path.join(metadata_dir, '_lua_env_defined')
    testing_config.channel_urls = ('conda-forge', )
    testing_config.prefix_length = 80
    testing_config.set_build_id = False
    api.build(recipe, config=testing_config)


def test_run_constrained_stores_constrains_info(testing_config):
    recipe = os.path.join(metadata_dir, '_run_constrained')
    out_file = api.build(recipe, config=testing_config)[0]
    info_contents = json.loads(package_has_file(out_file, 'info/index.json'))
    assert 'constrains' in info_contents
    assert len(info_contents['constrains']) == 1
    assert info_contents['constrains'][0] == 'bzip2  1.*'
=======
def test_only_r_env_vars_defined(test_config):
    recipe = os.path.join(metadata_dir, '_r_env_defined')
    test_config.channel_urls = ('r', )
    api.build(recipe, config=test_config)


def test_only_perl_env_vars_defined(test_config):
    recipe = os.path.join(metadata_dir, '_perl_env_defined')
    if not on_win:
        test_config.channel_urls = ('conda-forge', )
    api.build(recipe, config=test_config)


@pytest.mark.skipif(on_win, reason='no lua package on win')
def test_only_lua_env(test_config):
    recipe = os.path.join(metadata_dir, '_lua_env_defined')
    test_config.channel_urls = ('conda-forge', )
    test_config.prefix_length = 80
    test_config.set_build_id = False
    api.build(recipe, config=test_config)


@pytest.mark.serial
def test_no_locking(test_config):
    recipe = os.path.join(metadata_dir, 'source_git_jinja2')
    api.update_index(os.path.join(test_config.croot, test_config.subdir), config=test_config)
    api.build(recipe, config=test_config, locking=False)
>>>>>>> 903e9c4e
<|MERGE_RESOLUTION|>--- conflicted
+++ resolved
@@ -407,29 +407,6 @@
     assert "Deprecation notice: the load_setuptools function has been renamed to " in caplog.text
 
 
-<<<<<<< HEAD
-def test_debug_build_option(testing_metadata, caplog, capfd):
-    info_message = "INFO"
-    debug_message = "DEBUG"
-    testing_metadata.config.debug = False
-    testing_metadata.config.verbose = False
-    with caplog.at_level(logging.INFO):
-        api.build(testing_metadata)
-        # this comes from an info message
-        assert info_message in caplog.text
-        # this comes from a debug message
-        assert debug_message not in caplog.text
-
-    testing_metadata.config.debug = True
-    api.build(testing_metadata)
-    # this comes from an info message
-    assert info_message in caplog.text
-    # this comes from a debug message
-    assert debug_message in caplog.text
-
-
-=======
->>>>>>> 903e9c4e
 @pytest.mark.skipif(not on_win, reason="only Windows is insane enough to have backslashes in paths")
 def test_backslash_in_always_include_files_path(testing_config):
     api.build(os.path.join(metadata_dir, '_backslash_in_include_files'))
@@ -981,21 +958,12 @@
 def test_extract_tarball_with_unicode_filename(testing_config):
     """See https://github.com/conda/conda-build/pull/1779"""
     recipe = os.path.join(metadata_dir, '_unicode_in_tarball')
-<<<<<<< HEAD
     api.build(recipe, config=testing_config)
 
 
 def test_failed_recipe_leaves_folders(testing_config, testing_workdir):
     recipe = os.path.join(fail_dir, 'recursive-build')
     m = api.render(recipe, config=testing_config)[0][0]
-=======
-    api.build(recipe, config=test_config)
-
-
-def test_failed_recipe_leaves_folders(test_config, testing_workdir):
-    recipe = os.path.join(fail_dir, 'recursive-build')
-    m = api.render(recipe, config=test_config)[0]
->>>>>>> 903e9c4e
     locks = get_conda_operation_locks(m.config)
     with pytest.raises(RuntimeError):
         api.build(m)
@@ -1005,7 +973,6 @@
     assert not any(os.path.isfile(lock.lock_file) for lock in locks)
 
 
-<<<<<<< HEAD
 def test_only_r_env_vars_defined(testing_config):
     recipe = os.path.join(metadata_dir, '_r_env_defined')
     testing_config.channel_urls = ('r', )
@@ -1034,32 +1001,11 @@
     assert 'constrains' in info_contents
     assert len(info_contents['constrains']) == 1
     assert info_contents['constrains'][0] == 'bzip2  1.*'
-=======
-def test_only_r_env_vars_defined(test_config):
-    recipe = os.path.join(metadata_dir, '_r_env_defined')
-    test_config.channel_urls = ('r', )
-    api.build(recipe, config=test_config)
-
-
-def test_only_perl_env_vars_defined(test_config):
-    recipe = os.path.join(metadata_dir, '_perl_env_defined')
-    if not on_win:
-        test_config.channel_urls = ('conda-forge', )
-    api.build(recipe, config=test_config)
-
-
-@pytest.mark.skipif(on_win, reason='no lua package on win')
-def test_only_lua_env(test_config):
-    recipe = os.path.join(metadata_dir, '_lua_env_defined')
-    test_config.channel_urls = ('conda-forge', )
-    test_config.prefix_length = 80
-    test_config.set_build_id = False
-    api.build(recipe, config=test_config)
-
-
-@pytest.mark.serial
-def test_no_locking(test_config):
+
+
+@pytest.mark.serial
+def test_no_locking(testing_config):
     recipe = os.path.join(metadata_dir, 'source_git_jinja2')
-    api.update_index(os.path.join(test_config.croot, test_config.subdir), config=test_config)
-    api.build(recipe, config=test_config, locking=False)
->>>>>>> 903e9c4e
+    api.update_index(os.path.join(testing_config.croot, testing_config.subdir),
+                     config=testing_config)
+    api.build(recipe, config=testing_config, locking=False)
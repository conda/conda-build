--- conflicted
+++ resolved
@@ -1971,7 +1971,6 @@
             api.build(testing_metadata)
 
 
-<<<<<<< HEAD
 def test_rendered_is_reported(testing_config, capsys):
     recipe_dir = os.path.join(metadata_dir, "outputs_overwrite_base_file")
     api.build(recipe_dir, config=testing_config)
@@ -1981,7 +1980,8 @@
     assert "name: base-outputs_overwrite_base_file" in captured.out
     assert "- name: base-outputs_overwrite_base_file" in captured.out
     assert "- base-outputs_overwrite_base_file >=1.0,<2.0a0" in captured.out
-=======
+
+
 @pytest.mark.parametrize(
     "recipe", sorted(Path(metadata_dir, "_build_script_errors").glob("*"))
 )
@@ -2013,5 +2013,4 @@
     if debug:
         assert "Traceback" in all_output
         assert "CalledProcessError" in all_output
-        assert "returned non-zero exit status 1" in all_output
->>>>>>> 5f5eebe5
+        assert "returned non-zero exit status 1" in all_output
--- conflicted
+++ resolved
@@ -1971,7 +1971,6 @@
             api.build(testing_metadata)
 
 
-<<<<<<< HEAD
 @pytest.mark.skipif(on_win, reason="Tests cross-compilation targeting Windows")
 def test_cross_unix_windows_mingw(testing_config):
     recipe = os.path.join(metadata_dir, "_cross_unix_windows_mingw")
@@ -1980,7 +1979,8 @@
         "conda-forge",
     ]
     api.build(recipe, config=testing_config)
-=======
+
+
 @pytest.mark.parametrize(
     "recipe", sorted(Path(metadata_dir, "_build_script_errors").glob("*"))
 )
@@ -2012,5 +2012,4 @@
     if debug:
         assert "Traceback" in all_output
         assert "CalledProcessError" in all_output
-        assert "returned non-zero exit status 1" in all_output
->>>>>>> 5f5eebe5
+        assert "returned non-zero exit status 1" in all_output
--- conflicted
+++ resolved
@@ -1978,7 +1978,6 @@
             api.build(testing_metadata)
 
 
-<<<<<<< HEAD
 def test_rendered_is_reported(testing_config, capsys):
     recipe_dir = os.path.join(metadata_dir, "outputs_overwrite_base_file")
     api.build(recipe_dir, config=testing_config)
@@ -1988,7 +1987,8 @@
     assert "name: base-outputs_overwrite_base_file" in captured.out
     assert "- name: base-outputs_overwrite_base_file" in captured.out
     assert "- base-outputs_overwrite_base_file >=1.0,<2.0a0" in captured.out
-=======
+
+
 @pytest.mark.skipif(on_win, reason="Tests cross-compilation targeting Windows")
 def test_cross_unix_windows_mingw(testing_config):
     recipe = os.path.join(metadata_dir, "_cross_unix_windows_mingw")
@@ -1996,7 +1996,6 @@
         "conda-forge",
     ]
     api.build(recipe, config=testing_config)
->>>>>>> cdca0b4d
 
 
 @pytest.mark.parametrize(

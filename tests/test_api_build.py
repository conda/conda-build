"""
This module tests the build API.  These are high-level integration tests.
"""

from collections import OrderedDict
import logging
import os
import subprocess
import sys
import json
import uuid

# for version
import conda
from conda_build.conda_interface import PY3, url_path

from binstar_client.commands import remove, show
from binstar_client.errors import NotFound
import pytest
import yaml
import tarfile

from conda_build import api, exceptions, __version__
from conda_build.build import VersionOrder
from conda_build.utils import (copy_into, on_win, check_call_env, convert_path_for_cygwin_or_msys2,
                               package_has_file)
from conda_build.os_utils.external import find_executable

from .utils import (metadata_dir, fail_dir, is_valid_dir, testing_workdir, test_config,
                    add_mangling, test_metadata)

# define a few commonly used recipes - use os.path.join(metadata_dir, recipe) elsewhere
empty_sections = os.path.join(metadata_dir, "empty_sections")


def represent_ordereddict(dumper, data):
    value = []

    for item_key, item_value in data.items():
        node_key = dumper.represent_data(item_key)
        node_value = dumper.represent_data(item_value)

        value.append((node_key, node_value))

    return yaml.nodes.MappingNode(u'tag:yaml.org,2002:map', value)


yaml.add_representer(OrderedDict, represent_ordereddict)


class AnacondaClientArgs(object):
    def __init__(self, specs, token=None, site=None, log_level=logging.INFO, force=False):
        from binstar_client.utils import parse_specs
        self.specs = [parse_specs(specs)]
        self.spec = self.specs[0]
        self.token = token
        self.site = site
        self.log_level = log_level
        self.force = force


def describe_root(cwd=None):
    if not cwd:
        cwd = os.path.abspath(os.path.join(os.path.dirname(__file__), ".."))
    tag = subprocess.check_output(["git", "describe", "--abbrev=0"], cwd=cwd).rstrip()
    if PY3:
        tag = tag.decode("utf-8")
    return tag


@pytest.fixture(params=[dirname for dirname in os.listdir(metadata_dir)
                        if is_valid_dir(metadata_dir, dirname)])
def recipe(request):
    return os.path.join(metadata_dir, request.param)


# This tests any of the folders in the test-recipes/metadata folder that don't start with _
def test_recipe_builds(recipe, test_config, testing_workdir):
    # These variables are defined solely for testing purposes,
    # so they can be checked within build scripts
    os.environ["CONDA_TEST_VAR"] = "conda_test"
    os.environ["CONDA_TEST_VAR_2"] = "conda_test_2"
    ok_to_test = api.build(recipe, config=test_config)
    if ok_to_test:
        api.test(recipe, config=test_config)


def test_token_upload(testing_workdir):
    folder_uuid = uuid.uuid4().hex
    # generated with conda_test_account user, command:
    #    anaconda auth --create --name CONDA_BUILD_UPLOAD_TEST --scopes 'api repos conda'
    args = AnacondaClientArgs(specs="conda_test_account/empty_sections_" + folder_uuid,
                              token="co-79de533f-926f-4e5e-a766-d393e33ae98f",
                              force=True)

    with pytest.raises(NotFound):
        show.main(args)

    metadata, _, _ = api.render(empty_sections, activate=False)
    metadata.meta['package']['name'] = '_'.join([metadata.name(), folder_uuid])
    metadata.config.token = args.token

    # the folder with the test recipe to upload
    api.build(metadata)

    # make sure that the package is available (should raise if it doesn't)
    show.main(args)

    # clean up - we don't actually want this package to exist
    remove.main(args)

    # verify cleanup:
    with pytest.raises(NotFound):
        show.main(args)


@pytest.mark.parametrize("service_name", ["binstar", "anaconda"])
def test_no_anaconda_upload_condarc(service_name, testing_workdir, test_config, capfd):
    api.build(empty_sections, config=test_config)
    output, error = capfd.readouterr()
    assert "Automatic uploading is disabled" in output, error


def test_git_describe_info_on_branch(test_config):
    output = api.get_output_file_path(os.path.join(metadata_dir, "_git_describe_number_branch"))
    test_path = os.path.join(sys.prefix, "conda-bld", test_config.subdir,
                             "git_describe_number_branch-1.20.2-1_g82c6ba6.tar.bz2")
    assert test_path == output


def test_no_include_recipe_config_arg(test_metadata):
    """Two ways to not include recipe: build/include_recipe: False in meta.yaml; or this.
    Former is tested with specific recipe."""
    output_file = api.get_output_file_path(test_metadata)
    api.build(test_metadata)
    assert package_has_file(output_file, "info/recipe/meta.yaml")

    # make sure that it is not there when the command line flag is passed
    test_metadata.config.include_recipe = False
    test_metadata.meta['build_number'] = 2
    output_file = api.get_output_file_path(test_metadata)
    api.build(test_metadata)
    assert not package_has_file(output_file, "info/recipe/meta.yaml")


def test_no_include_recipe_meta_yaml(test_metadata, test_config):
    # first, make sure that the recipe is there by default.  This test copied from above, but copied
    # as a sanity check here.
    output_file = api.get_output_file_path(test_metadata)
    api.build(test_metadata)
    assert package_has_file(output_file, "info/recipe/meta.yaml")

    output_file = api.get_output_file_path(os.path.join(metadata_dir, '_no_include_recipe'),
                                           config=test_config)
    api.build(os.path.join(metadata_dir, '_no_include_recipe'), config=test_config)
    assert not package_has_file(output_file, "info/recipe/meta.yaml")


def test_early_abort(test_config, capfd):
    """There have been some problems with conda-build dropping out early.
    Make sure we aren't causing them"""
    api.build(os.path.join(metadata_dir, '_test_early_abort'), config=test_config)
    output, error = capfd.readouterr()
    assert "Hello World" in output


def test_output_build_path_git_source(testing_workdir, test_config):
    output = api.get_output_file_path(os.path.join(metadata_dir, "source_git_jinja2"),
                                      config=test_config)
    test_path = os.path.join(test_config.croot, test_config.subdir,
                     "conda-build-test-source-git-jinja2-1.20.2-py{}{}_0_g262d444.tar.bz2".format(
                                      sys.version_info.major, sys.version_info.minor))
    assert output == test_path


def test_build_with_no_activate_does_not_activate():
    api.build(os.path.join(metadata_dir, '_set_env_var_no_activate_build'), activate=False)


def test_build_with_activate_does_activate():
    api.build(os.path.join(metadata_dir, '_set_env_var_activate_build'), activate=True)


@pytest.mark.skipif(sys.platform == "win32",
                    reason="no binary prefix manipulation done on windows.")
def test_binary_has_prefix_files(testing_workdir, test_config):
    api.build(os.path.join(metadata_dir, '_binary_has_prefix_files'), config=test_config)


def test_relative_path_git_versioning(testing_workdir, test_config):
    # conda_build_test_recipe is a manual step.  Clone it at the same level as
    #    your conda-build source.
    cwd = os.path.abspath(os.path.join(os.path.dirname(__file__), '..', '..',
                                       'conda_build_test_recipe'))
    tag = describe_root(cwd)
    recipe = os.path.join(metadata_dir, "_source_git_jinja2_relative_path")
    output = api.get_output_file_path(recipe, config=test_config)
    assert tag in output


def test_relative_git_url_git_versioning(testing_workdir, test_config):
    cwd = os.path.abspath(os.path.join(os.path.dirname(__file__), '..', '..',
                                       'conda_build_test_recipe'))
    tag = describe_root(cwd)
    recipe = os.path.join(metadata_dir, "_source_git_jinja2_relative_git_url")
    output = api.get_output_file_path(recipe, config=test_config)
    assert tag in output


def test_dirty_variable_available_in_build_scripts(testing_workdir, test_config):
    recipe = os.path.join(metadata_dir, "_dirty_skip_section")
    test_config.dirty = True
    api.build(recipe, config=test_config)

    with pytest.raises(SystemExit):
        test_config.dirty = False
        api.build(recipe, config=test_config)


def dummy_executable(folder, exename):
    # empty prefix by default - extra bit at beginning of file
    if sys.platform == "win32":
        exename = exename + ".bat"
    dummyfile = os.path.join(folder, exename)
    if sys.platform == "win32":
        prefix = "@echo off\n"
    else:
        prefix = "#!/bin/bash\nexec 1>&2\n"
    with open(dummyfile, 'w') as f:
        f.write(prefix + """
    echo ******* You have reached the dummy {}. It is likely there is a bug in
    echo ******* conda that makes it not add the _build/bin directory onto the
    echo ******* PATH before running the source checkout tool
    exit -1
    """.format(exename))
    if sys.platform != "win32":
        import stat
        st = os.stat(dummyfile)
        os.chmod(dummyfile, st.st_mode | stat.S_IEXEC)
    return exename


def test_checkout_tool_as_dependency(testing_workdir, test_config):
    # temporarily necessary because we have custom rebuilt svn for longer prefix here
    test_config.channel_urls = ('conda_build_test', )
    # "hide" svn by putting a known bad one on PATH
    exename = dummy_executable(testing_workdir, "svn")
    old_path = os.environ["PATH"]
    os.environ["PATH"] = os.pathsep.join([testing_workdir, os.environ["PATH"]])
    FNULL = open(os.devnull, 'w')
    with pytest.raises(subprocess.CalledProcessError, message="Dummy svn was not executed"):
        check_call_env([exename, '--version'], stderr=FNULL)
    FNULL.close()
    env = dict(os.environ)
    env["PATH"] = os.pathsep.join([testing_workdir, env["PATH"]])
    api.build(os.path.join(metadata_dir, '_checkout_tool_as_dependency'), config=test_config)


platforms = ["64" if sys.maxsize > 2**32 else "32"]
if sys.platform == "win32":
    platforms = set(["32", ] + platforms)
    compilers = ["2.7", "3.4", "3.5"]
    msvc_vers = ['9.0', '10.0', '14.0']
else:
    msvc_vers = []
    compilers = [".".join([str(sys.version_info.major), str(sys.version_info.minor)])]


@pytest.mark.skipif(sys.platform != "win32", reason="MSVC only on windows")
@pytest.mark.parametrize("msvc_ver", msvc_vers)
def test_build_msvc_compiler(msvc_ver):
    # verify that the correct compiler is available
    cl_versions = {"9.0": 15,
                   "10.0": 16,
                   "11.0": 17,
                   "12.0": 18,
                   "14.0": 19}

    os.environ['CONDATEST_MSVC_VER'] = msvc_ver
    os.environ['CL_EXE_VERSION'] = str(cl_versions[msvc_ver])

    try:
        # Always build Python 2.7 - but set MSVC version manually via Jinja template
        api.build(os.path.join(metadata_dir, '_build_msvc_compiler'), python="2.7")
    except:
        raise
    finally:
        del os.environ['CONDATEST_MSVC_VER']
        del os.environ['CL_EXE_VERSION']


@pytest.mark.parametrize("platform", platforms)
@pytest.mark.parametrize("target_compiler", compilers)
def test_cmake_generator(platform, target_compiler, testing_workdir, test_config):
    test_config.python = target_compiler
    api.build(os.path.join(metadata_dir, '_cmake_generator'), config=test_config)


@pytest.mark.skipif(sys.platform == "win32",
                    reason="No windows symlinks")
def test_symlink_fail(testing_workdir, test_config, capfd):
    with pytest.raises(SystemExit):
        api.build(os.path.join(fail_dir, "symlinks"), config=test_config)
    output, error = capfd.readouterr()
    assert error.count("Error") == 6, "did not find appropriate count of Error in: " + error


def test_pip_in_meta_yaml_fail(testing_workdir, test_config):
    with pytest.raises(RuntimeError) as exc:
        api.build(os.path.join(fail_dir, "pip_reqs_fail_informatively"), config=test_config)
        assert "Received dictionary as spec." in str(exc)

@pytest.mark.skipif(sys.platform == "win32",
                    reason="Windows doesn't show this error")
def test_broken_conda_meta(testing_workdir, test_config):
    with pytest.raises(SystemExit) as exc:
        api.build(os.path.join(fail_dir, "conda-meta"), config=test_config)
        assert "Error: Untracked file(s) ('conda-meta/nope',)" in str(exc)


def test_recursive_fail(testing_workdir, test_config):
    with pytest.raises(RuntimeError) as exc:
        api.build(os.path.join(fail_dir, "recursive-build"), config=test_config)
        assert "recursive-build2" in exc


def test_jinja_typo(testing_workdir, test_config):
    with pytest.raises(SystemExit) as exc:
        api.build(os.path.join(fail_dir, "source_git_jinja2_oops"), config=test_config)
        assert "'GIT_DSECRIBE_TAG' is undefined" in exc


def test_skip_existing(testing_workdir, test_config, capfd):
    # build the recipe first
    api.build(empty_sections, config=test_config)
    api.build(empty_sections, config=test_config, skip_existing=True)
    output, error = capfd.readouterr()
    assert "is already built" in output


def test_skip_existing_url(test_metadata, testing_workdir, capfd):
    # make sure that it is built
    output_file = api.get_output_file_path(test_metadata)
    api.build(test_metadata)

    # Copy our package into some new folder
    output_dir = os.path.join(testing_workdir, 'someoutput')
    platform = os.path.join(output_dir, test_metadata.config.subdir)
    os.makedirs(platform)
    copy_into(output_file, os.path.join(platform, os.path.basename(output_file)))

    # create the index so conda can find the file
    api.update_index(platform, config=test_metadata.config)

    test_metadata.config.skip_existing = True
    test_metadata.config.channel_urls = [url_path(output_dir)]
    api.build(test_metadata)

    output, error = capfd.readouterr()
    assert "is already built" in output
    assert url_path(test_metadata.config.croot) in output


def test_failed_tests_exit_build(testing_workdir, test_config):
    """https://github.com/conda/conda-build/issues/1112"""
    with pytest.raises(SystemExit) as exc:
        api.build(os.path.join(metadata_dir, "_test_failed_test_exits"), config=test_config)
        assert 'TESTS FAILED' in exc


def test_requirements_txt_for_run_reqs(testing_workdir, test_config):
    """
    If run reqs are blank, then conda-build looks for requirements.txt in the recipe folder.
    There has been a report of issue with unsatisfiable requirements at

    https://github.com/Anaconda-Platform/anaconda-server/issues/2565

    This test attempts to reproduce those conditions: a channel other than defaults with this
    requirements.txt
    """
    test_config.channel_urls = ('conda_build_test', )
    api.build(os.path.join(metadata_dir, "_requirements_txt_run_reqs"), config=test_config)


def test_compileall_compiles_all_good_files(testing_workdir, test_config):
    output_file = os.path.join(test_config.croot, test_config.subdir,
                               'test_compileall-1.0-py{0}{1}_0.tar.bz2'.format(
                                   sys.version_info.major, sys.version_info.minor))
    api.build(os.path.join(metadata_dir, "_compile-test"), config=test_config)
    good_files = ['f1.py', 'f3.py']
    bad_file = 'f2_bad.py'
    for f in good_files:
        assert package_has_file(output_file, f)
        # look for the compiled file also
        assert package_has_file(output_file, add_mangling(f))
    assert package_has_file(output_file, bad_file)
    assert not package_has_file(output_file, add_mangling(bad_file))


def test_render_setup_py_old_funcname(testing_workdir, test_config, caplog):
    logging.basicConfig(level=logging.INFO)
    api.build(os.path.join(metadata_dir, "_source_setuptools"), config=test_config)
    assert "Deprecation notice: the load_setuptools function has been renamed to " in caplog.text()


def test_debug_build_option(test_metadata, caplog, capfd):
    logging.basicConfig(level=logging.INFO)
    info_message = "Starting new HTTPS connection"
    debug_message = "GET /pkgs/free/noarch/repodata.json.bz2 HTTP/1.1"
    api.build(test_metadata)
    # this comes from an info message
    assert info_message not in caplog.text()
    # this comes from a debug message
    assert debug_message not in caplog.text()

    test_metadata.config.debug = True
    api.build(test_metadata)
    # this comes from an info message
    assert info_message in caplog.text()
    # this comes from a debug message
    assert debug_message in caplog.text()


@pytest.mark.skipif(not on_win, reason="only Windows is insane enough to have backslashes in paths")
def test_backslash_in_always_include_files_path(test_config):
    api.build(os.path.join(metadata_dir, '_backslash_in_include_files'))
    with pytest.raises(RuntimeError):
        api.build(os.path.join(fail_dir, 'backslash_in_include_files'))


def test_build_metadata_object(test_metadata):
    api.build(test_metadata)


@pytest.mark.skipif(on_win, reason="fortran compilers on win are hard.")
def test_numpy_setup_py_data(test_config):
    recipe_path = os.path.join(metadata_dir, '_numpy_setup_py_data')
    assert os.path.basename(api.get_output_file_path(recipe_path,
                            config=test_config, numpy="1.11")) == \
                            "load_setup_py_test-1.0a1-np111py{0}{1}_1.tar.bz2".format(
                                sys.version_info.major, sys.version_info.minor)


def test_relative_git_url_submodule_clone(testing_workdir):
    """
    A multi-part test encompassing the following checks:

    1. That git submodules identified with both relative and absolute URLs can be mirrored
       and cloned.

    2. That changes pushed to the original repository are updated in the mirror and finally
       reflected in the package version and filename via `GIT_DESCRIBE_TAG`.

    3. That `source.py` is using `check_call_env` and `check_output_env` and that those
       functions are using tools from the build env.
    """
    toplevel = os.path.join(testing_workdir, 'toplevel')
    os.mkdir(toplevel)
    relative_sub = os.path.join(testing_workdir, 'relative_sub')
    os.mkdir(relative_sub)
    absolute_sub = os.path.join(testing_workdir, 'absolute_sub')
    os.mkdir(absolute_sub)

    sys_git_env = os.environ.copy()
    sys_git_env['GIT_AUTHOR_NAME'] = 'conda-build'
    sys_git_env['GIT_AUTHOR_EMAIL'] = 'conda@conda-build.org'
    sys_git_env['GIT_COMMITTER_NAME'] = 'conda-build'
    sys_git_env['GIT_COMMITTER_EMAIL'] = 'conda@conda-build.org'

    # Find the git executable before putting our dummy one on PATH.
    git = find_executable('git')

    # Put the broken git on os.environ["PATH"]
    exename = dummy_executable(testing_workdir, 'git')
    old_path = os.environ["PATH"]
    os.environ["PATH"] = os.pathsep.join([testing_workdir, os.environ["PATH"]])
    # .. and ensure it gets run (and fails).
    FNULL = open(os.devnull, 'w')
    # Strangely ..
    #   stderr=FNULL suppresses the output from echo on OS X whereas
    #   stdout=FNULL suppresses the output from echo on Windows
    with pytest.raises(subprocess.CalledProcessError, message="Dummy git was not executed"):
        check_call_env([exename, '--version'], stdout=FNULL, stderr=FNULL)
    FNULL.close()

    for tag in range(2):
        os.chdir(absolute_sub)
        if tag == 0:
            subprocess.check_call([git, 'init'], env=sys_git_env)
        with open('absolute', 'w') as f:
            f.write(str(tag))
        subprocess.check_call([git, 'add', 'absolute'], env=sys_git_env)
        subprocess.check_call([git, 'commit', '-m', 'absolute{}'.format(tag)],
                                env=sys_git_env)

        os.chdir(relative_sub)
        if tag == 0:
            subprocess.check_call([git, 'init'], env=sys_git_env)
        with open('relative', 'w') as f:
            f.write(str(tag))
        subprocess.check_call([git, 'add', 'relative'], env=sys_git_env)
        subprocess.check_call([git, 'commit', '-m', 'relative{}'.format(tag)],
                                env=sys_git_env)

        os.chdir(toplevel)
        if tag == 0:
            subprocess.check_call([git, 'init'], env=sys_git_env)
        with open('toplevel', 'w') as f:
            f.write(str(tag))
        subprocess.check_call([git, 'add', 'toplevel'], env=sys_git_env)
        subprocess.check_call([git, 'commit', '-m', 'toplevel{}'.format(tag)],
                                env=sys_git_env)
        if tag == 0:
            subprocess.check_call([git, 'submodule', 'add',
                                    convert_path_for_cygwin_or_msys2(git, absolute_sub), 'absolute'],
                                    env=sys_git_env)
            subprocess.check_call([git, 'submodule', 'add', '../relative_sub', 'relative'],
                                    env=sys_git_env)
        else:
            # Once we use a more recent Git for Windows than 2.6.4 on Windows or m2-git we
            # can change this to `git submodule update --recursive`.
            subprocess.check_call([git, 'submodule', 'foreach', git, 'pull'], env=sys_git_env)
        subprocess.check_call([git, 'commit', '-am', 'added submodules@{}'.format(tag)],
                              env=sys_git_env)
        subprocess.check_call([git, 'tag', '-a', str(tag), '-m', 'tag {}'.format(tag)],
                                env=sys_git_env)

        # It is possible to use `Git for Windows` here too, though you *must* not use a different
        # (type of) git than the one used above to add the absolute submodule, because .gitmodules
        # stores the absolute path and that is not interchangeable between MSYS2 and native Win32.
        #
        # Also, git is set to False here because it needs to be rebuilt with the longer prefix. As
        # things stand, my _b_env folder for this test contains more than 80 characters.
        requirements = ('requirements', OrderedDict([
                        ('build',
                         ['git            # [False]',
                          'm2-git         # [win]',
                          'm2-filesystem  # [win]'])]))

        filename = os.path.join(testing_workdir, 'meta.yaml')
        data = OrderedDict([
            ('package', OrderedDict([
                ('name', 'relative_submodules'),
                ('version', '{{ GIT_DESCRIBE_TAG }}')])),
            ('source', OrderedDict([
                ('git_url', toplevel),
                ('git_tag', str(tag))])),
             requirements,
            ('build', OrderedDict([
                ('script',
                 ['git submodule --quiet foreach git log -n 1 --pretty=format:%%s > %PREFIX%\\summaries.txt  # [win]',    # NOQA
                  'git submodule --quiet foreach git log -n 1 --pretty=format:%s > $PREFIX/summaries.txt   # [not win]']) # NOQA
            ])),
            ('test', OrderedDict([
                ('commands',
                 ['echo absolute{}relative{} > %PREFIX%\\expected_summaries.txt        # [win]'.format(tag, tag),
                  'fc.exe /W %PREFIX%\\expected_summaries.txt %PREFIX%\\summaries.txt  # [win]',
                  'echo absolute{}relative{} > $PREFIX/expected_summaries.txt          # [not win]'.format(tag, tag),
                  'diff -wuN ${PREFIX}/expected_summaries.txt ${PREFIX}/summaries.txt  # [not win]']),
            ]))
        ])

        with open(filename, 'w') as outfile:
            outfile.write(yaml.dump(data, default_flow_style=False, width=999999999))
        # Reset the path because our broken, dummy `git` would cause `render_recipe`
        # to fail, while no `git` will cause the build_dependencies to be installed.
        os.environ["PATH"] = old_path
        # This will (after one spin round the loop) install and run 'git' with the
        # build env prepended to os.environ[]
        output = api.get_output_file_path(testing_workdir)
        assert ("relative_submodules-{}-0".format(tag) in output)
        api.build(testing_workdir)


def test_noarch(testing_workdir):
    filename = os.path.join(testing_workdir, 'meta.yaml')
    for noarch in (False, True):
        data = OrderedDict([
            ('package', OrderedDict([
                ('name', 'test'),
                ('version', '0.0.0')])),
            ('build', OrderedDict([
                 ('noarch', str(noarch))]))
            ])
        with open(filename, 'w') as outfile:
            outfile.write(yaml.dump(data, default_flow_style=False, width=999999999))
        output = api.get_output_file_path(testing_workdir)
        assert ("noarch" in output or not noarch)
        assert ("noarch" not in output or noarch)


def test_disable_pip(test_config):
    recipe_path = os.path.join(metadata_dir, '_disable_pip')
    metadata, _, _ = api.render(recipe_path, config=test_config)

    metadata.meta['build']['script'] = 'python -c "import pip"'
    with pytest.raises(SystemExit):
        api.build(metadata)

    metadata.meta['build']['script'] = 'python -c "import setuptools"'
    with pytest.raises(SystemExit):
        api.build(metadata)


@pytest.mark.skipif(not sys.platform.startswith('linux'), reason="rpath fixup only done on Linux so far.")
def test_rpath_linux(test_config):
    api.build(os.path.join(metadata_dir, "_rpath"), config=test_config)


def test_noarch_none_value(testing_workdir, test_config):
    recipe = os.path.join(metadata_dir, "_noarch_none")
    with pytest.raises(exceptions.CondaBuildException):
        api.build(recipe, config=test_config)


def test_noarch_foo_value(test_config):
    recipe = os.path.join(metadata_dir, "noarch_foo")
    fn = api.get_output_file_path(recipe, config=test_config)
    api.build(recipe, config=test_config)
    metadata = json.loads(package_has_file(fn, 'info/index.json').decode())
    assert 'noarch' in metadata
    assert metadata['noarch'] == "foo"


def test_about_json_content(test_metadata):
    api.build(test_metadata)
    fn = api.get_output_file_path(test_metadata)
    about = json.loads(package_has_file(fn, 'info/about.json').decode())
    assert 'conda_version' in about and about['conda_version'] == conda.__version__
    assert 'conda_build_version' in about and about['conda_build_version'] == __version__
    assert 'channels' in about and about['channels']
    try:
        assert 'env_vars' in about and about['env_vars']
    except AssertionError:
        # new versions of conda support this, so we should raise errors.
        if VersionOrder(conda.__version__) >= VersionOrder('4.2.10'):
            raise
        else:
            pass

    assert 'root_pkgs' in about and about['root_pkgs']


@pytest.mark.xfail(reason="Conda can not yet install `noarch: python` packages")
def test_noarch_python_with_tests(test_config):
    recipe = os.path.join(metadata_dir, "_noarch_python_with_tests")
    api.build(recipe, config=test_config)


def test_noarch_python(test_config):
    recipe = os.path.join(metadata_dir, "_noarch_python")
    fn = api.get_output_file_path(recipe, config=test_config)
    api.build(recipe, config=test_config)
    assert package_has_file(fn, 'info/files') is not ''
    noarch = json.loads(package_has_file(fn, 'info/noarch.json').decode())
    assert 'entry_points' in noarch
    assert 'type' in noarch


def test_skip_compile_pyc(test_config):
    recipe = os.path.join(metadata_dir, "skip_compile_pyc")
    fn = api.get_output_file_path(recipe, config=test_config)
    api.build(recipe, config=test_config)
    tf = tarfile.open(fn)
    pyc_count = 0
    for f in tf.getmembers():
        filename = os.path.basename(f.name)
        _, ext = os.path.splitext(filename)
        basename = filename.split('.', 1)[0]
        if basename == 'skip_compile_pyc':
            assert not ext == '.pyc', "a skip_compile_pyc .pyc was compiled: {}".format(filename)
        if ext == '.pyc':
            assert basename == 'compile_pyc', "an unexpected .pyc was compiled: {}".format(filename)
            pyc_count = pyc_count + 1
    assert pyc_count == 2, "there should be 2 .pyc files, instead there were {}".format(pyc_count)


#@pytest.mark.skipif(on_win, reason="binary prefixes not supported on Windows")
def test_detect_binary_files_with_prefix(test_config):
    recipe = os.path.join(metadata_dir, "_detect_binary_files_with_prefix")
    fn = api.get_output_file_path(recipe, config=test_config)
    api.build(recipe, config=test_config)
    matches = []
    with tarfile.open(fn) as tf:
        has_prefix = tf.extractfile('info/has_prefix')
        contents = [p.strip().decode('utf-8') for p in
                    has_prefix.readlines()]
        has_prefix.close()
        matches = [entry for entry in contents if entry.endswith('binary-has-prefix') or
                                                  entry.endswith('"binary-has-prefix"')]
    assert len(matches) == 1, "binary-has-prefix not recorded in info/has_prefix"
    assert ' binary ' in matches[0], "binary-has-prefix not recorded as binary in info/has_prefix"


def test_skip_detect_binary_files_with_prefix(test_config):
    recipe = os.path.join(metadata_dir, "_skip_detect_binary_files_with_prefix")
    fn = api.get_output_file_path(recipe, config=test_config)
    api.build(recipe, config=test_config)
    matches = []
    with tarfile.open(fn) as tf:
        try:
            has_prefix = tf.extractfile('info/has_prefix')
            contents = [p.strip().decode('utf-8') for p in
                        has_prefix.readlines()]
            has_prefix.close()
            matches = [entry for entry in contents if entry.endswith('binary-has-prefix') or
                                                      entry.endswith('"binary-has-prefix"')]
        except:
            pass
    assert len(matches) == 0, "binary-has-prefix recorded in info/has_prefix despite:" \
                              "build/detect_binary_files_with_prefix: false"


def test_fix_permissions(test_config):
    recipe = os.path.join(metadata_dir, "fix_permissions")
    fn = api.get_output_file_path(recipe, config=test_config)
    api.build(recipe, config=test_config)
    tf = tarfile.open(fn)
    for f in tf.getmembers():
        assert f.mode & 0o444 == 0o444, "tar member '{}' has invalid (read) mode".format(f.name)


@pytest.mark.skipif(not on_win, reason="windows-only functionality")
def test_script_win_creates_exe(test_config):
    recipe = os.path.join(metadata_dir, "_script_win_creates_exe")
    fn = api.get_output_file_path(recipe, config=test_config)
    api.build(recipe, config=test_config)
    assert package_has_file(fn, 'Scripts/test-script.exe')
    assert package_has_file(fn, 'Scripts/test-script-script.py')


<<<<<<< HEAD
def test_build_output_folder_moves_file(test_metadata, testing_workdir):
    output_path = api.get_output_file_path(test_metadata)
    test_metadata.config.output_folder = testing_workdir
    api.build(test_metadata, no_test=True)
    assert not os.path.exists(output_path)
    assert os.path.isfile(os.path.join(testing_workdir, os.path.basename(output_path)))


def test_test_output_folder_moves_file(test_metadata, testing_workdir):
    output_path = api.get_output_file_path(test_metadata)
    api.build(test_metadata, no_test=True)
    api.test(output_path, output_folder=testing_workdir)
    assert not os.path.exists(output_path)
    assert os.path.isfile(os.path.join(testing_workdir, os.path.basename(output_path)))
=======
def test_info_files_json(test_config):
    recipe = os.path.join(metadata_dir, "ignore_some_prefix_files")
    fn = api.get_output_file_path(recipe, config=test_config)
    api.build(recipe, config=test_config)
    assert package_has_file(fn, "info/files.json")
    with tarfile.open(fn) as tf:
        data = json.loads(tf.extractfile('info/files.json').read().decode('utf-8'))
    fields = ["path", "sha256", "size_in_bytes", "file_type", "file_mode", "no_link",
              "prefix_placeholder", "inode_first_path"]
    for key in data.keys():
        assert key in ['files', 'fields', 'version']
    for field in data.get('fields'):
        assert field in fields
    assert len(data.get('files')) == 2
    for file in data.get('files'):
        for key in file.keys():
            assert key in fields
        short_path = file.get("path")
        if short_path == "test.sh" or short_path == "test.bat":
            assert file.get("prefix_placeholder") is not None
            assert file.get("file_mode") is not None
        else:
            assert file.get("prefix_placeholder") is None
            assert file.get("file_mode") is None
>>>>>>> ccef9065
<|MERGE_RESOLUTION|>--- conflicted
+++ resolved
@@ -729,7 +729,6 @@
     assert package_has_file(fn, 'Scripts/test-script-script.py')
 
 
-<<<<<<< HEAD
 def test_build_output_folder_moves_file(test_metadata, testing_workdir):
     output_path = api.get_output_file_path(test_metadata)
     test_metadata.config.output_folder = testing_workdir
@@ -744,7 +743,8 @@
     api.test(output_path, output_folder=testing_workdir)
     assert not os.path.exists(output_path)
     assert os.path.isfile(os.path.join(testing_workdir, os.path.basename(output_path)))
-=======
+
+
 def test_info_files_json(test_config):
     recipe = os.path.join(metadata_dir, "ignore_some_prefix_files")
     fn = api.get_output_file_path(recipe, config=test_config)
@@ -768,5 +768,4 @@
             assert file.get("file_mode") is not None
         else:
             assert file.get("prefix_placeholder") is None
-            assert file.get("file_mode") is None
->>>>>>> ccef9065
+            assert file.get("file_mode") is None
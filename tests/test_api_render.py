--- conflicted
+++ resolved
@@ -95,19 +95,12 @@
                                       "py{}{}_0_g262d444.tar.bz2".format(python, _hash))
 
 
-<<<<<<< HEAD
 def test_output_without_jinja_does_not_download(mocker, testing_config):
     mock = mocker.patch("conda_build.source")
     api.get_output_file_path(
         os.path.join(metadata_dir, "source_git"), config=testing_config
     )
     mock.assert_not_called()
-=======
-@mock.patch('conda_build.source')
-def test_output_without_jinja_does_not_download(mock_source, testing_config):
-    api.get_output_file_path(os.path.join(metadata_dir, "source_git"), config=testing_config)[0]
-    mock_source.provide.assert_not_called()
->>>>>>> 1a7848cf
 
 
 def test_pin_compatible_semver(testing_config):
@@ -230,18 +223,12 @@
             assert all(len(export.split()) > 1 for export in run_exports), run_exports
 
 
-<<<<<<< HEAD
-def test_ignore_build_only_deps(testing_config):
+def test_ignore_build_only_deps():
     ms = api.render(
         os.path.join(variants_dir, "python_in_build_only"),
         bypass_env_check=True,
         finalize=False,
     )
-=======
-def test_ignore_build_only_deps():
-    ms = api.render(os.path.join(thisdir, 'test-recipes', 'variants', 'python_in_build_only'),
-                    bypass_env_check=True, finalize=False)
->>>>>>> 1a7848cf
     assert len(ms) == 1
 
 

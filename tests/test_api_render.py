# Copyright (C) 2014 Anaconda, Inc
# SPDX-License-Identifier: BSD-3-Clause
"""
This module tests the test API.  These are high-level integration tests.  Lower level unit tests
should go in test_render.py
"""

import os
import re
from itertools import count, islice

import pytest
import yaml
from conda.base.context import context
from conda.common.compat import on_win

from conda_build import api, render
from conda_build.variants import validate_spec

from .utils import metadata_dir, variants_dir


def test_render_need_download(testing_config):
    # first, test that the download/render system renders all it can,
    #    and accurately returns its needs

    with pytest.raises((ValueError, SystemExit)):
        metadata, need_download, need_reparse_in_env = api.render(
            os.path.join(metadata_dir, "source_git_jinja2"),
            config=testing_config,
            no_download_source=True,
        )[0]
        assert need_download
        assert need_reparse_in_env

    # Test that allowing source download lets it to the right thing.
    metadata, need_download, need_reparse_in_env = api.render(
        os.path.join(metadata_dir, "source_git_jinja2"),
        config=testing_config,
        no_download_source=False,
        finalize=False,
    )[0]
    assert not need_download
    assert metadata.meta["package"]["version"] == "1.20.2"


def test_render_yaml_output(testing_workdir, testing_config):
    metadata, need_download, need_reparse_in_env = api.render(
        os.path.join(metadata_dir, "source_git_jinja2"), config=testing_config
    )[0]
    yaml_metadata = api.output_yaml(metadata)
    assert "package:" in yaml_metadata

    # writes file with yaml data in it
    api.output_yaml(metadata, os.path.join(testing_workdir, "output.yaml"))
    assert "package:" in open(os.path.join(testing_workdir, "output.yaml")).read()


def test_get_output_file_path(testing_workdir, testing_metadata):
    testing_metadata = render.finalize_metadata(testing_metadata)
    api.output_yaml(testing_metadata, "recipe/meta.yaml")

    build_path = api.get_output_file_paths(
        os.path.join(testing_workdir, "recipe"),
        config=testing_metadata.config,
        no_download_source=True,
    )[0]
    assert build_path == os.path.join(
        testing_metadata.config.croot,
        testing_metadata.config.host_subdir,
        "test_get_output_file_path-1.0-1.tar.bz2",
    )


def test_get_output_file_path_metadata_object(testing_metadata):
    testing_metadata.final = True
    build_path = api.get_output_file_paths(testing_metadata)[0]
    assert build_path == os.path.join(
        testing_metadata.config.croot,
        testing_metadata.config.host_subdir,
        "test_get_output_file_path_metadata_object-1.0-1.tar.bz2",
    )


def test_get_output_file_path_jinja2(testing_config):
    # If this test does not raise, it's an indicator that the workdir is not
    #    being cleaned as it should.
    recipe = os.path.join(metadata_dir, "source_git_jinja2")

    # First get metadata with a recipe that is known to need a download:
    with pytest.raises((ValueError, SystemExit)):
        build_path = api.get_output_file_paths(
            recipe, config=testing_config, no_download_source=True
        )[0]

    metadata, need_download, need_reparse_in_env = api.render(
        recipe, config=testing_config, no_download_source=False
    )[0]
    build_path = api.get_output_file_paths(metadata)[0]
    _hash = metadata.hash_dependencies()
    python = "".join(metadata.config.variant["python"].split(".")[:2])
    assert build_path == os.path.join(
        testing_config.croot,
        testing_config.host_subdir,
        f"conda-build-test-source-git-jinja2-1.20.2-py{python}{_hash}_0_g262d444.tar.bz2",
    )


def test_output_without_jinja_does_not_download(mocker, testing_config):
    mock = mocker.patch("conda_build.source")
    api.get_output_file_paths(
        os.path.join(metadata_dir, "source_git"), config=testing_config
    )
    mock.assert_not_called()


def test_pin_compatible_semver(testing_config):
    recipe_dir = os.path.join(metadata_dir, "_pin_compatible")
    metadata = api.render(recipe_dir, config=testing_config)[0][0]
    assert "zlib >=1.2.11,<2.0a0" in metadata.get_value("requirements/run")


@pytest.mark.slow
@pytest.mark.xfail(on_win, reason="Defaults channel has conflicting vc packages")
def test_resolved_packages_recipe(testing_config):
    recipe_dir = os.path.join(metadata_dir, "_resolved_packages_host_build")
    metadata = api.render(recipe_dir, config=testing_config)[0][0]
    assert all(len(pkg.split()) == 3 for pkg in metadata.get_value("requirements/run"))
    run_requirements = {x.split()[0] for x in metadata.get_value("requirements/run")}
    for package in [
        "curl",  # direct dependency
        "numpy",  # direct dependency
        "zlib",  # indirect dependency of curl
        "python",  # indirect dependency of numpy
    ]:
        assert package in run_requirements


@pytest.mark.slow
def test_host_entries_finalized(testing_config):
    recipe = os.path.join(metadata_dir, "_host_entries_finalized")
    metadata_tuples = api.render(recipe, config=testing_config)
    assert len(metadata_tuples) == 2
    outputs = api.get_output_file_paths(metadata_tuples)
    assert any("py27" in out for out in outputs)
    assert any("py39" in out for out in outputs)


def test_hash_no_apply_to_custom_build_string(testing_metadata, testing_workdir):
    testing_metadata.meta["build"]["string"] = "steve"
    testing_metadata.meta["requirements"]["build"] = ["zlib 1.2.8"]

    api.output_yaml(testing_metadata, "meta.yaml")
    metadata = api.render(testing_workdir)[0][0]

    assert metadata.build_id() == "steve"


def test_pin_depends(testing_config):
    """This is deprecated functionality - replaced by the more general variants pinning scheme"""
    recipe = os.path.join(metadata_dir, "_pin_depends_strict")
    metadata = api.render(recipe, config=testing_config)[0][0]
    # the recipe python is not pinned, but having pin_depends set will force it to be.
    assert any(
        re.search(r"python\s+[23]\.", dep)
        for dep in metadata.meta["requirements"]["run"]
    )


def test_cross_recipe_with_only_build_section(testing_config):
    recipe = os.path.join(metadata_dir, "_cross_prefix_elision_compiler_used")
    metadata = api.render(recipe, config=testing_config, bypass_env_check=True)[0][0]
    assert metadata.config.host_subdir != context.subdir
    assert metadata.config.build_prefix != metadata.config.host_prefix
    assert not metadata.build_is_host


def test_cross_info_index_platform(testing_config):
    recipe = os.path.join(metadata_dir, "_cross_build_unix_windows")
    metadata = api.render(recipe, config=testing_config, bypass_env_check=True)[0][0]
    info_index = metadata.info_index()
    assert metadata.config.host_subdir != context.subdir
    assert metadata.config.host_subdir == info_index["subdir"]
    assert metadata.config.host_platform != metadata.config.platform
    assert metadata.config.host_platform == info_index["platform"]


def test_noarch_with_platform_deps(testing_workdir, testing_config):
    recipe_path = os.path.join(metadata_dir, "_noarch_with_platform_deps")
    build_ids = {}
    for subdir_ in ["linux-64", "linux-aarch64", "linux-ppc64le", "osx-64", "win-64"]:
        platform, arch = subdir_.split("-")
        metadata = api.render(
            recipe_path, config=testing_config, platform=platform, arch=arch
        )[0][0]
        build_ids[subdir_] = metadata.build_id()

    # one hash for each platform, plus one for the archspec selector
    assert len(set(build_ids.values())) == 4
    assert build_ids["linux-64"] == build_ids["linux-aarch64"]
    assert (
        build_ids["linux-64"] != build_ids["linux-ppc64le"]
    )  # not the same due to archspec


def test_noarch_with_no_platform_deps(testing_workdir, testing_config):
    recipe_path = os.path.join(metadata_dir, "_noarch_with_no_platform_deps")
    build_ids = set()
    for platform in ["osx", "linux", "win"]:
        metadata = api.render(recipe_path, config=testing_config, platform=platform)[0][
            0
        ]
        build_ids.add(metadata.build_id())

    assert len(build_ids) == 1


def test_setting_condarc_vars_with_env_var_expansion(testing_workdir, mocker):
    os.makedirs("config")
    # python won't be used - the stuff in the recipe folder will override it
    python_versions = ["2.6", "3.4", "3.11"]
    config = {"python": python_versions, "bzip2": ["0.9", "1.0"]}
    with open(os.path.join("config", "conda_build_config.yaml"), "w") as f:
        yaml.dump(config, f, default_flow_style=False)

    mocker.patch(
        "conda.base.context.Context.conda_build",
        new_callable=mocker.PropertyMock,
        return_value={
            "config_file": "${TEST_WORKDIR}/config/conda_build_config.yaml",
            **context.conda_build,
        },
    )

    os.environ["TEST_WORKDIR"] = testing_workdir
<<<<<<< HEAD
    try:
        metadata = api.render(
            os.path.join(variants_dir, "19_used_variables"),
            bypass_env_check=True,
            finalize=False,
        )[0][0]
        # this one should have gotten clobbered by the values in the recipe
        assert metadata.config.variant["python"] not in python_versions
        # this confirms that we loaded the config file correctly
        assert len(metadata.config.squished_variants["bzip2"]) == 2
    finally:
        cc_conda_build.clear()
        cc_conda_build.update(cc_conda_build_backup)
=======
    m = api.render(
        os.path.join(variants_dir, "19_used_variables"),
        bypass_env_check=True,
        finalize=False,
    )[0][0]
    # this one should have gotten clobbered by the values in the recipe
    assert m.config.variant["python"] not in python_versions
    # this confirms that we loaded the config file correctly
    assert len(m.config.squished_variants["bzip2"]) == 2
>>>>>>> f2c3f3bc


def test_self_reference_run_exports_pin_subpackage_picks_up_version_correctly():
    recipe = os.path.join(metadata_dir, "_self_reference_run_exports")
    metadata = api.render(recipe)[0][0]
    run_exports = metadata.meta.get("build", {}).get("run_exports", [])
    assert run_exports
    assert len(run_exports) == 1
    assert run_exports[0].split()[1] == ">=1.0.0,<2.0a0"


def test_run_exports_with_pin_compatible_in_subpackages(testing_config):
    recipe = os.path.join(metadata_dir, "_run_exports_in_outputs")
    metadata_tuples = api.render(recipe, config=testing_config)
    for metadata, _, _ in metadata_tuples:
        if metadata.name().startswith("gfortran_"):
            run_exports = set(
                metadata.meta.get("build", {}).get("run_exports", {}).get("strong", [])
            )
            assert len(run_exports) == 1
            # len after splitting should be more than one because of pin_compatible.  If it's only zlib, we've lost the
            #    compatibility bound info.  This is generally due to lack of rendering of an output, such that the
            #    compatibility bounds just aren't added in.
            assert all(len(export.split()) > 1 for export in run_exports), run_exports


def test_ignore_build_only_deps():
    metadata_tuples = api.render(
        os.path.join(variants_dir, "python_in_build_only"),
        bypass_env_check=True,
        finalize=False,
    )
    assert len(metadata_tuples) == 1


def test_merge_build_host_build_key():
    metadata = api.render(os.path.join(metadata_dir, "_no_merge_build_host"))[0][0]
    assert not any("bzip2" in dep for dep in metadata.meta["requirements"]["run"])


def test_merge_build_host_empty_host_section():
    metadata = api.render(os.path.join(metadata_dir, "_empty_host_avoids_merge"))[0][0]
    assert not any("bzip2" in dep for dep in metadata.meta["requirements"]["run"])


def test_pin_expression_works_with_prereleases(testing_config):
    recipe = os.path.join(metadata_dir, "_pinning_prerelease")
    metadata_tuples = api.render(recipe, config=testing_config)
    assert len(metadata_tuples) == 2
    metadata = next(
        metadata
        for metadata, _, _ in metadata_tuples
        if metadata.meta["package"]["name"] == "bar"
    )
    assert "foo >=3.10.0.rc1,<3.11.0a0" in metadata.meta["requirements"]["run"]


def test_pin_expression_works_with_python_prereleases(testing_config):
    recipe = os.path.join(metadata_dir, "_pinning_prerelease_python")
    metadata_tuples = api.render(recipe, config=testing_config)
    assert len(metadata_tuples) == 2
    metadata = next(
        metadata
        for metadata, _, _ in metadata_tuples
        if metadata.meta["package"]["name"] == "bar"
    )
    assert "python >=3.10.0rc1,<3.11.0a0" in metadata.meta["requirements"]["run"]


@pytest.mark.benchmark
def test_pin_subpackage_benchmark(testing_config):
    # Performance regression test for https://github.com/conda/conda-build/pull/5224
    recipe = os.path.join(metadata_dir, "_pin_subpackage_benchmark")

    # Create variant config of size comparable (for subdir linux-64) to
    #   https://github.com/conda-forge/conda-forge-pinning-feedstock/blob/3c7d60f56a8cb7d1b8f5a8da0b02ae1f1f0982d7/recipe/conda_build_config.yaml
    # Addendum: Changed number of single-value keys from 327 to 33 to reduce benchmark duration.
    def create_variants():
        # ("pkg_1, ("1.1", "1.2", ...)), ("pkg_2", ("2.1", "2.2", ...)), ...
        packages = ((f"pkg_{i}", (f"{i}.{j}" for j in count(1))) for i in count(1))
        variant = {}
        variant["zip_keys"] = []
        for version_count, package_count in [(1, 4), (4, 3), (4, 3)]:
            zipped = []
            for package, versions in islice(packages, package_count):
                zipped.append(package)
                variant[package] = list(islice(versions, version_count))
            variant["zip_keys"].append(zipped)
        # for version_count, package_count in [(3, 1), (2, 4), (1, 327)]:
        for version_count, package_count in [(3, 1), (2, 4), (1, 33)]:
            for package, versions in islice(packages, package_count):
                variant[package] = list(islice(versions, version_count))
        validate_spec("<generated>", variant)
        return variant

    metadata_tuples = api.render(
        recipe, config=testing_config, channels=[], variants=create_variants()
    )
    assert len(metadata_tuples) == 11 - 3  # omits libarrow-all, pyarrow, pyarrow-tests<|MERGE_RESOLUTION|>--- conflicted
+++ resolved
@@ -233,31 +233,15 @@
     )
 
     os.environ["TEST_WORKDIR"] = testing_workdir
-<<<<<<< HEAD
-    try:
-        metadata = api.render(
-            os.path.join(variants_dir, "19_used_variables"),
-            bypass_env_check=True,
-            finalize=False,
-        )[0][0]
-        # this one should have gotten clobbered by the values in the recipe
-        assert metadata.config.variant["python"] not in python_versions
-        # this confirms that we loaded the config file correctly
-        assert len(metadata.config.squished_variants["bzip2"]) == 2
-    finally:
-        cc_conda_build.clear()
-        cc_conda_build.update(cc_conda_build_backup)
-=======
-    m = api.render(
+    metadata = api.render(
         os.path.join(variants_dir, "19_used_variables"),
         bypass_env_check=True,
         finalize=False,
     )[0][0]
     # this one should have gotten clobbered by the values in the recipe
-    assert m.config.variant["python"] not in python_versions
+    assert metadata.config.variant["python"] not in python_versions
     # this confirms that we loaded the config file correctly
-    assert len(m.config.squished_variants["bzip2"]) == 2
->>>>>>> f2c3f3bc
+    assert len(metadata.config.squished_variants["bzip2"]) == 2
 
 
 def test_self_reference_run_exports_pin_subpackage_picks_up_version_correctly():

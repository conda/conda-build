--- conflicted
+++ resolved
@@ -331,17 +331,11 @@
 def test_pypi_version_sorting(tmp_path: Path, testing_config):
     # The package used here must have a numpy dependence for pin-numpy to have
     # any effect.
-<<<<<<< HEAD
-    api.skeletonize(packages='impyla', repo='pypi', config=testing_config)
-    m = api.render('impyla')[0][0]
+    api.skeletonize(
+        packages="impyla", repo="pypi", config=testing_config, output_dir=tmp_path
+    )
+    m = api.render(str(tmp_path / "impyla"))[0][0]
     assert parse_version(m.version()) >= parse_version("0.13.8")
-=======
-    api.skeletonize(
-        packages="impyla", repo="pypi", config=testing_config, output_dir=tmp_path
-    )
-    m = api.render(str(tmp_path / "impyla"))[0][0]
-    assert Version(m.version()) >= Version("0.13.8")
->>>>>>> c8e193a7
 
 
 def test_list_skeletons():
@@ -356,15 +350,9 @@
 
 def test_pypi_with_version_arg(tmp_path: Path):
     # regression test for https://github.com/conda/conda-build/issues/1442
-<<<<<<< HEAD
-    api.skeletonize('PrettyTable', 'pypi', version='0.7.2')
-    m = api.render('prettytable')[0][0]
-    assert parse_version(m.version()) == parse_version("0.7.2")
-=======
     api.skeletonize("PrettyTable", "pypi", version="0.7.2", output_dir=tmp_path)
     m = api.render(str(tmp_path / "prettytable"))[0][0]
-    assert Version(m.version()) == Version("0.7.2")
->>>>>>> c8e193a7
+    assert parse_version(m.version()) == parse_version("0.7.2")
 
 
 @pytest.mark.slow
@@ -374,13 +362,6 @@
     testing_config.channel_urls.append('https://repo.anaconda.com/pkgs/free')
     extra_specs = ['cython', 'mpi4py']
     if not on_win:
-<<<<<<< HEAD
-        extra_specs.append('nomkl')
-    api.skeletonize('bigfile', 'pypi', extra_specs=extra_specs,
-                    version='0.1.24', python="3.6", config=testing_config)
-    m = api.render('bigfile')[0][0]
-    assert parse_version(m.version()) == parse_version("0.1.24")
-=======
         extra_specs.append("nomkl")
     api.skeletonize(
         "bigfile",
@@ -392,8 +373,7 @@
         output_dir=tmp_path,
     )
     m = api.render(str(tmp_path / "bigfile"))[0][0]
-    assert Version(m.version()) == Version("0.1.24")
->>>>>>> c8e193a7
+    assert parse_version(m.version()) == parse_version("0.1.24")
     assert any('cython' in req for req in m.meta['requirements']['host'])
     assert any('mpi4py' in req for req in m.meta['requirements']['host'])
 
@@ -404,14 +384,6 @@
     # For mpi4py:
     extra_specs = ['mpi4py']
     if not on_win:
-<<<<<<< HEAD
-        extra_specs.append('nomkl')
-    testing_config.channel_urls.append('https://repo.anaconda.com/pkgs/free')
-    api.skeletonize('mpi4py_test', 'pypi', extra_specs=extra_specs,
-                    version='0.0.10', python="3.6", config=testing_config)
-    m = api.render('mpi4py_test')[0][0]
-    assert parse_version(m.version()) == parse_version("0.0.10")
-=======
         extra_specs.append("nomkl")
     testing_config.channel_urls.append("https://repo.anaconda.com/pkgs/free")
     api.skeletonize(
@@ -424,8 +396,7 @@
         output_dir=tmp_path,
     )
     m = api.render(str(tmp_path / "mpi4py_test"))[0][0]
-    assert Version(m.version()) == Version("0.0.10")
->>>>>>> c8e193a7
+    assert parse_version(m.version()) == parse_version("0.0.10")
 
 
 def test_pypi_with_basic_environment_markers(tmp_path: Path):

import os
import sys

from pkg_resources import parse_version
import pytest

from conda_build.skeletons.pypi import get_package_metadata, get_pkginfo, \
    get_entry_points, is_setuptools_enabled, convert_to_flat_list, \
    get_dependencies, get_import_tests, get_tests_require, get_home, \
    get_summary, get_license_name, clean_license_name

try:
    import ruamel_yaml
except ImportError:
    try:
        import ruamel.yaml as ruamel_yaml
    except ImportError:
        raise ImportError("No ruamel_yaml library available.\n"
                          "To proceed, conda install ruamel_yaml")

from conda_build import api
from conda_build.exceptions import DependencyNeedsBuildingError
from conda_build.utils import on_win, ensure_list

thisdir = os.path.dirname(os.path.realpath(__file__))

repo_packages = [('', 'pypi', 'pip', '8.1.2'),
                 ('r', 'cran', 'acs', ''),
                 (
                     'r', 'cran',
                     'https://github.com/twitter/AnomalyDetection.git',
                     ''),
                 ('perl', 'cpan', 'Moo', ''),
                 ('', 'rpm', 'libX11-devel', ''),
                 # ('lua', luarocks', 'LuaSocket', ''),
                 ]


@pytest.mark.parametrize("prefix, repo, package, version", repo_packages)
def test_repo(prefix, repo, package, version, testing_workdir, testing_config):
    api.skeletonize(package, repo, version=version, output_dir=testing_workdir,
                    config=testing_config)
    try:
        base_package, _ = os.path.splitext(os.path.basename(package))
        package_name = "-".join(
            [prefix, base_package]) if prefix else base_package
        contents = os.listdir(testing_workdir)
        assert len([content for content in contents
                    if content.startswith(package_name.lower()) and
                    os.path.isdir(os.path.join(testing_workdir, content))])
    except:
        print(os.listdir(testing_workdir))
        raise


def test_name_with_version_specified(testing_workdir, testing_config):
    api.skeletonize(packages='sympy', repo='pypi', version='0.7.5',
                    config=testing_config)
    m = api.render('sympy/meta.yaml')[0][0]
    assert m.version() == "0.7.5"


def test_pypi_url(testing_workdir, testing_config):
    api.skeletonize('https://pypi.python.org/packages/source/s/sympy/'
                    'sympy-0.7.5.tar.gz#md5=7de1adb49972a15a3dd975e879a2bea9',
                    repo='pypi', config=testing_config)
    m = api.render('sympy/meta.yaml')[0][0]
    assert m.version() == "0.7.5"


@pytest.fixture
def url_pylint_package():
    return "https://pypi.python.org/packages/source/p/pylint/pylint-2.3.1.tar.gz#" \
           "sha256=723e3db49555abaf9bf79dc474c6b9e2935ad82230b10c1138a71ea41ac0fff1"


@pytest.fixture
def mock_metada_pylint(url_pylint_package):
    import re

    version, hash_type, hash_value = re.findall(
        r"pylint-(.*).tar.gz#(.*)=(.*)$", url_pylint_package
    )[0]

    return {
        'run_depends': '',
        'build_depends': '',
        'entry_points': '',
        'test_commands': '',
        'tests_require': '',
        'version': 'UNKNOWN',
        'pypiurl': url_pylint_package,
        'filename': "black-{version}.tar.gz".format(version=version),
        'digest': [hash_type, hash_value],
        'import_tests': '',
        'summary': ''
    }


@pytest.fixture
def pkginfo_pylint(url_pylint_package):
    # Hardcoding it to avoid to use the get_pkginfo because it takes too much time
    return {
        'classifiers': [
            'Development Status :: 6 - Mature',
            'Environment :: Console',
            'Intended Audience :: Developers',
            'License :: OSI Approved :: GNU General Public License (GPL)',
            'Operating System :: OS Independent',
            'Programming Language :: Python',
            'Programming Language :: Python :: 3',
            'Programming Language :: Python :: 3.4',
            'Programming Language :: Python :: 3.5',
            'Programming Language :: Python :: 3.6',
            'Programming Language :: Python :: 3.7',
            'Programming Language :: Python :: 3 :: Only',
            'Programming Language :: Python :: Implementation :: CPython',
            'Programming Language :: Python :: Implementation :: PyPy',
            'Topic :: Software Development :: Debuggers',
            'Topic :: Software Development :: Quality Assurance',
            'Topic :: Software Development :: Testing'
        ],
        'entry_points': {
            'console_scripts': [
                'pylint = pylint:run_pylint',
                'epylint = pylint:run_epylint',
                'pyreverse = pylint:run_pyreverse',
                'symilar = pylint:run_symilar'
            ]
        },
        'extras_require': {':sys_platform=="win32"': ['colorama']},
        'home': 'https://github.com/PyCQA/pylint',
        'install_requires': [
            'astroid>=2.2.0,<3', 'isort>=4.2.5,<5', 'mccabe>=0.6,<0.7'
        ],
        'license': 'GPL',
        'name': 'pylint',
        'packages': [
            'pylint', 'pylint.checkers', 'pylint.pyreverse',
            'pylint.extensions', 'pylint.reporters', 'pylint.reporters.ureports'
        ],
        'setuptools': True,
        'summary': 'python code static checker',
        'tests_require': ['pytest'],
        'version': '2.3.1'
    }


def test_get_entry_points(testing_workdir, pkginfo_pylint,
                          result_metadata_pylint):
    pkginfo = pkginfo_pylint
    entry_points = get_entry_points(pkginfo)

    assert entry_points["entry_points"] == result_metadata_pylint[
        "entry_points"]
    assert entry_points["test_commands"] == result_metadata_pylint[
        "test_commands"]


def test_convert_to_flat_list():
    assert convert_to_flat_list("STRING") == ["STRING"]
    assert convert_to_flat_list([["LIST1", "LIST2"]]) == ["LIST1", "LIST2"]


def test_is_setuptools_enabled():
    assert not is_setuptools_enabled({"entry_points": "STRING"})
    assert not is_setuptools_enabled({
        "entry_points": {
            "console_scripts": ["CONSOLE"],
            "gui_scripts": ["GUI"],
        }
    })

    assert is_setuptools_enabled({
        "entry_points": {
            "console_scripts": ["CONSOLE"],
            "gui_scripts": ["GUI"],
            "foo_scripts": ["SCRIPTS"],
        }
    })


@pytest.fixture
def result_metadata_pylint(url_pylint_package):
    return {
        'run_depends': [
            'astroid >=2.2.0,<3', 'isort >=4.2.5,<5', 'mccabe >=0.6,<0.7'
        ],
        'build_depends': [
            'pip', 'astroid >=2.2.0,<3', 'isort >=4.2.5,<5', 'mccabe >=0.6,<0.7'
        ],
        'entry_points': [
            'pylint = pylint:run_pylint',
            'epylint = pylint:run_epylint',
            'pyreverse = pylint:run_pyreverse',
            'symilar = pylint:run_symilar'
        ],
        'test_commands': [
            'pylint --help',
            'epylint --help',
            'pyreverse --help',
            'symilar --help'
        ],
        'tests_require': ['pytest'],
        'version': '2.3.1',
        'pypiurl': url_pylint_package,
        'filename': 'black-2.3.1.tar.gz',
        'digest': [
            'sha256',
            '723e3db49555abaf9bf79dc474c6b9e2935ad82230b10c1138a71ea41ac0fff1'
        ],
        'import_tests': [
            'pylint',
            'pylint.checkers',
            'pylint.extensions',
            'pylint.pyreverse',
            'pylint.reporters',
            'pylint.reporters.ureports'
        ],
        'summary': 'python code static checker',
        'packagename': 'pylint',
        'home': 'https://github.com/PyCQA/pylint',
        'license': 'GNU General Public (GPL)',
        'license_family': 'LGPL'
    }


def test_get_dependencies():
    assert get_dependencies(
        ['astroid >=2.2.0,<3  #COMMENTS', 'isort >=4.2.5,<5',
         'mccabe >=0.6,<0.7'],
        False
    ) == ['astroid >=2.2.0,<3', 'isort >=4.2.5,<5', 'mccabe >=0.6,<0.7']

    assert get_dependencies(
        ['astroid >=2.2.0,<3  #COMMENTS', 'isort >=4.2.5,<5',
         'mccabe >=0.6,<0.7'],
        True
    ) == ['setuptools', 'astroid >=2.2.0,<3', 'isort >=4.2.5,<5',
          'mccabe >=0.6,<0.7']


def test_get_import_tests(pkginfo_pylint, result_metadata_pylint):
    assert get_import_tests(pkginfo_pylint) \
           == result_metadata_pylint["import_tests"]


def test_get_home():
    assert get_home({}) == "The package home page"
    assert get_home({}, {}) == "The package home page"
    assert get_home({"home": "HOME"}) == "HOME"
    assert get_home({}, {"home": "HOME"}) == "HOME"


def test_get_summary():
    assert get_summary({}) == "Summary of the package"
    assert get_summary({"summary": "SUMMARY"}) == "SUMMARY"


def test_license_name(url_pylint_package, pkginfo_pylint):
    license_name = "GNU General Public License (GPL)"
    assert get_license_name(url_pylint_package, pkginfo_pylint, True, {}) \
           == license_name
    assert clean_license_name(license_name) == "GNU General Public (GPL)"
    assert clean_license_name("MIT License") == "MIT"


def test_get_tests_require(pkginfo_pylint, result_metadata_pylint):
    assert get_tests_require(pkginfo_pylint) == result_metadata_pylint[
        "tests_require"]


def test_get_package_metadata(
        testing_workdir,
        testing_config,
        url_pylint_package,
        mock_metada_pylint,
        result_metadata_pylint
):
    get_package_metadata(
        url_pylint_package,
        mock_metada_pylint,
        {},
        ".",
        "3.7",
        False,
        False,
        [url_pylint_package],
        False,
        True,
        [],
        [],
        config=testing_config,
        setup_options=[],
    )
    assert mock_metada_pylint == result_metadata_pylint


def test_pypi_with_setup_options(testing_workdir, testing_config):
    # Use photutils package below because skeleton will fail unless the setup.py is given
    # the flag --offline because of a bootstrapping a helper file that
    # occurs by default.

    # Test that the setup option is used in constructing the skeleton.
    api.skeletonize(packages='photutils', repo='pypi', version='0.2.2',
                    setup_options='--offline',
                    config=testing_config)

    # Check that the setup option occurs in bld.bat and build.sh.
    m = api.render('photutils')[0][0]
    assert '--offline' in m.meta['build']['script']


def test_pypi_pin_numpy(testing_workdir, testing_config):
    # The package used here must have a numpy dependence for pin-numpy to have
    # any effect.
    api.skeletonize(packages='msumastro', repo='pypi', version='0.9.0',
                    config=testing_config,
                    pin_numpy=True)
    with open(os.path.join('msumastro', 'meta.yaml')) as f:
        assert f.read().count('numpy x.x') == 2
    with pytest.raises(DependencyNeedsBuildingError):
        api.build('msumastro')


def test_pypi_version_sorting(testing_workdir, testing_config):
    # The package used here must have a numpy dependence for pin-numpy to have
    # any effect.
    api.skeletonize(packages='impyla', repo='pypi', config=testing_config)
    m = api.render('impyla')[0][0]
    assert parse_version(m.version()) >= parse_version("0.13.8")


def test_list_skeletons():
    skeletons = api.list_skeletons()
    assert set(skeletons) == set(['pypi', 'cran', 'cpan', 'luarocks', 'rpm'])


def test_pypi_with_entry_points(testing_workdir):
    api.skeletonize('planemo', repo='pypi', python_version="2.7")
    assert os.path.isdir('planemo')


def test_pypi_with_version_arg(testing_workdir):
    # regression test for https://github.com/conda/conda-build/issues/1442
    api.skeletonize('PrettyTable', 'pypi', version='0.7.2')
    m = api.render('prettytable')[0][0]
    assert parse_version(m.version()) == parse_version("0.7.2")


def test_pypi_with_extra_specs(testing_workdir, testing_config):
    # regression test for https://github.com/conda/conda-build/issues/1697
    # For mpi4py:
    testing_config.channel_urls.append('https://repo.anaconda.com/pkgs/free')
    extra_specs = ['cython', 'mpi4py']
    if not on_win:
        extra_specs.append('nomkl')
    api.skeletonize('bigfile', 'pypi', extra_specs=extra_specs,
                    version='0.1.24', python="3.6", config=testing_config)
    m = api.render('bigfile')[0][0]
    assert parse_version(m.version()) == parse_version("0.1.24")
    assert any('cython' in req for req in m.meta['requirements']['host'])
    assert any('mpi4py' in req for req in m.meta['requirements']['host'])


def test_pypi_with_version_inconsistency(testing_workdir, testing_config):
    # regression test for https://github.com/conda/conda-build/issues/189
    # For mpi4py:
    extra_specs = ['mpi4py']
    if not on_win:
        extra_specs.append('nomkl')
    testing_config.channel_urls.append('https://repo.anaconda.com/pkgs/free')
    api.skeletonize('mpi4py_test', 'pypi', extra_specs=extra_specs,
                    version='0.0.10', python="3.6", config=testing_config)
    m = api.render('mpi4py_test')[0][0]
    assert parse_version(m.version()) == parse_version("0.0.10")


def test_pypi_with_basic_environment_markers(testing_workdir):
    # regression test for https://github.com/conda/conda-build/issues/1974
    api.skeletonize('coconut', 'pypi', version='1.2.2')
    m = api.render('coconut')[0][0]

    build_reqs = str(m.meta['requirements']['host'])
    run_reqs = str(m.meta['requirements']['run'])
    # should include the right dependencies for the right version
    if sys.version_info < (3,):
        assert "futures" in build_reqs
        assert "futures" in run_reqs
    else:
        assert "futures" not in build_reqs
        assert "futures" not in run_reqs
    if sys.version_info >= (2, 7):
        assert "pygments" in build_reqs
        assert "pygments" in run_reqs
    else:
        assert "pygments" not in build_reqs
        assert "pygments" not in run_reqs


def test_setuptools_test_requirements(testing_workdir):
    api.skeletonize(packages='hdf5storage', repo='pypi')
    m = api.render('hdf5storage')[0][0]
    assert m.meta['test']['requires'] == ['nose >=1.0']


def test_pypi_section_order_preserved(testing_workdir):
    """
    Test whether sections have been written in the correct order.
    """
    from conda_build.render import FIELDS
    from conda_build.skeletons.pypi import (ABOUT_ORDER,
                                            REQUIREMENTS_ORDER,
                                            PYPI_META_STATIC)

    api.skeletonize(packages='sympy', repo='pypi')
    # Since we want to check the order of items in the recipe (not whether
    # the metadata values themselves are sensible), read the file as (ordered)
    # yaml, and check the order.
    with open('sympy/meta.yaml', 'r') as file:
        lines = [l for l in file.readlines() if not l.startswith("{%")]

    # The loader below preserves the order of entries...
    recipe = ruamel_yaml.load('\n'.join(lines),
                              Loader=ruamel_yaml.RoundTripLoader)

    major_sections = list(recipe.keys())
    # Blank fields are omitted when skeletonizing, so prune any missing ones
    # before comparing.
    pruned_fields = [f for f in FIELDS if f in major_sections]
    assert major_sections == pruned_fields
    assert list(recipe['about']) == ABOUT_ORDER
    assert list(recipe['requirements']) == REQUIREMENTS_ORDER
    for k, v in PYPI_META_STATIC.items():
        assert list(v.keys()) == list(recipe[k])


# CRAN packages to test license_file entry.
# (package, license_id, license_family, license_files)
cran_packages = [('r-usethis', 'GPL-3', 'GPL3', 'GPL-3'),
<<<<<<< HEAD
                 ('r-abf2', 'Artistic-2.0', 'OTHER', 'Artistic-2.0'),
                 (
                     'r-cortools', 'Artistic License 2.0', 'OTHER',
                     'Artistic-2.0'),
=======
                 ('r-cortools', 'Artistic-2.0', 'OTHER', 'Artistic-2.0'),
>>>>>>> 780e1469
                 ('r-udpipe', 'MPL-2.0', 'OTHER', ''),
                 ('r-broom', 'MIT', 'MIT', ['MIT', 'LICENSE']),
                 ('r-meanr', 'BSD_2_clause', 'BSD', ['BSD_2_clause', 'LICENSE']),
                 ('r-rsed', 'BSD_3_clause', 'BSD', ['BSD_3_clause', 'LICENSE']),
                 ]


<<<<<<< HEAD
@pytest.mark.parametrize("package, license_id, license_family, license_file",
                         cran_packages)
def test_cran_license(package, license_id, license_family, license_file,
                      testing_workdir, testing_config):
=======
@pytest.mark.parametrize("package, license_id, license_family, license_files", cran_packages)
def test_cran_license(package, license_id, license_family, license_files, testing_workdir, testing_config):
>>>>>>> 780e1469
    api.skeletonize(packages=package, repo='cran', output_dir=testing_workdir,
                    config=testing_config)
    m = api.render(os.path.join(package, 'meta.yaml'))[0][0]
    m_license_id = m.get_value('about/license')
    assert m_license_id == license_id
    m_license_family = m.get_value('about/license_family')
    assert m_license_family == license_family
    m_license_files = ensure_list(m.get_value('about/license_file', ''))
    license_files = ensure_list(license_files)
    for m_license_file in m_license_files:
        assert os.path.basename(m_license_file) in license_files<|MERGE_RESOLUTION|>--- conflicted
+++ resolved
@@ -438,14 +438,7 @@
 # CRAN packages to test license_file entry.
 # (package, license_id, license_family, license_files)
 cran_packages = [('r-usethis', 'GPL-3', 'GPL3', 'GPL-3'),
-<<<<<<< HEAD
-                 ('r-abf2', 'Artistic-2.0', 'OTHER', 'Artistic-2.0'),
-                 (
-                     'r-cortools', 'Artistic License 2.0', 'OTHER',
-                     'Artistic-2.0'),
-=======
                  ('r-cortools', 'Artistic-2.0', 'OTHER', 'Artistic-2.0'),
->>>>>>> 780e1469
                  ('r-udpipe', 'MPL-2.0', 'OTHER', ''),
                  ('r-broom', 'MIT', 'MIT', ['MIT', 'LICENSE']),
                  ('r-meanr', 'BSD_2_clause', 'BSD', ['BSD_2_clause', 'LICENSE']),
@@ -453,15 +446,8 @@
                  ]
 
 
-<<<<<<< HEAD
-@pytest.mark.parametrize("package, license_id, license_family, license_file",
-                         cran_packages)
-def test_cran_license(package, license_id, license_family, license_file,
-                      testing_workdir, testing_config):
-=======
 @pytest.mark.parametrize("package, license_id, license_family, license_files", cran_packages)
 def test_cran_license(package, license_id, license_family, license_files, testing_workdir, testing_config):
->>>>>>> 780e1469
     api.skeletonize(packages=package, repo='cran', output_dir=testing_workdir,
                     config=testing_config)
     m = api.render(os.path.join(package, 'meta.yaml'))[0][0]

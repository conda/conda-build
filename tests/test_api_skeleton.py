# Copyright (C) 2014 Anaconda, Inc
# SPDX-License-Identifier: BSD-3-Clause
from __future__ import annotations

import fnmatch
import os
import subprocess
import sys

from pkg_resources import parse_version
import pytest
import ruamel.yaml

from conda_build.skeletons.pypi import get_package_metadata, \
    get_entry_points, is_setuptools_enabled, convert_to_flat_list, \
    get_dependencies, get_import_tests, get_tests_require, get_home, \
    get_summary, get_license_name, clean_license_name

from conda_build import api
from conda_build.exceptions import DependencyNeedsBuildingError
from conda_build.utils import on_win


SYMPY_URL = "https://pypi.python.org/packages/source/s/sympy/sympy-1.10.tar.gz#md5=b3f5189ad782bbcb1bedc1ec2ca12f29"

<<<<<<< HEAD
PYLINT_VERSION = "2.3.1"
PYLINT_HASH_TYPE = "sha256"
PYLINT_HASH_VALUE = "723e3db49555abaf9bf79dc474c6b9e2935ad82230b10c1138a71ea41ac0fff1"
PYLINT_FILENAME = f"pylint-{PYLINT_VERSION}.tar.gz"
PYLINT_URL = f"https://pypi.python.org/packages/source/p/pylint/{PYLINT_FILENAME}#{PYLINT_HASH_TYPE}={PYLINT_HASH_VALUE}"
=======
@pytest.mark.slow
def test_name_with_version_specified(testing_config):
    api.skeletonize(
        packages="sympy",
        repo="pypi",
        version="1.10",
        config=testing_config,
    )
    m = api.render("sympy/meta.yaml")[0][0]
    assert m.version() == "1.10"


def test_pypi_url(testing_config):
    api.skeletonize(
        packages="https://pypi.python.org/packages/source/s/sympy/sympy-1.10.tar.gz#md5=b3f5189ad782bbcb1bedc1ec2ca12f29",
        repo="pypi",
        config=testing_config,
    )
    m = api.render("sympy/meta.yaml")[0][0]
    assert m.version() == "1.10"


@pytest.fixture
def url_pylint_package():
    return "https://pypi.python.org/packages/source/p/pylint/pylint-2.3.1.tar.gz#" \
           "sha256=723e3db49555abaf9bf79dc474c6b9e2935ad82230b10c1138a71ea41ac0fff1"
>>>>>>> 1a7848cf


@pytest.fixture
def mock_metadata():
    return {
        "run_depends": "",
        "build_depends": "",
        "entry_points": "",
        "test_commands": "",
        "tests_require": "",
        "version": "UNKNOWN",
        "pypiurl": PYLINT_URL,
        "filename": PYLINT_FILENAME,
        "digest": [PYLINT_HASH_TYPE, PYLINT_HASH_VALUE],
        "import_tests": "",
        "summary": "",
    }


@pytest.fixture
<<<<<<< HEAD
def pylint_pkginfo():
=======
def pkginfo_pylint():
>>>>>>> 1a7848cf
    # Hardcoding it to avoid to use the get_pkginfo because it takes too much time
    return {
        'classifiers': [
            'Development Status :: 6 - Mature',
            'Environment :: Console',
            'Intended Audience :: Developers',
            'License :: OSI Approved :: GNU General Public License (GPL)',
            'Operating System :: OS Independent',
            'Programming Language :: Python',
            'Programming Language :: Python :: 3',
            'Programming Language :: Python :: 3.4',
            'Programming Language :: Python :: 3.5',
            'Programming Language :: Python :: 3.6',
            'Programming Language :: Python :: 3.7',
            'Programming Language :: Python :: 3 :: Only',
            'Programming Language :: Python :: Implementation :: CPython',
            'Programming Language :: Python :: Implementation :: PyPy',
            'Topic :: Software Development :: Debuggers',
            'Topic :: Software Development :: Quality Assurance',
            'Topic :: Software Development :: Testing'
        ],
        'entry_points': {
            'console_scripts': [
                'pylint = pylint:run_pylint',
                'epylint = pylint:run_epylint',
                'pyreverse = pylint:run_pyreverse',
                'symilar = pylint:run_symilar'
            ]
        },
        'extras_require': {':sys_platform=="win32"': ['colorama']},
        'home': 'https://github.com/PyCQA/pylint',
        'install_requires': [
            'astroid>=2.2.0,<3', 'isort>=4.2.5,<5', 'mccabe>=0.6,<0.7'
        ],
        'license': 'GPL',
        'name': 'pylint',
        'packages': [
            'pylint', 'pylint.checkers', 'pylint.pyreverse',
            'pylint.extensions', 'pylint.reporters', 'pylint.reporters.ureports'
        ],
        'setuptools': True,
        'summary': 'python code static checker',
        'tests_require': ['pytest'],
        'version': '2.3.1'
    }


<<<<<<< HEAD
@pytest.fixture
def pylint_metadata():
    return {
        "run_depends": ["astroid >=2.2.0,<3", "isort >=4.2.5,<5", "mccabe >=0.6,<0.7"],
        "build_depends": [
            "pip",
            "astroid >=2.2.0,<3",
            "isort >=4.2.5,<5",
            "mccabe >=0.6,<0.7",
        ],
        "entry_points": [
            "pylint = pylint:run_pylint",
            "epylint = pylint:run_epylint",
            "pyreverse = pylint:run_pyreverse",
            "symilar = pylint:run_symilar",
        ],
        "test_commands": [
            "pylint --help",
            "epylint --help",
            "pyreverse --help",
            "symilar --help",
        ],
        "tests_require": ["pytest"],
        "version": PYLINT_VERSION,
        "pypiurl": PYLINT_URL,
        "filename": PYLINT_FILENAME,
        "digest": [PYLINT_HASH_TYPE, PYLINT_HASH_VALUE],
        "import_tests": [
            "pylint",
            "pylint.checkers",
            "pylint.extensions",
            "pylint.pyreverse",
            "pylint.reporters",
            "pylint.reporters.ureports",
        ],
        "summary": "python code static checker",
        "packagename": "pylint",
        "home": "https://github.com/PyCQA/pylint",
        "license": "GNU General Public (GPL)",
        "license_family": "LGPL",
    }


@pytest.mark.parametrize(
    "prefix, repo, package, version",
    [
        ("", "pypi", "pip", "8.1.2"),
        ("r", "cran", "acs", ""),
        ("r", "cran", "https://github.com/twitter/AnomalyDetection.git", ""),
        ("perl", "cpan", "Moo", ""),
        ("", "rpm", "libX11-devel", ""),
        # ('lua', luarocks', 'LuaSocket', ''),
    ],
)
def test_repo(prefix, repo, package, version, testing_workdir, testing_config):
    api.skeletonize(
        package,
        repo,
        version=version,
        output_dir=testing_workdir,
        config=testing_config,
    )
    try:
        base_package, _ = os.path.splitext(os.path.basename(package))
        package_name = "-".join([prefix, base_package]) if prefix else base_package
        contents = os.listdir(testing_workdir)
        assert len(
            [
                content
                for content in contents
                if content.startswith(package_name.lower())
                and os.path.isdir(os.path.join(testing_workdir, content))
            ]
        )
    except:
        print(os.listdir(testing_workdir))
        raise


@pytest.mark.parametrize(
    "package,version",
    [
        pytest.param("sympy", "1.10", id="with version"),
        pytest.param(SYMPY_URL, None, id="with url"),
    ],
)
def test_sympy(package: str, version: str | None, testing_workdir, testing_config):
    api.skeletonize(
        packages=package, repo="pypi", version=version, config=testing_config
    )
    m = api.render("sympy/meta.yaml")[0][0]
    assert m.version() == "1.10"


def test_get_entry_points(testing_workdir, pylint_pkginfo, pylint_metadata):
    pkginfo = pylint_pkginfo
=======
def test_get_entry_points(pkginfo_pylint, result_metadata_pylint):
    pkginfo = pkginfo_pylint
>>>>>>> 1a7848cf
    entry_points = get_entry_points(pkginfo)

    assert entry_points["entry_points"] == pylint_metadata["entry_points"]
    assert entry_points["test_commands"] == pylint_metadata["test_commands"]


def test_convert_to_flat_list():
    assert convert_to_flat_list("STRING") == ["STRING"]
    assert convert_to_flat_list([["LIST1", "LIST2"]]) == ["LIST1", "LIST2"]


def test_is_setuptools_enabled():
    assert not is_setuptools_enabled({"entry_points": "STRING"})
    assert not is_setuptools_enabled({
        "entry_points": {
            "console_scripts": ["CONSOLE"],
            "gui_scripts": ["GUI"],
        }
    })

    assert is_setuptools_enabled({
        "entry_points": {
            "console_scripts": ["CONSOLE"],
            "gui_scripts": ["GUI"],
            "foo_scripts": ["SCRIPTS"],
        }
    })


def test_get_dependencies():
    assert get_dependencies(
        ['astroid >=2.2.0,<3  #COMMENTS', 'isort >=4.2.5,<5',
         'mccabe >=0.6,<0.7'],
        False
    ) == ['astroid >=2.2.0,<3', 'isort >=4.2.5,<5', 'mccabe >=0.6,<0.7']

    assert get_dependencies(
        ['astroid >=2.2.0,<3  #COMMENTS', 'isort >=4.2.5,<5',
         'mccabe >=0.6,<0.7'],
        True
    ) == ['setuptools', 'astroid >=2.2.0,<3', 'isort >=4.2.5,<5',
          'mccabe >=0.6,<0.7']


def test_get_import_tests(pylint_pkginfo, pylint_metadata):
    assert get_import_tests(pylint_pkginfo) == pylint_metadata["import_tests"]


def test_get_home():
    assert get_home({}) == "The package home page"
    assert get_home({}, {}) == "The package home page"
    assert get_home({"home": "HOME"}) == "HOME"
    assert get_home({}, {"home": "HOME"}) == "HOME"


def test_get_summary():
    assert get_summary({}) == "Summary of the package"
    assert get_summary({"summary": "SUMMARY"}) == "SUMMARY"
    assert get_summary({"summary": 'SUMMARY "QUOTES"'}) == r"SUMMARY \"QUOTES\""


def test_license_name(pylint_pkginfo):
    license_name = "GNU General Public License (GPL)"
    assert get_license_name(PYLINT_URL, pylint_pkginfo, True, {}) == license_name
    assert clean_license_name(license_name) == "GNU General Public (GPL)"
    assert clean_license_name("MIT License") == "MIT"


def test_get_tests_require(pylint_pkginfo, pylint_metadata):
    assert get_tests_require(pylint_pkginfo) == pylint_metadata["tests_require"]


def test_get_package_metadata(
<<<<<<< HEAD
    testing_workdir, testing_config, mock_metadata, pylint_metadata
=======
        testing_config,
        url_pylint_package,
        mock_metada_pylint,
        result_metadata_pylint
>>>>>>> 1a7848cf
):
    get_package_metadata(
        PYLINT_URL,
        mock_metadata,
        {},
        ".",
        "3.7",
        False,
        False,
        [PYLINT_URL],
        False,
        True,
        [],
        [],
        config=testing_config,
        setup_options=[],
    )
    assert mock_metadata == pylint_metadata


@pytest.mark.slow
def test_pypi_with_setup_options(testing_config):
    # Use photutils package below because skeleton will fail unless the setup.py is given
    # the flag --offline because of a bootstrapping a helper file that
    # occurs by default.

    # Test that the setup option is used in constructing the skeleton.
    api.skeletonize(packages='photutils', repo='pypi', version='0.2.2',
                    setup_options='--offline',
                    config=testing_config)

    # Check that the setup option occurs in bld.bat and build.sh.
    m = api.render('photutils')[0][0]
    assert '--offline' in m.meta['build']['script']


def test_pypi_pin_numpy(testing_config):
    # The package used here must have a numpy dependence for pin-numpy to have
    # any effect.
    api.skeletonize(packages='msumastro', repo='pypi', version='0.9.0',
                    config=testing_config,
                    pin_numpy=True)
    with open(os.path.join('msumastro', 'meta.yaml')) as f:
        assert f.read().count('numpy x.x') == 2
    with pytest.raises(DependencyNeedsBuildingError):
        api.build('msumastro')


def test_pypi_version_sorting(testing_config):
    # The package used here must have a numpy dependence for pin-numpy to have
    # any effect.
    api.skeletonize(packages='impyla', repo='pypi', config=testing_config)
    m = api.render('impyla')[0][0]
    assert parse_version(m.version()) >= parse_version("0.13.8")


def test_list_skeletons():
    skeletons = api.list_skeletons()
    assert set(skeletons) == {'pypi', 'cran', 'cpan', 'luarocks', 'rpm'}


def test_pypi_with_entry_points():
    api.skeletonize('planemo', repo='pypi', python_version="3.7")
    assert os.path.isdir('planemo')


def test_pypi_with_version_arg():
    # regression test for https://github.com/conda/conda-build/issues/1442
    api.skeletonize('PrettyTable', 'pypi', version='0.7.2')
    m = api.render('prettytable')[0][0]
    assert parse_version(m.version()) == parse_version("0.7.2")


@pytest.mark.slow
def test_pypi_with_extra_specs(testing_config):
    # regression test for https://github.com/conda/conda-build/issues/1697
    # For mpi4py:
    testing_config.channel_urls.append('https://repo.anaconda.com/pkgs/free')
    extra_specs = ['cython', 'mpi4py']
    if not on_win:
        extra_specs.append('nomkl')
    api.skeletonize('bigfile', 'pypi', extra_specs=extra_specs,
                    version='0.1.24', python="3.6", config=testing_config)
    m = api.render('bigfile')[0][0]
    assert parse_version(m.version()) == parse_version("0.1.24")
    assert any('cython' in req for req in m.meta['requirements']['host'])
    assert any('mpi4py' in req for req in m.meta['requirements']['host'])


@pytest.mark.slow
def test_pypi_with_version_inconsistency(testing_config):
    # regression test for https://github.com/conda/conda-build/issues/189
    # For mpi4py:
    extra_specs = ['mpi4py']
    if not on_win:
        extra_specs.append('nomkl')
    testing_config.channel_urls.append('https://repo.anaconda.com/pkgs/free')
    api.skeletonize('mpi4py_test', 'pypi', extra_specs=extra_specs,
                    version='0.0.10', python="3.6", config=testing_config)
    m = api.render('mpi4py_test')[0][0]
    assert parse_version(m.version()) == parse_version("0.0.10")


def test_pypi_with_basic_environment_markers():
    # regression test for https://github.com/conda/conda-build/issues/1974
    api.skeletonize('coconut', 'pypi', version='1.2.2')
    m = api.render('coconut')[0][0]

    build_reqs = str(m.meta['requirements']['host'])
    run_reqs = str(m.meta['requirements']['run'])
    # should include the right dependencies for the right version
    assert "futures" not in build_reqs
    assert "futures" not in run_reqs
    assert "pygments" in build_reqs
    assert "pygments" in run_reqs


def test_setuptools_test_requirements():
    api.skeletonize(packages='hdf5storage', repo='pypi')
    m = api.render('hdf5storage')[0][0]
    assert m.meta['test']['requires'] == ['nose >=1.0']


@pytest.mark.skipif(sys.version_info < (3, 8), reason="sympy is python 3.8+")
def test_pypi_section_order_preserved():
    """
    Test whether sections have been written in the correct order.
    """
    from conda_build.render import FIELDS
    from conda_build.skeletons.pypi import (ABOUT_ORDER,
                                            REQUIREMENTS_ORDER,
                                            PYPI_META_STATIC)

    api.skeletonize(packages='sympy', repo='pypi')
    # Since we want to check the order of items in the recipe (not whether
    # the metadata values themselves are sensible), read the file as (ordered)
    # yaml, and check the order.
    with open('sympy/meta.yaml') as file:
        lines = [ln for ln in file.readlines() if not ln.startswith("{%")]

    # The loader below preserves the order of entries...
    recipe = ruamel.yaml.load("\n".join(lines), Loader=ruamel.yaml.RoundTripLoader)

    major_sections = list(recipe.keys())
    # Blank fields are omitted when skeletonizing, so prune any missing ones
    # before comparing.
    pruned_fields = [f for f in FIELDS if f in major_sections]
    assert major_sections == pruned_fields
    assert list(recipe['about']) == ABOUT_ORDER
    assert list(recipe['requirements']) == REQUIREMENTS_ORDER
    for k, v in PYPI_META_STATIC.items():
        assert list(v.keys()) == list(recipe[k])


@pytest.mark.slow
@pytest.mark.flaky(rerun=5, reruns_delay=2)
@pytest.mark.skipif(on_win, reason="shellcheck is only available on Windows")
@pytest.mark.parametrize(
    "package, repo", [("r-rmarkdown", "cran"), ("Perl::Lint", "cpan"), ("screen", "rpm")]
)
def test_build_sh_shellcheck_clean(package, repo, testing_workdir, testing_config):
    api.skeletonize(packages=package, repo=repo, output_dir=testing_workdir, config=testing_config)

    matches = []
    for root, dirnames, filenames in os.walk(testing_workdir):
        for filename in fnmatch.filter(filenames, "build.sh"):
            matches.append(os.path.join(root, filename))

    build_sh = matches[0]
    cmd = [
        "shellcheck",
        "--enable=all",
        # SC2154: var is referenced but not assigned,
        #         see https://github.com/koalaman/shellcheck/wiki/SC2154
        "--exclude=SC2154",
        build_sh,
    ]

    p = subprocess.Popen(cmd, stdout=subprocess.PIPE, stderr=subprocess.STDOUT)
    sc_stdout, _ = p.communicate()
    findings = sc_stdout.decode(sys.stdout.encoding).replace("\r\n", "\n").splitlines()
    assert findings == []
    assert p.returncode == 0<|MERGE_RESOLUTION|>--- conflicted
+++ resolved
@@ -23,40 +23,11 @@
 
 SYMPY_URL = "https://pypi.python.org/packages/source/s/sympy/sympy-1.10.tar.gz#md5=b3f5189ad782bbcb1bedc1ec2ca12f29"
 
-<<<<<<< HEAD
 PYLINT_VERSION = "2.3.1"
 PYLINT_HASH_TYPE = "sha256"
 PYLINT_HASH_VALUE = "723e3db49555abaf9bf79dc474c6b9e2935ad82230b10c1138a71ea41ac0fff1"
 PYLINT_FILENAME = f"pylint-{PYLINT_VERSION}.tar.gz"
 PYLINT_URL = f"https://pypi.python.org/packages/source/p/pylint/{PYLINT_FILENAME}#{PYLINT_HASH_TYPE}={PYLINT_HASH_VALUE}"
-=======
-@pytest.mark.slow
-def test_name_with_version_specified(testing_config):
-    api.skeletonize(
-        packages="sympy",
-        repo="pypi",
-        version="1.10",
-        config=testing_config,
-    )
-    m = api.render("sympy/meta.yaml")[0][0]
-    assert m.version() == "1.10"
-
-
-def test_pypi_url(testing_config):
-    api.skeletonize(
-        packages="https://pypi.python.org/packages/source/s/sympy/sympy-1.10.tar.gz#md5=b3f5189ad782bbcb1bedc1ec2ca12f29",
-        repo="pypi",
-        config=testing_config,
-    )
-    m = api.render("sympy/meta.yaml")[0][0]
-    assert m.version() == "1.10"
-
-
-@pytest.fixture
-def url_pylint_package():
-    return "https://pypi.python.org/packages/source/p/pylint/pylint-2.3.1.tar.gz#" \
-           "sha256=723e3db49555abaf9bf79dc474c6b9e2935ad82230b10c1138a71ea41ac0fff1"
->>>>>>> 1a7848cf
 
 
 @pytest.fixture
@@ -77,11 +48,7 @@
 
 
 @pytest.fixture
-<<<<<<< HEAD
 def pylint_pkginfo():
-=======
-def pkginfo_pylint():
->>>>>>> 1a7848cf
     # Hardcoding it to avoid to use the get_pkginfo because it takes too much time
     return {
         'classifiers': [
@@ -129,7 +96,6 @@
     }
 
 
-<<<<<<< HEAD
 @pytest.fixture
 def pylint_metadata():
     return {
@@ -226,10 +192,6 @@
 
 def test_get_entry_points(testing_workdir, pylint_pkginfo, pylint_metadata):
     pkginfo = pylint_pkginfo
-=======
-def test_get_entry_points(pkginfo_pylint, result_metadata_pylint):
-    pkginfo = pkginfo_pylint
->>>>>>> 1a7848cf
     entry_points = get_entry_points(pkginfo)
 
     assert entry_points["entry_points"] == pylint_metadata["entry_points"]
@@ -303,14 +265,7 @@
 
 
 def test_get_package_metadata(
-<<<<<<< HEAD
     testing_workdir, testing_config, mock_metadata, pylint_metadata
-=======
-        testing_config,
-        url_pylint_package,
-        mock_metada_pylint,
-        result_metadata_pylint
->>>>>>> 1a7848cf
 ):
     get_package_metadata(
         PYLINT_URL,

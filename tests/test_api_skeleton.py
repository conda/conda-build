--- conflicted
+++ resolved
@@ -18,7 +18,8 @@
 
 @pytest.mark.parametrize("prefix,repo,package, version", repo_packages)
 def test_repo(prefix, repo, package, version, testing_workdir, testing_config):
-    api.skeletonize(package, repo, version=version, output_dir=testing_workdir, config=testing_config)
+    api.skeletonize(package, repo, version=version, output_dir=testing_workdir,
+                    config=testing_config)
     try:
         base_package, _ = os.path.splitext(os.path.basename(package))
         package_name = "-".join([prefix, base_package]) if prefix else base_package
@@ -27,14 +28,9 @@
         print(os.listdir(testing_workdir))
         raise
 
-<<<<<<< HEAD
+
 def test_name_with_version_specified(testing_workdir, testing_config):
     api.skeletonize(packages='sympy', repo='pypi', version='0.7.5', config=testing_config)
-=======
-
-def test_name_with_version_specified(testing_workdir, test_config):
-    api.skeletonize(packages='sympy', repo='pypi', version='0.7.5', config=test_config)
->>>>>>> 837fbc83
     with open('{}/test-skeleton/sympy-0.7.5/meta.yaml'.format(thisdir)) as f:
         expected = yaml.load(f)
     with open('sympy/meta.yaml') as f:

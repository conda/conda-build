--- conflicted
+++ resolved
@@ -123,7 +123,6 @@
         assert parse_version(actual['package']['version']) == parse_version("0.0.10")
 
 
-<<<<<<< HEAD
 def test_pypi_with_basic_environment_markers(testing_workdir):
     # regression test for https://github.com/conda/conda-build/issues/1974
     api.skeletonize('coconut', 'pypi', version='1.2.2')
@@ -144,12 +143,12 @@
         else:
             assert "pygments" not in build_reqs
             assert "pygments" not in run_reqs
-=======
+
+
 def test_setuptools_test_requirements(testing_workdir):
     api.skeletonize(packages='hdf5storage', repo='pypi')
 
     with open('hdf5storage/meta.yaml') as f:
         actual = yaml.load(f)
 
-    assert actual['test']['requires'] == ['nose >=1.0']
->>>>>>> e8919127
+    assert actual['test']['requires'] == ['nose >=1.0']
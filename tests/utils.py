--- conflicted
+++ resolved
@@ -19,16 +19,6 @@
     return any([True for dist in linked(sys.prefix) if dist.name == "numpy"])
 
 
-<<<<<<< HEAD
-thisdir = os.path.dirname(__file__)
-metadata_dir = os.path.join(thisdir, "test-recipes", "metadata")
-subpackage_dir = os.path.join(thisdir, "test-recipes", "split-packages")
-fail_dir = os.path.join(thisdir, "test-recipes", "fail")
-variants_dir = os.path.join(thisdir, "test-recipes", "variants")
-go_dir = os.path.join(thisdir, "test-recipes", "go-package")
-archive_dir = os.path.join(thisdir, "archives")
-cran_dir = os.path.join(thisdir, "test-cran-skeleton")
-=======
 tests_path = Path(__file__).parent
 metadata_path = tests_path / "test-recipes" / "metadata"
 subpackage_path = tests_path / "test-recipes" / "split-packages"
@@ -38,6 +28,7 @@
 go_path = tests_path / "test-recipes" / "go-package"
 published_path = tests_path / "test-recipes" / "published_code"
 archive_path = tests_path / "archives"
+cran_path = tests_path / "test-cran-skeleton"
 
 # backport
 thisdir = str(tests_path)
@@ -49,6 +40,7 @@
 go_dir = str(go_path)
 published_dir = str(published_path)
 archive_dir = str(archive_path)
+cran_dir = str(cran_path)
 
 
 def is_valid_dir(*parts: Path | str) -> bool:
@@ -61,7 +53,6 @@
         # exclude macOS-only recipes
         and (path.name not in ["osx_is_app"] or on_mac)
     )
->>>>>>> 0cb645c8
 
 
 def get_valid_recipes(*parts: Path | str) -> Generator[Path, None, None]:

# Copyright (C) 2014 Anaconda, Inc
# SPDX-License-Identifier: BSD-3-Clause
from __future__ import annotations

import contextlib
import os
from pathlib import Path
import shlex
import sys
from typing import Generator

import pytest
from conda.common.compat import on_mac, on_win
from conda_build.metadata import MetaData
from conda_build.conda_interface import linked


def numpy_installed():
    return any([True for dist in linked(sys.prefix) if dist.name == "numpy"])


<<<<<<< HEAD
tests_path = Path(__file__).parent
metadata_path = tests_path / "test-recipes" / "metadata"
subpackage_path = tests_path / "test-recipes" / "split-packages"
fail_path = tests_path / "test-recipes" / "fail"
variants_path = tests_path / "test-recipes" / "variants"
go_path = tests_path / "test-recipes" / "go-package"
published_path = tests_path / "test-recipes" / "published_code"
archive_path = tests_path / "archives"

# backport
thisdir = str(tests_path)
metadata_dir = str(metadata_path)
subpackage_dir = str(subpackage_path)
fail_dir = str(fail_path)
variants_dir = str(variants_path)
go_dir = str(go_path)
published_dir = str(published_path)
archive_dir = str(archive_path)


def is_valid_dir(*parts: Path | str) -> bool:
    path = Path(*parts)
    return (
        # only directories are valid recipes
        path.is_dir()
        # recipes prefixed with _ are special and shouldn't be run as part of bulk tests
        and not path.name.startswith("_")
        # exclude macOS-only recipes
        and (path.name not in ["osx_is_app"] or on_mac)
    )
=======
thisdir = os.path.dirname(__file__)
metadata_dir = os.path.join(thisdir, "test-recipes", "metadata")
subpackage_dir = os.path.join(thisdir, "test-recipes", "split-packages")
fail_dir = os.path.join(thisdir, "test-recipes", "fail")
variants_dir = os.path.join(thisdir, "test-recipes", "variants")
dll_dir = os.path.join(thisdir, "test-recipes", "dll-package")
go_dir = os.path.join(thisdir, "test-recipes", "go-package")
archive_dir = os.path.join(thisdir, "archives")
>>>>>>> c752fc43


def get_valid_recipes(*parts: Path | str) -> Generator[Path, None, None]:
    yield from filter(is_valid_dir, Path(*parts).iterdir())


def add_mangling(filename):
    filename = os.path.splitext(filename)[0] + ".cpython-{}{}.py".format(
        sys.version_info.major, sys.version_info.minor
    )
    filename = os.path.join(
        os.path.dirname(filename), "__pycache__", os.path.basename(filename)
    )
    return filename + "c"


def assert_package_consistency(package_path):
    """Assert internal consistency of package

    - All files in info/files are included in package
    - All files in info/has_prefix is included in info/files
    - All info in paths.json is correct (not implemented - currently fails for conda-convert)

    Return nothing, but raise RuntimeError if inconsistencies are found.
    """
    import tarfile

    try:
        with tarfile.open(package_path) as t:
            # Read info from tar file
            member_list = t.getnames()
            files = t.extractfile("info/files").read().decode("utf-8")
            # Read info/has_prefix if present
            if "info/has_prefix" in member_list:
                has_prefix_present = True
                has_prefix = t.extractfile("info/has_prefix").read().decode("utf-8")
            else:
                has_prefix_present = False
    except tarfile.ReadError:
        raise RuntimeError(
            "Could not extract metadata from %s. "
            "File probably corrupt." % package_path
        )
    errors = []
    member_set = set(member_list)  # The tar format allows duplicates in member_list
    # Read info from info/files
    file_list = files.splitlines()
    file_set = set(file_list)
    # Check that there are no duplicates in info/files
    if len(file_list) != len(file_set):
        errors.append("Duplicate files in info/files in %s" % package_path)
    # Compare the contents of files and members
    unlisted_members = member_set.difference(file_set)
    missing_members = file_set.difference(member_set)
    # Find any unlisted members outside the info directory
    missing_files = [m for m in unlisted_members if not m.startswith("info/")]
    if len(missing_files) > 0:
        errors.append(
            "The following package files are not listed in "
            "info/files: %s" % ", ".join(missing_files)
        )
    # Find any files missing in the archive
    if len(missing_members) > 0:
        errors.append(
            "The following files listed in info/files are missing: "
            "%s" % ", ".join(missing_members)
        )
    # Find any files in has_prefix that are not present in files
    if has_prefix_present:
        prefix_path_list = []
        for line in has_prefix.splitlines():
            # (parsing from conda/gateways/disk/read.py::read_has_prefix() in conda repo)
            parts = tuple(x.strip("\"'") for x in shlex.split(line, posix=False))
            if len(parts) == 1:
                prefix_path_list.append(parts[0])
            elif len(parts) == 3:
                prefix_path_list.append(parts[2])
            else:
                errors.append("Invalid has_prefix file in package: %s" % package_path)
        prefix_path_set = set(prefix_path_list)
        if len(prefix_path_list) != len(prefix_path_set):
            errors.append("Duplicate files in info/has_prefix in %s" % package_path)
        prefix_not_in_files = prefix_path_set.difference(file_set)
        if len(prefix_not_in_files) > 0:
            errors.append(
                "The following files listed in info/has_prefix are missing "
                "from info/files: %s" % ", ".join(prefix_not_in_files)
            )

    # Assert that no errors are detected
    assert len(errors) == 0, "\n".join(errors)


@contextlib.contextmanager
def put_bad_conda_on_path(testing_workdir):
    path_backup = os.environ["PATH"]
    # it is easier to add an intentionally bad path than it is to try to scrub any existing path
    os.environ["PATH"] = os.pathsep.join([testing_workdir, os.environ["PATH"]])

    exe_name = "conda.bat" if on_win else "conda"
    out_exe = os.path.join(testing_workdir, exe_name)
    with open(out_exe, "w") as f:
        f.write("exit 1")
    st = os.stat(out_exe)
    os.chmod(out_exe, st.st_mode | 0o111)
    try:
        yield
    except:
        raise
    finally:
        os.environ["PATH"] = path_backup


def get_noarch_python_meta(meta):
    d = meta.meta
    d["build"]["noarch"] = "python"
    return MetaData.fromdict(d, config=meta.config)


@pytest.fixture(autouse=True)
def skip_serial(request):
    if (
        request.node.get_marker("serial")
        and getattr(request.config, "slaveinput", {}).get("slaveid", "local") != "local"
    ):
        # under xdist and serial
        pytest.skip("serial")<|MERGE_RESOLUTION|>--- conflicted
+++ resolved
@@ -19,12 +19,12 @@
     return any([True for dist in linked(sys.prefix) if dist.name == "numpy"])
 
 
-<<<<<<< HEAD
 tests_path = Path(__file__).parent
 metadata_path = tests_path / "test-recipes" / "metadata"
 subpackage_path = tests_path / "test-recipes" / "split-packages"
 fail_path = tests_path / "test-recipes" / "fail"
 variants_path = tests_path / "test-recipes" / "variants"
+dll_path = tests_path / "test-recipes" / "dll-package"
 go_path = tests_path / "test-recipes" / "go-package"
 published_path = tests_path / "test-recipes" / "published_code"
 archive_path = tests_path / "archives"
@@ -35,6 +35,7 @@
 subpackage_dir = str(subpackage_path)
 fail_dir = str(fail_path)
 variants_dir = str(variants_path)
+dll_dir = str(dll_path)
 go_dir = str(go_path)
 published_dir = str(published_path)
 archive_dir = str(archive_path)
@@ -50,16 +51,6 @@
         # exclude macOS-only recipes
         and (path.name not in ["osx_is_app"] or on_mac)
     )
-=======
-thisdir = os.path.dirname(__file__)
-metadata_dir = os.path.join(thisdir, "test-recipes", "metadata")
-subpackage_dir = os.path.join(thisdir, "test-recipes", "split-packages")
-fail_dir = os.path.join(thisdir, "test-recipes", "fail")
-variants_dir = os.path.join(thisdir, "test-recipes", "variants")
-dll_dir = os.path.join(thisdir, "test-recipes", "dll-package")
-go_dir = os.path.join(thisdir, "test-recipes", "go-package")
-archive_dir = os.path.join(thisdir, "archives")
->>>>>>> c752fc43
 
 
 def get_valid_recipes(*parts: Path | str) -> Generator[Path, None, None]:

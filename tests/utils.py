--- conflicted
+++ resolved
@@ -3,6 +3,7 @@
 from __future__ import annotations
 
 import contextlib
+from glob import glob
 import os
 from pathlib import Path
 import shlex
@@ -10,14 +11,8 @@
 from typing import Generator
 
 import pytest
-<<<<<<< HEAD
-import libarchive
-from conda_build.metadata import MetaData
-from conda_build.utils import on_win, glob
-=======
 from conda.common.compat import on_mac, on_win
 from conda_build.metadata import MetaData
->>>>>>> 2f5dadb3
 from conda_build.conda_interface import linked
 
 
@@ -48,6 +43,42 @@
 archive_dir = str(archive_path)
 cran_dir = str(cran_path)
 
+#Moved From test_api_debug.py file
+recipe_path = os.path.join(metadata_dir, "_debug_pkg")
+ambiguous_recipe_path = os.path.join(metadata_dir, "_debug_pkg_multiple_outputs")
+tarball_path = os.path.join(thisdir, "archives", "test_debug_pkg-1.0-0.tar.bz2")
+
+def switch_between_shell_and_bash():
+	if on_win:
+		shell_cmd = ["cmd.exe", "/d", "/c"]
+	else:
+		shell_cmd = ["bash", "-c"]
+	return shell_cmd
+
+
+def assert_correct_folders(work_dir, build=True):
+	base_dir = os.path.dirname(work_dir)
+	build_set = "_b*", "_h*"
+	test_set = "_t*", "test_tmp"
+	for prefix in build_set:
+		assert bool(glob(os.path.join(base_dir, prefix))) == build
+	for prefix in test_set:
+		assert bool(glob(os.path.join(base_dir, prefix))) != build
+
+
+def check_build_files_present(work_dir, build=True):
+	if on_win:
+		assert os.path.exists(os.path.join(work_dir, "bld.bat")) == build
+	else:
+		assert os.path.exists(os.path.join(work_dir, "conda_build.sh")) == build
+
+
+def check_test_files_present(work_dir, test=True):
+	if on_win:
+		assert os.path.exists(os.path.join(work_dir, "conda_test_runner.bat")) == test
+	else:
+		assert os.path.exists(os.path.join(work_dir, "conda_test_runner.sh")) == test
+
 
 def is_valid_dir(*parts: Path | str) -> bool:
     path = Path(*parts)
@@ -59,42 +90,6 @@
         # exclude macOS-only recipes
         and (path.name not in ["osx_is_app"] or on_mac)
     )
-
-#Moved From test_api_debug.py file
-recipe_path = os.path.join(metadata_dir, "_debug_pkg")
-ambiguous_recipe_path = os.path.join(metadata_dir, "_debug_pkg_multiple_outputs")
-tarball_path = os.path.join(thisdir, "archives", "test_debug_pkg-1.0-0.tar.bz2")
-
-def switch_between_shell_and_bash():
-	if on_win:
-		shell_cmd = ["cmd.exe", "/d", "/c"]
-	else:
-		shell_cmd = ["bash", "-c"]
-	return shell_cmd
-
-
-def assert_correct_folders(work_dir, build=True):
-	base_dir = os.path.dirname(work_dir)
-	build_set = "_b*", "_h*"
-	test_set = "_t*", "test_tmp"
-	for prefix in build_set:
-		assert bool(glob(os.path.join(base_dir, prefix))) == build
-	for prefix in test_set:
-		assert bool(glob(os.path.join(base_dir, prefix))) != build
-
-
-def check_build_files_present(work_dir, build=True):
-	if on_win:
-		assert os.path.exists(os.path.join(work_dir, "bld.bat")) == build
-	else:
-		assert os.path.exists(os.path.join(work_dir, "conda_build.sh")) == build
-
-
-def check_test_files_present(work_dir, test=True):
-	if on_win:
-		assert os.path.exists(os.path.join(work_dir, "conda_test_runner.bat")) == test
-	else:
-		assert os.path.exists(os.path.join(work_dir, "conda_test_runner.sh")) == test
 
 
 def get_valid_recipes(*parts: Path | str) -> Generator[Path, None, None]:

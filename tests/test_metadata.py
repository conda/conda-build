--- conflicted
+++ resolved
@@ -7,15 +7,8 @@
 
 import pytest
 
-<<<<<<< HEAD
-from conda_build.metadata import select_lines, MetaData, yamlize
-from conda_build import api, conda_interface
-from .utils import thisdir, metadata_dir
-
-=======
 from conda_build import api
-from conda_build.metadata import MetaData, _hash_dependencies, select_lines
->>>>>>> 02acf153
+from conda_build.metadata import MetaData, _hash_dependencies, select_lines, yamlize
 from conda_build.utils import DEFAULT_SUBDIRS
 
 from .utils import metadata_dir, thisdir
@@ -265,8 +258,7 @@
 def test_config_member_decoupling(testing_metadata):
     testing_metadata.config.some_member = "abc"
     b = testing_metadata.copy()
-<<<<<<< HEAD
-    b.config.some_member = '123'
+    b.config.some_member = "123"
     assert b.config.some_member != testing_metadata.config.some_member
 
 
@@ -330,8 +322,4 @@
         """
     )
 
-    assert yml == ["1.2.3", "1.2.3.4"]
-=======
-    b.config.some_member = "123"
-    assert b.config.some_member != testing_metadata.config.some_member
->>>>>>> 02acf153
+    assert yml == ["1.2.3", "1.2.3.4"]
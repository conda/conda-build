--- conflicted
+++ resolved
@@ -412,7 +412,6 @@
     assert test_path == output, error
 
 
-<<<<<<< HEAD
 # concurrency code derived from
 # http://stackoverflow.com/a/636601/1170370
 def test_concurrent_build():
@@ -565,7 +564,8 @@
         assert len(get_build_folders(tmp)) == 1, error
         # make sure that our extra file is still there to validate that this is our "dirty" folder
         assert os.path.isfile(test_file)
-=======
+
+
 def test_no_include_recipe_cmd_line_arg():
     """Two ways to not include recipe: build/include_recipe: False in meta.yaml; or this.
     Former is tested with specific recipe."""
@@ -601,5 +601,4 @@
     cmd = ('conda build --no-anaconda-upload '
            '{}/_no_include_recipe').format(metadata_dir)
     subprocess.check_call(cmd.split(), cwd=metadata_dir)
-    assert not package_has_file(output_file, "info/recipe/meta.yaml")
->>>>>>> d316d97b
+    assert not package_has_file(output_file, "info/recipe/meta.yaml")
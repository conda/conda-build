--- conflicted
+++ resolved
@@ -4,69 +4,6 @@
 This module tests the test API.  These are high-level integration tests.  Lower level unit tests
 should go in test_render.py
 """
-<<<<<<< HEAD
-import os
-from glob import glob
-import subprocess
-import sys
-
-import pytest
-
-
-from conda.common.compat import on_win
-
-from conda_build import api
-from .utils import metadata_dir, thisdir
-
-recipe_path = os.path.join(metadata_dir, "_debug_pkg")
-ambiguous_recipe_path = os.path.join(metadata_dir, "_debug_pkg_multiple_outputs")
-tarball_path = os.path.join(thisdir, "archives", "test_debug_pkg-1.0-0.tar.bz2")
-
-if on_win:
-    shell_cmd = ["cmd.exe", "/d", "/c"]
-else:
-    shell_cmd = ["bash", "-c"]
-
-
-def assert_correct_folders(work_dir, build=True):
-    base_dir = os.path.dirname(work_dir)
-    build_set = "_b*", "_h*"
-    test_set = "_t*", "test_tmp"
-    for prefix in build_set:
-        assert bool(glob(os.path.join(base_dir, prefix))) == build
-    for prefix in test_set:
-        assert bool(glob(os.path.join(base_dir, prefix))) != build
-
-
-def check_build_files_present(work_dir, build=True):
-    if on_win:
-        assert os.path.exists(os.path.join(work_dir, "bld.bat")) == build
-    else:
-        assert os.path.exists(os.path.join(work_dir, "conda_build.sh")) == build
-
-
-def check_test_files_present(work_dir, test=True):
-    if on_win:
-        assert os.path.exists(os.path.join(work_dir, "conda_test_runner.bat")) == test
-    else:
-        assert os.path.exists(os.path.join(work_dir, "conda_test_runner.sh")) == test
-
-
-@pytest.mark.slow
-def test_debug_recipe_default_path(testing_config):
-    activation_string = api.debug(recipe_path, config=testing_config)
-    assert activation_string and "debug_1" in activation_string
-    _, work_dir, _, src_command, env_activation_script = activation_string.split()
-    _shell_cmd = shell_cmd + [' '.join((src_command, env_activation_script))]
-    subprocess.check_call(_shell_cmd, cwd=work_dir)
-    check_build_files_present(work_dir, True)
-    check_test_files_present(work_dir, False)
-    assert_correct_folders(work_dir)
-
-
-@pytest.mark.skipif(
-    on_win and sys.version_info <= (3, 4), reason="Skipping on windows and vc<14"
-=======
 from __future__ import annotations
 
 from contextlib import nullcontext
@@ -125,7 +62,6 @@
             id="outputs w/ invalid filtering",
         ),
     ],
->>>>>>> 26be73a3
 )
 def test_debug(
     recipe: Path,
